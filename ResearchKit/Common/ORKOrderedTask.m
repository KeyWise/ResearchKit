/*
 Copyright (c) 2015, Apple Inc. All rights reserved.
 Copyright (c) 2016, Sage Bionetworks
 
 Redistribution and use in source and binary forms, with or without modification,
 are permitted provided that the following conditions are met:
 
 1.  Redistributions of source code must retain the above copyright notice, this
 list of conditions and the following disclaimer.
 
 2.  Redistributions in binary form must reproduce the above copyright notice,
 this list of conditions and the following disclaimer in the documentation and/or
 other materials provided with the distribution.
 
 3.  Neither the name of the copyright holder(s) nor the names of any contributors
 may be used to endorse or promote products derived from this software without
 specific prior written permission. No license is granted to the trademarks of
 the copyright holders even if such marks are included in this software.
 
 THIS SOFTWARE IS PROVIDED BY THE COPYRIGHT HOLDERS AND CONTRIBUTORS "AS IS"
 AND ANY EXPRESS OR IMPLIED WARRANTIES, INCLUDING, BUT NOT LIMITED TO, THE
 IMPLIED WARRANTIES OF MERCHANTABILITY AND FITNESS FOR A PARTICULAR PURPOSE
 ARE DISCLAIMED. IN NO EVENT SHALL THE COPYRIGHT OWNER OR CONTRIBUTORS BE LIABLE
 FOR ANY DIRECT, INDIRECT, INCIDENTAL, SPECIAL, EXEMPLARY, OR CONSEQUENTIAL
 DAMAGES (INCLUDING, BUT NOT LIMITED TO, PROCUREMENT OF SUBSTITUTE GOODS OR
 SERVICES; LOSS OF USE, DATA, OR PROFITS; OR BUSINESS INTERRUPTION) HOWEVER
 CAUSED AND ON ANY THEORY OF LIABILITY, WHETHER IN CONTRACT, STRICT LIABILITY,
 OR TORT (INCLUDING NEGLIGENCE OR OTHERWISE) ARISING IN ANY WAY OUT OF THE USE
 OF THIS SOFTWARE, EVEN IF ADVISED OF THE POSSIBILITY OF SUCH DAMAGE.
 */


#import "ORKOrderedTask.h"

#import "ORKAudioStepViewController.h"
#import "ORKCountdownStepViewController.h"
#import "ORKTouchAnywhereStepViewController.h"
#import "ORKFitnessStepViewController.h"
#import "ORKToneAudiometryStepViewController.h"
#import "ORKSpatialSpanMemoryStepViewController.h"
#import "ORKWalkingTaskStepViewController.h"

#import "ORKAccelerometerRecorder.h"
#import "ORKActiveStep_Internal.h"
#import "ORKAnswerFormat_Internal.h"
#import "ORKAudioLevelNavigationRule.h"
#import "ORKAudioRecorder.h"
#import "ORKAudioStep.h"
#import "ORKCompletionStep.h"
#import "ORKCountdownStep.h"
#import "ORKTouchAnywhereStep.h"
#import "ORKFitnessStep.h"
#import "ORKFormStep.h"
#import "ORKNavigableOrderedTask.h"
#import "ORKPSATStep.h"
#import "ORKQuestionStep.h"
#import "ORKReactionTimeStep.h"
#import "ORKSpatialSpanMemoryStep.h"
#import "ORKStep_Private.h"
#import "ORKTappingIntervalStep.h"
#import "ORKTimedWalkStep.h"
#import "ORKToneAudiometryStep.h"
#import "ORKToneAudiometryPracticeStep.h"
#import "ORKTowerOfHanoiStep.h"
#import "ORKTrailmakingStep.h"
#import "ORKVisualConsentStep.h"
#import "ORKRangeOfMotionStep.h"
#import "ORKShoulderRangeOfMotionStep.h"
#import "ORKWaitStep.h"
#import "ORKWalkingTaskStep.h"
#import "ORKResultPredicate.h"

#import "ORKHelpers_Internal.h"
#import "UIImage+ResearchKit.h"
#import <limits.h>

ORKTrailMakingTypeIdentifier const ORKTrailMakingTypeIdentifierA = @"A";
ORKTrailMakingTypeIdentifier const ORKTrailMakingTypeIdentifierB = @"B";


ORKTaskProgress ORKTaskProgressMake(NSUInteger current, NSUInteger total) {
    return (ORKTaskProgress){.current=current, .total=total};
}

@implementation ORKOrderedTask {
    NSString *_identifier;
}

+ (instancetype)new {
    ORKThrowMethodUnavailableException();
}

- (instancetype)init {
    ORKThrowMethodUnavailableException();
}

- (instancetype)initWithIdentifier:(NSString *)identifier steps:(NSArray<ORKStep *> *)steps {
    self = [super init];
    if (self) {
        ORKThrowInvalidArgumentExceptionIfNil(identifier);
        
        _identifier = [identifier copy];
        _steps = steps;
        
        [self validateParameters];
    }
    return self;
}

- (instancetype)copyWithSteps:(NSArray <ORKStep *> *)steps {
    ORKOrderedTask *task = [self copyWithZone:nil];
    task->_steps = ORKArrayCopyObjects(steps);
    return task;
}

- (instancetype)copyWithZone:(NSZone *)zone {
    ORKOrderedTask *task = [[[self class] allocWithZone:zone] initWithIdentifier:[_identifier copy]
                                                                           steps:ORKArrayCopyObjects(_steps)];
    return task;
}

- (BOOL)isEqual:(id)object {
    if ([self class] != [object class]) {
        return NO;
    }
    
    __typeof(self) castObject = object;
    return (ORKEqualObjects(self.identifier, castObject.identifier)
            && ORKEqualObjects(self.steps, castObject.steps));
}

- (NSUInteger)hash {
    return _identifier.hash ^ _steps.hash;
}

#pragma mark - ORKTask

- (void)validateParameters {
    NSArray *uniqueIdentifiers = [self.steps valueForKeyPath:@"@distinctUnionOfObjects.identifier"];
    BOOL itemsHaveNonUniqueIdentifiers = ( self.steps.count != uniqueIdentifiers.count );
    
    if (itemsHaveNonUniqueIdentifiers) {
        @throw [NSException exceptionWithName:NSGenericException reason:@"Each step should have a unique identifier" userInfo:nil];
    }
}

- (NSString *)identifier {
    return _identifier;
}

- (NSUInteger)indexOfStep:(ORKStep *)step {
    NSUInteger index = [_steps indexOfObject:step];
    if (index == NSNotFound) {
        NSArray *identifiers = [_steps valueForKey:@"identifier"];
        index = [identifiers indexOfObject:step.identifier];
    }
    return index;
}

- (ORKStep *)stepAfterStep:(ORKStep *)step withResult:(ORKTaskResult *)result {
    NSArray *steps = _steps;
    
    if (steps.count <= 0) {
        return nil;
    }
    
    ORKStep *currentStep = step;
    ORKStep *nextStep = nil;
    
    if (currentStep == nil) {
        nextStep = steps[0];
    } else {
        NSUInteger index = [self indexOfStep:step];
        
        if (NSNotFound != index && index != (steps.count - 1)) {
            nextStep = steps[index + 1];
        }
    }
    return nextStep;
}

- (ORKStep *)stepBeforeStep:(ORKStep *)step withResult:(ORKTaskResult *)result {
    NSArray *steps = _steps;
    
    if (steps.count <= 0) {
        return nil;
    }
    
    ORKStep *currentStep = step;
    ORKStep *nextStep = nil;
    
    if (currentStep == nil) {
        nextStep = nil;
        
    } else {
        NSUInteger index = [self indexOfStep:step];
        
        if (NSNotFound != index && index != 0) {
            nextStep = steps[index - 1];
        }
    }
    return nextStep;
}

- (ORKStep *)stepWithIdentifier:(NSString *)identifier {
    __block ORKStep *step = nil;
    [_steps enumerateObjectsUsingBlock:^(ORKStep *obj, NSUInteger idx, BOOL *stop) {
        if ([obj.identifier isEqualToString:identifier]) {
            step = obj;
            *stop = YES;
        }
    }];
    return step;
}

- (ORKTaskProgress)progressOfCurrentStep:(ORKStep *)step withResult:(ORKTaskResult *)taskResult {
    ORKTaskProgress progress;
    progress.current = [self indexOfStep:step];
    progress.total = _steps.count;
    
    if (![step showsProgress]) {
        progress.total = 0;
    }
    return progress;
}

- (NSSet *)requestedHealthKitTypesForReading {
    NSMutableSet *healthTypes = [NSMutableSet set];
    for (ORKStep *step in self.steps) {
        NSSet *stepSet = [step requestedHealthKitTypesForReading];
        if (stepSet) {
            [healthTypes unionSet:stepSet];
        }
    }
    return healthTypes.count ? healthTypes : nil;
}

- (NSSet *)requestedHealthKitTypesForWriting {
    return nil;
}

- (ORKPermissionMask)requestedPermissions {
    ORKPermissionMask mask = ORKPermissionNone;
    for (ORKStep *step in self.steps) {
        mask |= [step requestedPermissions];
    }
    return mask;
}

- (BOOL)providesBackgroundAudioPrompts {
    BOOL providesAudioPrompts = NO;
    for (ORKStep *step in self.steps) {
        if ([step isKindOfClass:[ORKActiveStep class]]) {
            ORKActiveStep *activeStep = (ORKActiveStep *)step;
            if ([activeStep hasVoice] || [activeStep hasCountDown]) {
                providesAudioPrompts = YES;
                break;
            }
        }
    }
    return providesAudioPrompts;
}

#pragma mark - NSSecureCoding

+ (BOOL)supportsSecureCoding {
    return YES;
}

- (void)encodeWithCoder:(NSCoder *)aCoder {
    ORK_ENCODE_OBJ(aCoder, identifier);
    ORK_ENCODE_OBJ(aCoder, steps);
}

- (instancetype)initWithCoder:(NSCoder *)aDecoder {
    self = [super init];
    if (self) {
        ORK_DECODE_OBJ_CLASS(aDecoder, identifier, NSString);
        ORK_DECODE_OBJ_ARRAY(aDecoder, steps, ORKStep);
        
        for (ORKStep *step in _steps) {
            if ([step isKindOfClass:[ORKStep class]]) {
                [step setTask:self];
            }
        }
    }
    return self;
}

#pragma mark - Predefined

NSString *const ORKInstruction0StepIdentifier = @"instruction";
NSString *const ORKInstruction1StepIdentifier = @"instruction1";
NSString *const ORKInstruction2StepIdentifier = @"instruction2";
NSString *const ORKInstruction3StepIdentifier = @"instruction3";
NSString *const ORKInstruction4StepIdentifier = @"instruction4";
NSString *const ORKInstruction5StepIdentifier = @"instruction5";
NSString *const ORKInstruction6StepIdentifier = @"instruction6";
NSString *const ORKInstruction7StepIdentifier = @"instruction7";
NSString *const ORKCountdownStepIdentifier = @"countdown";
NSString *const ORKCountdown1StepIdentifier = @"countdown1";
NSString *const ORKCountdown2StepIdentifier = @"countdown2";
NSString *const ORKCountdown3StepIdentifier = @"countdown3";
NSString *const ORKCountdown4StepIdentifier = @"countdown4";
NSString *const ORKCountdown5StepIdentifier = @"countdown5";
NSString *const ORKTouchAnywhereStepIdentifier = @"touch.anywhere";
NSString *const ORKAudioStepIdentifier = @"audio";
NSString *const ORKAudioTooLoudStepIdentifier = @"audio.tooloud";
NSString *const ORKTappingStepIdentifier = @"tapping";
NSString *const ORKActiveTaskLeftHandIdentifier = @"left";
NSString *const ORKActiveTaskRightHandIdentifier = @"right";
NSString *const ORKActiveTaskSkipHandStepIdentifier = @"skipHand";
NSString *const ORKConclusionStepIdentifier = @"conclusion";
NSString *const ORKFitnessWalkStepIdentifier = @"fitness.walk";
NSString *const ORKFitnessRestStepIdentifier = @"fitness.rest";
NSString *const ORKKneeRangeOfMotionStepIdentifier = @"knee.range.of.motion";
NSString *const ORKShoulderRangeOfMotionStepIdentifier = @"shoulder.range.of.motion";
NSString *const ORKShortWalkOutboundStepIdentifier = @"walking.outbound";
NSString *const ORKShortWalkReturnStepIdentifier = @"walking.return";
NSString *const ORKShortWalkRestStepIdentifier = @"walking.rest";
NSString *const ORKSpatialSpanMemoryStepIdentifier = @"cognitive.memory.spatialspan";
NSString *const ORKToneAudiometryPracticeStepIdentifier = @"tone.audiometry.practice";
NSString *const ORKToneAudiometryStepIdentifier = @"tone.audiometry";
NSString *const ORKReactionTimeStepIdentifier = @"reactionTime";
NSString *const ORKTowerOfHanoiStepIdentifier = @"towerOfHanoi";
NSString *const ORKTimedWalkFormStepIdentifier = @"timed.walk.form";
NSString *const ORKTimedWalkFormAFOStepIdentifier = @"timed.walk.form.afo";
NSString *const ORKTimedWalkFormAssistanceStepIdentifier = @"timed.walk.form.assistance";
NSString *const ORKTimedWalkTrial1StepIdentifier = @"timed.walk.trial1";
NSString *const ORKTimedWalkTurnAroundStepIdentifier = @"timed.walk.turn.around";
NSString *const ORKTimedWalkTrial2StepIdentifier = @"timed.walk.trial2";
NSString *const ORKTremorTestInLapStepIdentifier = @"tremor.handInLap";
NSString *const ORKTremorTestExtendArmStepIdentifier = @"tremor.handAtShoulderLength";
NSString *const ORKTremorTestBendArmStepIdentifier = @"tremor.handAtShoulderLengthWithElbowBent";
NSString *const ORKTremorTestTouchNoseStepIdentifier = @"tremor.handToNose";
NSString *const ORKTremorTestTurnWristStepIdentifier = @"tremor.handQueenWave";
NSString *const ORKTrailmakingStepIdentifier = @"trailmaking";
NSString *const ORKActiveTaskMostAffectedHandIdentifier = @"mostAffected";
NSString *const ORKPSATStepIdentifier = @"psat";
NSString *const ORKAudioRecorderIdentifier = @"audio";
NSString *const ORKAccelerometerRecorderIdentifier = @"accelerometer";
NSString *const ORKPedometerRecorderIdentifier = @"pedometer";
NSString *const ORKDeviceMotionRecorderIdentifier = @"deviceMotion";
NSString *const ORKLocationRecorderIdentifier = @"location";
NSString *const ORKHeartRateRecorderIdentifier = @"heartRate";
NSString *const ORKMoodSurveyCustomQuestionStepIdentifier = @"mood.custom";
NSString *const ORKMoodSurveyClarityQuestionStepIdentifier = @"mood.clarity";
NSString *const ORKMoodSurveyOverallQuestionStepIdentifier = @"mood.overall";
NSString *const ORKMoodSurveySleepQuestionStepIdentifier = @"mood.sleep";
NSString *const ORKMoodSurveyExerciseQuestionStepIdentifier = @"mood.exercise";
NSString *const ORKMoodSurveyPainQuestionStepIdentifier = @"mood.pain";

+ (ORKCompletionStep *)makeCompletionStep {
    ORKCompletionStep *step = [[ORKCompletionStep alloc] initWithIdentifier:ORKConclusionStepIdentifier];
    step.title = ORKLocalizedString(@"TASK_COMPLETE_TITLE", nil);
    step.text = ORKLocalizedString(@"TASK_COMPLETE_TEXT", nil);
    step.shouldTintImages = YES;
    return step;
}

void ORKStepArrayAddStep(NSMutableArray *array, ORKStep *step) {
    [step validateParameters];
    [array addObject:step];
}

+ (ORKOrderedTask *)twoFingerTappingIntervalTaskWithIdentifier:(NSString *)identifier
                                       intendedUseDescription:(NSString *)intendedUseDescription
                                                     duration:(NSTimeInterval)duration
                                                      options:(ORKPredefinedTaskOption)options {
    return [self twoFingerTappingIntervalTaskWithIdentifier:identifier
                                     intendedUseDescription:intendedUseDescription
                                                   duration:duration
                                                handOptions:0
                                                    options:options];
}
    
+ (ORKOrderedTask *)twoFingerTappingIntervalTaskWithIdentifier:(NSString *)identifier
                                        intendedUseDescription:(NSString *)intendedUseDescription
                                                      duration:(NSTimeInterval)duration
                                                   handOptions:(ORKPredefinedTaskHandOption)handOptions
                                                       options:(ORKPredefinedTaskOption)options {
    
    NSString *durationString = [ORKDurationStringFormatter() stringFromTimeInterval:duration];
    
    NSMutableArray *steps = [NSMutableArray array];
    
    if (!(options & ORKPredefinedTaskOptionExcludeInstructions)) {
        {
            ORKInstructionStep *step = [[ORKInstructionStep alloc] initWithIdentifier:ORKInstruction0StepIdentifier];
            step.title = ORKLocalizedString(@"TAPPING_TASK_TITLE", nil);
            step.text = intendedUseDescription;
            step.detailText = ORKLocalizedString(@"TAPPING_INTRO_TEXT", nil);
            
            NSString *imageName = @"phonetapping";
            if (![[NSLocale preferredLanguages].firstObject hasPrefix:@"en"]) {
                imageName = [imageName stringByAppendingString:@"_notap"];
            }
            step.image = [UIImage imageNamed:imageName inBundle:[NSBundle bundleForClass:[self class]] compatibleWithTraitCollection:nil];
            step.shouldTintImages = YES;
            
            ORKStepArrayAddStep(steps, step);
        }
    }
    
    // Setup which hand to start with and how many hands to add based on the handOptions parameter
    // Hand order is randomly determined.
    NSUInteger handCount = ((handOptions & ORKPredefinedTaskHandOptionBoth) == ORKPredefinedTaskHandOptionBoth) ? 2 : 1;
    BOOL undefinedHand = (handOptions == 0);
    BOOL rightHand;
    switch (handOptions) {
        case ORKPredefinedTaskHandOptionLeft:
            rightHand = NO; break;
        case ORKPredefinedTaskHandOptionRight:
        case ORKPredefinedTaskHandOptionUnspecified:
            rightHand = YES; break;
        default:
            rightHand = (arc4random()%2 == 0); break;
        }
        
    for (NSUInteger hand = 1; hand <= handCount; hand++) {
        
        NSString * (^appendIdentifier) (NSString *) = ^ (NSString * identifier) {
            if (undefinedHand) {
                return identifier;
            } else {
                NSString *handIdentifier = rightHand ? ORKActiveTaskRightHandIdentifier : ORKActiveTaskLeftHandIdentifier;
                return [NSString stringWithFormat:@"%@.%@", identifier, handIdentifier];
            }
        };
        
        if (!(options & ORKPredefinedTaskOptionExcludeInstructions)) {
            ORKInstructionStep *step = [[ORKInstructionStep alloc] initWithIdentifier:appendIdentifier(ORKInstruction1StepIdentifier)];
            
            // Set the title based on the hand
            if (undefinedHand) {
                step.title = ORKLocalizedString(@"TAPPING_TASK_TITLE", nil);
            } else if (rightHand) {
                step.title = ORKLocalizedString(@"TAPPING_TASK_TITLE_RIGHT", nil);
            } else {
                step.title = ORKLocalizedString(@"TAPPING_TASK_TITLE_LEFT", nil);
            }
            
            // Set the instructions for the tapping test screen that is displayed prior to each hand test
            NSString *restText = ORKLocalizedString(@"TAPPING_INTRO_TEXT_2_REST_PHONE", nil);
            NSString *tappingTextFormat = ORKLocalizedString(@"TAPPING_INTRO_TEXT_2_FORMAT", nil);
            NSString *tappingText = [NSString localizedStringWithFormat:tappingTextFormat, durationString];
            NSString *handText = nil;
            
            if (hand == 1) {
                if (undefinedHand) {
                    handText = ORKLocalizedString(@"TAPPING_INTRO_TEXT_2_MOST_AFFECTED", nil);
                } else if (rightHand) {
                    handText = ORKLocalizedString(@"TAPPING_INTRO_TEXT_2_RIGHT_FIRST", nil);
                } else {
                    handText = ORKLocalizedString(@"TAPPING_INTRO_TEXT_2_LEFT_FIRST", nil);
                }
            } else {
                if (rightHand) {
                    handText = ORKLocalizedString(@"TAPPING_INTRO_TEXT_2_RIGHT_SECOND", nil);
                } else {
                    handText = ORKLocalizedString(@"TAPPING_INTRO_TEXT_2_LEFT_SECOND", nil);
                }
            }
            
            step.text = [NSString localizedStringWithFormat:@"%@ %@ %@", restText, handText, tappingText];
            
            // Continue button will be different from first hand and second hand
            if (hand == 1) {
                step.detailText = ORKLocalizedString(@"TAPPING_CALL_TO_ACTION", nil);
            } else {
                step.detailText = ORKLocalizedString(@"TAPPING_CALL_TO_ACTION_NEXT", nil);
            }
            
            // Set the image
            UIImage *im1 = [UIImage imageNamed:@"handtapping01" inBundle:[NSBundle bundleForClass:[self class]] compatibleWithTraitCollection:nil];
            UIImage *im2 = [UIImage imageNamed:@"handtapping02" inBundle:[NSBundle bundleForClass:[self class]] compatibleWithTraitCollection:nil];
            UIImage *imageAnimation = [UIImage animatedImageWithImages:@[im1, im2] duration:1];
            
            if (rightHand || undefinedHand) {
                step.image = imageAnimation;
            } else {
                step.image = [imageAnimation ork_flippedImage:UIImageOrientationUpMirrored];
            }
            step.shouldTintImages = YES;
            
            ORKStepArrayAddStep(steps, step);
        }
    
        // TAPPING STEP
    {
        NSMutableArray *recorderConfigurations = [NSMutableArray arrayWithCapacity:5];
        if (!(ORKPredefinedTaskOptionExcludeAccelerometer & options)) {
            [recorderConfigurations addObject:[[ORKAccelerometerRecorderConfiguration alloc] initWithIdentifier:ORKAccelerometerRecorderIdentifier
                                                                                                      frequency:100]];
        }
        
            ORKTappingIntervalStep *step = [[ORKTappingIntervalStep alloc] initWithIdentifier:appendIdentifier(ORKTappingStepIdentifier)];
            if (undefinedHand) {
                step.title = ORKLocalizedString(@"TAPPING_INSTRUCTION", nil);
            } else if (rightHand) {
                step.title = ORKLocalizedString(@"TAPPING_INSTRUCTION_RIGHT", nil);
            } else {
                step.title = ORKLocalizedString(@"TAPPING_INSTRUCTION_LEFT", nil);
            }
            step.stepDuration = duration;
            step.shouldContinueOnFinish = YES;
            step.recorderConfigurations = recorderConfigurations;
            step.optional = (handCount == 2);
            
            ORKStepArrayAddStep(steps, step);
        }
        
        // Flip to the other hand (ignored if handCount == 1)
        rightHand = !rightHand;
    }
    
    if (!(options & ORKPredefinedTaskOptionExcludeConclusion)) {
        ORKInstructionStep *step = [self makeCompletionStep];
        
        ORKStepArrayAddStep(steps, step);
    }
    
    ORKOrderedTask *task = [[ORKOrderedTask alloc] initWithIdentifier:identifier steps:[steps copy]];
    
    return task;
}

+ (ORKOrderedTask *)audioTaskWithIdentifier:(NSString *)identifier
                     intendedUseDescription:(NSString *)intendedUseDescription
                          speechInstruction:(NSString *)speechInstruction
                     shortSpeechInstruction:(NSString *)shortSpeechInstruction
                                   duration:(NSTimeInterval)duration
                          recordingSettings:(NSDictionary *)recordingSettings
                                    options:(ORKPredefinedTaskOption)options {
    
    return [self audioTaskWithIdentifier:identifier
                  intendedUseDescription:intendedUseDescription
                       speechInstruction:speechInstruction
                  shortSpeechInstruction:shortSpeechInstruction
                                duration:duration
                       recordingSettings:recordingSettings
                         checkAudioLevel:NO
                                 options:options];
}

+ (ORKNavigableOrderedTask *)audioTaskWithIdentifier:(NSString *)identifier
                              intendedUseDescription:(nullable NSString *)intendedUseDescription
                                   speechInstruction:(nullable NSString *)speechInstruction
                              shortSpeechInstruction:(nullable NSString *)shortSpeechInstruction
                                            duration:(NSTimeInterval)duration
                                   recordingSettings:(nullable NSDictionary *)recordingSettings
                                     checkAudioLevel:(BOOL)checkAudioLevel
                                             options:(ORKPredefinedTaskOption)options {

    recordingSettings = recordingSettings ? : @{ AVFormatIDKey : @(kAudioFormatAppleLossless),
                                                 AVNumberOfChannelsKey : @(2),
                                                AVSampleRateKey: @(44100.0) };
    
    if (options & ORKPredefinedTaskOptionExcludeAudio) {
        @throw [NSException exceptionWithName:NSGenericException reason:@"Audio collection cannot be excluded from audio task" userInfo:nil];
    }
    
    NSMutableArray *steps = [NSMutableArray array];
    if (!(options & ORKPredefinedTaskOptionExcludeInstructions)) {
        {
            ORKInstructionStep *step = [[ORKInstructionStep alloc] initWithIdentifier:ORKInstruction0StepIdentifier];
            step.title = ORKLocalizedString(@"AUDIO_TASK_TITLE", nil);
            step.text = intendedUseDescription;
            step.detailText = ORKLocalizedString(@"AUDIO_INTENDED_USE", nil);
            step.image = [UIImage imageNamed:@"phonewaves" inBundle:[NSBundle bundleForClass:[self class]] compatibleWithTraitCollection:nil];
            step.shouldTintImages = YES;
            
            ORKStepArrayAddStep(steps, step);
        }
        
        {
            ORKInstructionStep *step = [[ORKInstructionStep alloc] initWithIdentifier:ORKInstruction1StepIdentifier];
            step.title = ORKLocalizedString(@"AUDIO_TASK_TITLE", nil);
            step.text = speechInstruction ? : ORKLocalizedString(@"AUDIO_INTRO_TEXT",nil);
            step.detailText = ORKLocalizedString(@"AUDIO_CALL_TO_ACTION", nil);
            step.image = [UIImage imageNamed:@"phonesoundwaves" inBundle:[NSBundle bundleForClass:[self class]] compatibleWithTraitCollection:nil];
            step.shouldTintImages = YES;
            
            ORKStepArrayAddStep(steps, step);
        }
    }

    {
        ORKCountdownStep *step = [[ORKCountdownStep alloc] initWithIdentifier:ORKCountdownStepIdentifier];
        step.stepDuration = 5.0;
        
        // Collect audio during the countdown step too, to provide a baseline.
        step.recorderConfigurations = @[[[ORKAudioRecorderConfiguration alloc] initWithIdentifier:ORKAudioRecorderIdentifier
                                                                                 recorderSettings:recordingSettings]];
        
        // If checking the sound level then add text indicating that's what is happening
        if (checkAudioLevel) {
            step.text = ORKLocalizedString(@"AUDIO_LEVEL_CHECK_LABEL", nil);
        }
        
        ORKStepArrayAddStep(steps, step);
    }
    
    if (checkAudioLevel) {
        ORKInstructionStep *step = [[ORKInstructionStep alloc] initWithIdentifier:ORKAudioTooLoudStepIdentifier];
        step.text = ORKLocalizedString(@"AUDIO_TOO_LOUD_MESSAGE", nil);
        step.detailText = ORKLocalizedString(@"AUDIO_TOO_LOUD_ACTION_NEXT", nil);
        
        ORKStepArrayAddStep(steps, step);
    }
    
    {
        ORKAudioStep *step = [[ORKAudioStep alloc] initWithIdentifier:ORKAudioStepIdentifier];
        step.title = shortSpeechInstruction ? : ORKLocalizedString(@"AUDIO_INSTRUCTION", nil);
        step.recorderConfigurations = @[[[ORKAudioRecorderConfiguration alloc] initWithIdentifier:ORKAudioRecorderIdentifier
                                                                                 recorderSettings:recordingSettings]];
        step.stepDuration = duration;
        step.shouldContinueOnFinish = YES;
        
        ORKStepArrayAddStep(steps, step);
    }
    
    if (!(options & ORKPredefinedTaskOptionExcludeConclusion)) {
        ORKInstructionStep *step = [self makeCompletionStep];
        
        ORKStepArrayAddStep(steps, step);
    }

    ORKNavigableOrderedTask *task = [[ORKNavigableOrderedTask alloc] initWithIdentifier:identifier steps:steps];
    
    if (checkAudioLevel) {
    
        // Add rules to check for audio and fail, looping back to the countdown step if required
        ORKAudioLevelNavigationRule *audioRule = [[ORKAudioLevelNavigationRule alloc] initWithAudioLevelStepIdentifier:ORKCountdownStepIdentifier destinationStepIdentifier:ORKAudioStepIdentifier recordingSettings:recordingSettings];
        ORKDirectStepNavigationRule *loopRule = [[ORKDirectStepNavigationRule alloc] initWithDestinationStepIdentifier:ORKCountdownStepIdentifier];
    
        [task setNavigationRule:audioRule forTriggerStepIdentifier:ORKCountdownStepIdentifier];
        [task setNavigationRule:loopRule forTriggerStepIdentifier:ORKAudioTooLoudStepIdentifier];
    }
    
    return task;
}

+ (NSDateComponentsFormatter *)textTimeFormatter {
    NSDateComponentsFormatter *formatter = [NSDateComponentsFormatter new];
    formatter.unitsStyle = NSDateComponentsFormatterUnitsStyleSpellOut;
    
    // Exception list: Korean, Chinese (all), Thai, and Vietnamese.
    NSArray *nonSpelledOutLanguages = @[@"ko", @"zh", @"th", @"vi", @"ja"];
    NSString *currentLanguage = [[NSBundle mainBundle] preferredLocalizations].firstObject;
    NSString *currentLanguageCode = [NSLocale componentsFromLocaleIdentifier:currentLanguage][NSLocaleLanguageCode];
    if ((currentLanguageCode != nil) && [nonSpelledOutLanguages containsObject:currentLanguageCode]) {
        formatter.unitsStyle = NSDateComponentsFormatterUnitsStyleFull;
    }
    
    formatter.allowedUnits = NSCalendarUnitMinute | NSCalendarUnitSecond;
    formatter.zeroFormattingBehavior = NSDateComponentsFormatterZeroFormattingBehaviorDropAll;
    return formatter;
}

+ (ORKOrderedTask *)fitnessCheckTaskWithIdentifier:(NSString *)identifier
                           intendedUseDescription:(NSString *)intendedUseDescription
                                     walkDuration:(NSTimeInterval)walkDuration
                                     restDuration:(NSTimeInterval)restDuration
                                          options:(ORKPredefinedTaskOption)options {
    
    NSDateComponentsFormatter *formatter = [self textTimeFormatter];
    
    NSMutableArray *steps = [NSMutableArray array];
    if (!(options & ORKPredefinedTaskOptionExcludeInstructions)) {
        {
            ORKInstructionStep *step = [[ORKInstructionStep alloc] initWithIdentifier:ORKInstruction0StepIdentifier];
            step.title = ORKLocalizedString(@"FITNESS_TASK_TITLE", nil);
            step.text = intendedUseDescription ? : [NSString stringWithFormat:ORKLocalizedString(@"FITNESS_INTRO_TEXT_FORMAT", nil), [formatter stringFromTimeInterval:walkDuration]];
            step.image = [UIImage imageNamed:@"heartbeat" inBundle:[NSBundle bundleForClass:[self class]] compatibleWithTraitCollection:nil];
            step.shouldTintImages = YES;
            
            ORKStepArrayAddStep(steps, step);
        }
        
        {
            ORKInstructionStep *step = [[ORKInstructionStep alloc] initWithIdentifier:ORKInstruction1StepIdentifier];
            step.title = ORKLocalizedString(@"FITNESS_TASK_TITLE", nil);
            step.text = [NSString stringWithFormat:ORKLocalizedString(@"FITNESS_INTRO_2_TEXT_FORMAT", nil), [formatter stringFromTimeInterval:walkDuration], [formatter stringFromTimeInterval:restDuration]];
            step.image = [UIImage imageNamed:@"walkingman" inBundle:[NSBundle bundleForClass:[self class]] compatibleWithTraitCollection:nil];
            step.shouldTintImages = YES;
            
            ORKStepArrayAddStep(steps, step);
        }
    }
    
    {
        ORKCountdownStep *step = [[ORKCountdownStep alloc] initWithIdentifier:ORKCountdownStepIdentifier];
        step.stepDuration = 5.0;
        
        ORKStepArrayAddStep(steps, step);
    }
    
    HKUnit *bpmUnit = [[HKUnit countUnit] unitDividedByUnit:[HKUnit minuteUnit]];
    HKQuantityType *heartRateType = [HKQuantityType quantityTypeForIdentifier:HKQuantityTypeIdentifierHeartRate];
    {
        if (walkDuration > 0) {
            NSMutableArray *recorderConfigurations = [NSMutableArray arrayWithCapacity:5];
            if (!(ORKPredefinedTaskOptionExcludePedometer & options)) {
                [recorderConfigurations addObject:[[ORKPedometerRecorderConfiguration alloc] initWithIdentifier:ORKPedometerRecorderIdentifier]];
            }
            if (!(ORKPredefinedTaskOptionExcludeAccelerometer & options)) {
                [recorderConfigurations addObject:[[ORKAccelerometerRecorderConfiguration alloc] initWithIdentifier:ORKAccelerometerRecorderIdentifier
                                                                                                          frequency:100]];
            }
            if (!(ORKPredefinedTaskOptionExcludeDeviceMotion & options)) {
                [recorderConfigurations addObject:[[ORKDeviceMotionRecorderConfiguration alloc] initWithIdentifier:ORKDeviceMotionRecorderIdentifier
                                                                                                         frequency:100]];
            }
            if (!(ORKPredefinedTaskOptionExcludeLocation & options)) {
                [recorderConfigurations addObject:[[ORKLocationRecorderConfiguration alloc] initWithIdentifier:ORKLocationRecorderIdentifier]];
            }
            if (!(ORKPredefinedTaskOptionExcludeHeartRate & options)) {
                [recorderConfigurations addObject:[[ORKHealthQuantityTypeRecorderConfiguration alloc] initWithIdentifier:ORKHeartRateRecorderIdentifier
                                                                                                      healthQuantityType:heartRateType unit:bpmUnit]];
            }
            ORKFitnessStep *fitnessStep = [[ORKFitnessStep alloc] initWithIdentifier:ORKFitnessWalkStepIdentifier];
            fitnessStep.stepDuration = walkDuration;
            fitnessStep.title = [NSString stringWithFormat:ORKLocalizedString(@"FITNESS_WALK_INSTRUCTION_FORMAT", nil), [formatter stringFromTimeInterval:walkDuration]];
            fitnessStep.spokenInstruction = fitnessStep.title;
            fitnessStep.recorderConfigurations = recorderConfigurations;
            fitnessStep.shouldContinueOnFinish = YES;
            fitnessStep.optional = NO;
            fitnessStep.shouldStartTimerAutomatically = YES;
            fitnessStep.shouldTintImages = YES;
            fitnessStep.image = [UIImage imageNamed:@"walkingman" inBundle:[NSBundle bundleForClass:[self class]] compatibleWithTraitCollection:nil];
            fitnessStep.shouldVibrateOnStart = YES;
            fitnessStep.shouldPlaySoundOnStart = YES;
            
            ORKStepArrayAddStep(steps, fitnessStep);
        }
        
        if (restDuration > 0) {
            NSMutableArray *recorderConfigurations = [NSMutableArray arrayWithCapacity:5];
            if (!(ORKPredefinedTaskOptionExcludeAccelerometer & options)) {
                [recorderConfigurations addObject:[[ORKAccelerometerRecorderConfiguration alloc] initWithIdentifier:ORKAccelerometerRecorderIdentifier
                                                                                                          frequency:100]];
            }
            if (!(ORKPredefinedTaskOptionExcludeDeviceMotion & options)) {
                [recorderConfigurations addObject:[[ORKDeviceMotionRecorderConfiguration alloc] initWithIdentifier:ORKDeviceMotionRecorderIdentifier
                                                                                                         frequency:100]];
            }
            if (!(ORKPredefinedTaskOptionExcludeHeartRate & options)) {
                [recorderConfigurations addObject:[[ORKHealthQuantityTypeRecorderConfiguration alloc] initWithIdentifier:ORKHeartRateRecorderIdentifier
                                                                                                      healthQuantityType:heartRateType unit:bpmUnit]];
            }
            
            ORKFitnessStep *stillStep = [[ORKFitnessStep alloc] initWithIdentifier:ORKFitnessRestStepIdentifier];
            stillStep.stepDuration = restDuration;
            stillStep.title = [NSString stringWithFormat:ORKLocalizedString(@"FITNESS_SIT_INSTRUCTION_FORMAT", nil), [formatter stringFromTimeInterval:restDuration]];
            stillStep.spokenInstruction = stillStep.title;
            stillStep.recorderConfigurations = recorderConfigurations;
            stillStep.shouldContinueOnFinish = YES;
            stillStep.optional = NO;
            stillStep.shouldStartTimerAutomatically = YES;
            stillStep.shouldTintImages = YES;
            stillStep.image = [UIImage imageNamed:@"sittingman" inBundle:[NSBundle bundleForClass:[self class]] compatibleWithTraitCollection:nil];
            stillStep.shouldVibrateOnStart = YES;
            stillStep.shouldPlaySoundOnStart = YES;
            stillStep.shouldPlaySoundOnFinish = YES;
            stillStep.shouldVibrateOnFinish = YES;
            
            ORKStepArrayAddStep(steps, stillStep);
        }
    }
    
    if (!(options & ORKPredefinedTaskOptionExcludeConclusion)) {
        ORKInstructionStep *step = [self makeCompletionStep];
        ORKStepArrayAddStep(steps, step);
    }
    
    ORKOrderedTask *task = [[ORKOrderedTask alloc] initWithIdentifier:identifier steps:steps];
    
    return task;
}

+ (ORKOrderedTask *)shortWalkTaskWithIdentifier:(NSString *)identifier
                         intendedUseDescription:(NSString *)intendedUseDescription
                            numberOfStepsPerLeg:(NSInteger)numberOfStepsPerLeg
                                   restDuration:(NSTimeInterval)restDuration
                                        options:(ORKPredefinedTaskOption)options {
    
    NSDateComponentsFormatter *formatter = [self textTimeFormatter];
    
    NSMutableArray *steps = [NSMutableArray array];
    if (!(options & ORKPredefinedTaskOptionExcludeInstructions)) {
        {
            ORKInstructionStep *step = [[ORKInstructionStep alloc] initWithIdentifier:ORKInstruction0StepIdentifier];
            step.title = ORKLocalizedString(@"WALK_TASK_TITLE", nil);
            step.text = intendedUseDescription;
            step.detailText = ORKLocalizedString(@"WALK_INTRO_TEXT", nil);
            step.shouldTintImages = YES;
            ORKStepArrayAddStep(steps, step);
        }
        
        {
            ORKInstructionStep *step = [[ORKInstructionStep alloc] initWithIdentifier:ORKInstruction1StepIdentifier];
            step.title = ORKLocalizedString(@"WALK_TASK_TITLE", nil);
            step.text = [NSString stringWithFormat:ORKLocalizedString(@"WALK_INTRO_2_TEXT_%ld", nil),numberOfStepsPerLeg];
            step.detailText = ORKLocalizedString(@"WALK_INTRO_2_DETAIL", nil);
            step.image = [UIImage imageNamed:@"pocket" inBundle:[NSBundle bundleForClass:[self class]] compatibleWithTraitCollection:nil];
            step.shouldTintImages = YES;
            ORKStepArrayAddStep(steps, step);
        }
    }
    
    {
        ORKCountdownStep *step = [[ORKCountdownStep alloc] initWithIdentifier:ORKCountdownStepIdentifier];
        step.stepDuration = 5.0;
        
        ORKStepArrayAddStep(steps, step);
    }
    
    {
        {
            NSMutableArray *recorderConfigurations = [NSMutableArray array];
            if (!(ORKPredefinedTaskOptionExcludePedometer & options)) {
                [recorderConfigurations addObject:[[ORKPedometerRecorderConfiguration alloc] initWithIdentifier:ORKPedometerRecorderIdentifier]];
            }
            if (!(ORKPredefinedTaskOptionExcludeAccelerometer & options)) {
                [recorderConfigurations addObject:[[ORKAccelerometerRecorderConfiguration alloc] initWithIdentifier:ORKAccelerometerRecorderIdentifier
                                                                                                          frequency:100]];
            }
            if (!(ORKPredefinedTaskOptionExcludeDeviceMotion & options)) {
                [recorderConfigurations addObject:[[ORKDeviceMotionRecorderConfiguration alloc] initWithIdentifier:ORKDeviceMotionRecorderIdentifier
                                                                                                         frequency:100]];
            }

            ORKWalkingTaskStep *walkingStep = [[ORKWalkingTaskStep alloc] initWithIdentifier:ORKShortWalkOutboundStepIdentifier];
            walkingStep.numberOfStepsPerLeg = numberOfStepsPerLeg;
            walkingStep.title = [NSString stringWithFormat:ORKLocalizedString(@"WALK_OUTBOUND_INSTRUCTION_FORMAT", nil), (long long)numberOfStepsPerLeg];
            walkingStep.spokenInstruction = walkingStep.title;
            walkingStep.recorderConfigurations = recorderConfigurations;
            walkingStep.shouldContinueOnFinish = YES;
            walkingStep.optional = NO;
            walkingStep.shouldStartTimerAutomatically = YES;
            walkingStep.stepDuration = numberOfStepsPerLeg * 1.5; // fallback duration in case no step count
            walkingStep.shouldVibrateOnStart = YES;
            walkingStep.shouldPlaySoundOnStart = YES;
            
            ORKStepArrayAddStep(steps, walkingStep);
        }
        
        {
            NSMutableArray *recorderConfigurations = [NSMutableArray array];
            if (!(ORKPredefinedTaskOptionExcludePedometer & options)) {
                [recorderConfigurations addObject:[[ORKPedometerRecorderConfiguration alloc] initWithIdentifier:ORKPedometerRecorderIdentifier]];
            }
            if (!(ORKPredefinedTaskOptionExcludeAccelerometer & options)) {
                [recorderConfigurations addObject:[[ORKAccelerometerRecorderConfiguration alloc] initWithIdentifier:ORKAccelerometerRecorderIdentifier
                                                                                                          frequency:100]];
            }
            if (!(ORKPredefinedTaskOptionExcludeDeviceMotion & options)) {
                [recorderConfigurations addObject:[[ORKDeviceMotionRecorderConfiguration alloc] initWithIdentifier:ORKDeviceMotionRecorderIdentifier
                                                                                                         frequency:100]];
            }

            ORKWalkingTaskStep *walkingStep = [[ORKWalkingTaskStep alloc] initWithIdentifier:ORKShortWalkReturnStepIdentifier];
            walkingStep.numberOfStepsPerLeg = numberOfStepsPerLeg;
            walkingStep.title = [NSString stringWithFormat:ORKLocalizedString(@"WALK_RETURN_INSTRUCTION_FORMAT", nil), (long long)numberOfStepsPerLeg];
            walkingStep.spokenInstruction = walkingStep.title;
            walkingStep.recorderConfigurations = recorderConfigurations;
            walkingStep.shouldContinueOnFinish = YES;
            walkingStep.shouldStartTimerAutomatically = YES;
            walkingStep.optional = NO;
            walkingStep.stepDuration = numberOfStepsPerLeg * 1.5; // fallback duration in case no step count
            walkingStep.shouldVibrateOnStart = YES;
            walkingStep.shouldPlaySoundOnStart = YES;
            
            ORKStepArrayAddStep(steps, walkingStep);
        }
        
        if (restDuration > 0) {
            NSMutableArray *recorderConfigurations = [NSMutableArray array];
            if (!(ORKPredefinedTaskOptionExcludeAccelerometer & options)) {
                [recorderConfigurations addObject:[[ORKAccelerometerRecorderConfiguration alloc] initWithIdentifier:ORKAccelerometerRecorderIdentifier
                                                                                                          frequency:100]];
            }
            if (!(ORKPredefinedTaskOptionExcludeDeviceMotion & options)) {
                [recorderConfigurations addObject:[[ORKDeviceMotionRecorderConfiguration alloc] initWithIdentifier:ORKDeviceMotionRecorderIdentifier
                                                                                                         frequency:100]];
            }

            ORKFitnessStep *activeStep = [[ORKFitnessStep alloc] initWithIdentifier:ORKShortWalkRestStepIdentifier];
            activeStep.recorderConfigurations = recorderConfigurations;
            NSString *durationString = [formatter stringFromTimeInterval:restDuration];
            activeStep.title = [NSString stringWithFormat:ORKLocalizedString(@"WALK_STAND_INSTRUCTION_FORMAT", nil), durationString];
            activeStep.spokenInstruction = [NSString stringWithFormat:ORKLocalizedString(@"WALK_STAND_VOICE_INSTRUCTION_FORMAT", nil), durationString];
            activeStep.shouldStartTimerAutomatically = YES;
            activeStep.stepDuration = restDuration;
            activeStep.shouldContinueOnFinish = YES;
            activeStep.optional = NO;
            activeStep.shouldVibrateOnStart = YES;
            activeStep.shouldPlaySoundOnStart = YES;
            activeStep.shouldVibrateOnFinish = YES;
            activeStep.shouldPlaySoundOnFinish = YES;
            
            ORKStepArrayAddStep(steps, activeStep);
        }
    }
    
    if (!(options & ORKPredefinedTaskOptionExcludeConclusion)) {
        ORKInstructionStep *step = [self makeCompletionStep];
        
        ORKStepArrayAddStep(steps, step);
    }
    
    ORKOrderedTask *task = [[ORKOrderedTask alloc] initWithIdentifier:identifier steps:steps];
    return task;
}


+ (ORKOrderedTask *)walkBackAndForthTaskWithIdentifier:(NSString *)identifier
                                intendedUseDescription:(NSString *)intendedUseDescription
                                          walkDuration:(NSTimeInterval)walkDuration
                                          restDuration:(NSTimeInterval)restDuration
                                               options:(ORKPredefinedTaskOption)options {
    
    NSDateComponentsFormatter *formatter = [self textTimeFormatter];
    formatter.unitsStyle = NSDateComponentsFormatterUnitsStyleFull;
    
    NSMutableArray *steps = [NSMutableArray array];
    if (!(options & ORKPredefinedTaskOptionExcludeInstructions)) {
        {
            ORKInstructionStep *step = [[ORKInstructionStep alloc] initWithIdentifier:ORKInstruction0StepIdentifier];
            step.title = ORKLocalizedString(@"WALK_TASK_TITLE", nil);
            step.text = intendedUseDescription;
            step.detailText = ORKLocalizedString(@"WALK_INTRO_TEXT", nil);
            step.shouldTintImages = YES;
            ORKStepArrayAddStep(steps, step);
        }
        
        {
            ORKInstructionStep *step = [[ORKInstructionStep alloc] initWithIdentifier:ORKInstruction1StepIdentifier];
            step.title = ORKLocalizedString(@"WALK_TASK_TITLE", nil);
            step.text = ORKLocalizedString(@"WALK_INTRO_2_TEXT_BACK_AND_FORTH_INSTRUCTION", nil);
            step.detailText = ORKLocalizedString(@"WALK_INTRO_2_DETAIL_BACK_AND_FORTH_INSTRUCTION", nil);
            step.image = [UIImage imageNamed:@"pocket" inBundle:[NSBundle bundleForClass:[self class]] compatibleWithTraitCollection:nil];
            step.shouldTintImages = YES;
            ORKStepArrayAddStep(steps, step);
        }
    }
    
    {
        ORKCountdownStep *step = [[ORKCountdownStep alloc] initWithIdentifier:ORKCountdownStepIdentifier];
        step.stepDuration = 5.0;
        
        ORKStepArrayAddStep(steps, step);
    }
    
    {
        {
            NSMutableArray *recorderConfigurations = [NSMutableArray array];
            if (!(ORKPredefinedTaskOptionExcludePedometer & options)) {
                [recorderConfigurations addObject:[[ORKPedometerRecorderConfiguration alloc] initWithIdentifier:ORKPedometerRecorderIdentifier]];
            }
            if (!(ORKPredefinedTaskOptionExcludeAccelerometer & options)) {
                [recorderConfigurations addObject:[[ORKAccelerometerRecorderConfiguration alloc] initWithIdentifier:ORKAccelerometerRecorderIdentifier
                                                                                                          frequency:100]];
            }
            if (!(ORKPredefinedTaskOptionExcludeDeviceMotion & options)) {
                [recorderConfigurations addObject:[[ORKDeviceMotionRecorderConfiguration alloc] initWithIdentifier:ORKDeviceMotionRecorderIdentifier
                                                                                                         frequency:100]];
            }
            
            ORKWalkingTaskStep *walkingStep = [[ORKWalkingTaskStep alloc] initWithIdentifier:ORKShortWalkOutboundStepIdentifier];
            walkingStep.numberOfStepsPerLeg = 1000; // Set the number of steps very high so it is ignored
            NSString *walkingDurationString = [formatter stringFromTimeInterval:walkDuration];
            walkingStep.title = [NSString stringWithFormat:ORKLocalizedString(@"WALK_BACK_AND_FORTH_INSTRUCTION_FORMAT", nil), walkingDurationString];
            walkingStep.spokenInstruction = walkingStep.title;
            walkingStep.recorderConfigurations = recorderConfigurations;
            walkingStep.shouldContinueOnFinish = YES;
            walkingStep.optional = NO;
            walkingStep.shouldStartTimerAutomatically = YES;
            walkingStep.stepDuration = walkDuration; // Set the walking duration to the step duration
            walkingStep.shouldVibrateOnStart = YES;
            walkingStep.shouldPlaySoundOnStart = YES;
            walkingStep.shouldSpeakRemainingTimeAtHalfway = (walkDuration > 20);
            
            ORKStepArrayAddStep(steps, walkingStep);
        }
        
        if (restDuration > 0) {
            NSMutableArray *recorderConfigurations = [NSMutableArray array];
            if (!(ORKPredefinedTaskOptionExcludeAccelerometer & options)) {
                [recorderConfigurations addObject:[[ORKAccelerometerRecorderConfiguration alloc] initWithIdentifier:ORKAccelerometerRecorderIdentifier
                                                                                                          frequency:100]];
            }
            if (!(ORKPredefinedTaskOptionExcludeDeviceMotion & options)) {
                [recorderConfigurations addObject:[[ORKDeviceMotionRecorderConfiguration alloc] initWithIdentifier:ORKDeviceMotionRecorderIdentifier
                                                                                                         frequency:100]];
            }
            
            ORKFitnessStep *activeStep = [[ORKFitnessStep alloc] initWithIdentifier:ORKShortWalkRestStepIdentifier];
            activeStep.recorderConfigurations = recorderConfigurations;
            NSString *durationString = [formatter stringFromTimeInterval:restDuration];
            activeStep.title = [NSString stringWithFormat:ORKLocalizedString(@"WALK_BACK_AND_FORTH_STAND_INSTRUCTION_FORMAT", nil), durationString];
            activeStep.spokenInstruction = activeStep.title;
            activeStep.shouldStartTimerAutomatically = YES;
            activeStep.stepDuration = restDuration;
            activeStep.shouldContinueOnFinish = YES;
            activeStep.optional = NO;
            activeStep.shouldVibrateOnStart = YES;
            activeStep.shouldPlaySoundOnStart = YES;
            activeStep.shouldVibrateOnFinish = YES;
            activeStep.shouldPlaySoundOnFinish = YES;
            activeStep.finishedSpokenInstruction = ORKLocalizedString(@"WALK_BACK_AND_FORTH_FINISHED_VOICE", nil);
            activeStep.shouldSpeakRemainingTimeAtHalfway = (restDuration > 20);
            
            ORKStepArrayAddStep(steps, activeStep);
        }
    }
    
    if (!(options & ORKPredefinedTaskOptionExcludeConclusion)) {
        ORKInstructionStep *step = [self makeCompletionStep];
        
        ORKStepArrayAddStep(steps, step);
    }
    
    ORKOrderedTask *task = [[ORKOrderedTask alloc] initWithIdentifier:identifier steps:steps];
    return task;
}

+ (ORKOrderedTask *)kneeRangeOfMotionTaskWithIdentifier:(NSString *)identifier
                                             limbOption:(ORKPredefinedTaskLimbOption)limbOption
                                 intendedUseDescription:(NSString *)intendedUseDescription
                                                options:(ORKPredefinedTaskOption)options {
    NSMutableArray *steps = [NSMutableArray array];
    NSString *limbType = ORKLocalizedString(@"LIMB_RIGHT", nil);
    UIImage *kneeFlexedImage = [UIImage imageNamed:@"knee_flexed_right" inBundle:[NSBundle bundleForClass:[self class]] compatibleWithTraitCollection:nil];
    UIImage *kneeExtendedImage = [UIImage imageNamed:@"knee_extended_right" inBundle:[NSBundle bundleForClass:[self class]] compatibleWithTraitCollection:nil];

    if (limbOption == ORKPredefinedTaskLimbOptionLeft) {
        limbType = ORKLocalizedString(@"LIMB_LEFT", nil);
    
        kneeFlexedImage = [UIImage imageNamed:@"knee_flexed_left" inBundle:[NSBundle bundleForClass:[self class]] compatibleWithTraitCollection:nil];
        kneeExtendedImage = [UIImage imageNamed:@"knee_extended_left" inBundle:[NSBundle bundleForClass:[self class]] compatibleWithTraitCollection:nil];
    }
    
    if (!(options & ORKPredefinedTaskOptionExcludeInstructions)) {
        ORKInstructionStep *instructionStep0 = [[ORKInstructionStep alloc] initWithIdentifier:ORKInstruction0StepIdentifier];
        instructionStep0.title = [NSString stringWithFormat:ORKLocalizedString(@"KNEE_RANGE_OF_MOTION_TITLE_%@", nil), [limbType capitalizedString]];
        instructionStep0.text = intendedUseDescription;
        instructionStep0.detailText = [NSString stringWithFormat:ORKLocalizedString(@"KNEE_RANGE_OF_MOTION_TEXT_INSTRUCTION_0_%@", nil), limbType];
        instructionStep0.shouldTintImages = YES;
        ORKStepArrayAddStep(steps, instructionStep0);
 
        ORKInstructionStep *instructionStep1 = [[ORKInstructionStep alloc] initWithIdentifier:ORKInstruction1StepIdentifier];
        instructionStep1.title = [NSString stringWithFormat:ORKLocalizedString(@"KNEE_RANGE_OF_MOTION_TITLE_%@", nil), [limbType capitalizedString]];
        instructionStep1.detailText = [NSString stringWithFormat:ORKLocalizedString(@"KNEE_RANGE_OF_MOTION_TEXT_INSTRUCTION_1_%@", nil), limbType];
        ORKStepArrayAddStep(steps, instructionStep1);
        
        ORKInstructionStep *instructionStep2 = [[ORKInstructionStep alloc] initWithIdentifier:ORKInstruction2StepIdentifier];
        instructionStep2.title = [NSString stringWithFormat:ORKLocalizedString(@"KNEE_RANGE_OF_MOTION_TITLE_%@", nil), [limbType capitalizedString]];
        instructionStep2.detailText = [NSString stringWithFormat:ORKLocalizedString(@"KNEE_RANGE_OF_MOTION_TEXT_INSTRUCTION_2_%@", nil), limbType];
        instructionStep2.image = kneeFlexedImage;
        instructionStep2.shouldTintImages = YES;
        ORKStepArrayAddStep(steps, instructionStep2);
        
        ORKInstructionStep *instructionStep3 = [[ORKInstructionStep alloc] initWithIdentifier:ORKInstruction3StepIdentifier];
        instructionStep3.title = [NSString stringWithFormat:ORKLocalizedString(@"KNEE_RANGE_OF_MOTION_TITLE_%@", nil), [limbType capitalizedString]];
        instructionStep3.detailText = [NSString stringWithFormat:ORKLocalizedString(@"KNEE_RANGE_OF_MOTION_TEXT_INSTRUCTION_3_%@", nil), limbType];
        instructionStep3.image = kneeExtendedImage;
        instructionStep3.shouldTintImages = YES;
        ORKStepArrayAddStep(steps, instructionStep3);
    }

    ORKTouchAnywhereStep *touchAnywhereStep = [[ORKTouchAnywhereStep alloc] initWithIdentifier:ORKTouchAnywhereStepIdentifier instructionText:[NSString stringWithFormat:ORKLocalizedString(@"KNEE_RANGE_OF_MOTION_TOUCH_ANYWHERE_STEP_INSTRUCTION_%@", nil), limbType]];
    ORKStepArrayAddStep(steps, touchAnywhereStep);
    
    ORKDeviceMotionRecorderConfiguration *deviceMotionRecorderConfig = [[ORKDeviceMotionRecorderConfiguration alloc] initWithIdentifier:ORKDeviceMotionRecorderIdentifier frequency:100];
    
    ORKRangeOfMotionStep *kneeRangeOfMotionStep = [[ORKRangeOfMotionStep alloc] initWithIdentifier:ORKKneeRangeOfMotionStepIdentifier limbOption:limbOption];
    kneeRangeOfMotionStep.title = [NSString stringWithFormat:ORKLocalizedString(@"KNEE_RANGE_OF_MOTION_SPOKEN_INSTRUCTION_%@", nil), limbType];
    kneeRangeOfMotionStep.spokenInstruction = kneeRangeOfMotionStep.title;

    kneeRangeOfMotionStep.recorderConfigurations = @[deviceMotionRecorderConfig];
    kneeRangeOfMotionStep.optional = NO;

    ORKStepArrayAddStep(steps, kneeRangeOfMotionStep);

    if (!(options & ORKPredefinedTaskOptionExcludeConclusion)) {
        ORKCompletionStep *completionStep = [self makeCompletionStep];
        ORKStepArrayAddStep(steps, completionStep);
    }
    
    ORKOrderedTask *task = [[ORKOrderedTask alloc] initWithIdentifier:identifier steps:steps];
    return task;
}

+ (ORKOrderedTask *)shoulderRangeOfMotionTaskWithIdentifier:(NSString *)identifier
                                                 limbOption:(ORKPredefinedTaskLimbOption)limbOption
                                     intendedUseDescription:(NSString *)intendedUseDescription
                                                    options:(ORKPredefinedTaskOption)options {
    NSMutableArray *steps = [NSMutableArray array];
    NSString *limbType = ORKLocalizedString(@"LIMB_RIGHT", nil);
    UIImage *shoulderFlexedImage = [UIImage imageNamed:@"shoulder_flexed_right" inBundle:[NSBundle bundleForClass:[self class]] compatibleWithTraitCollection:nil];
    UIImage *shoulderExtendedImage = [UIImage imageNamed:@"shoulder_extended_right" inBundle:[NSBundle bundleForClass:[self class]] compatibleWithTraitCollection:nil];

    if (limbOption == ORKPredefinedTaskLimbOptionLeft) {
        limbType = ORKLocalizedString(@"LIMB_LEFT", nil);
        shoulderFlexedImage = [UIImage imageNamed:@"shoulder_flexed_left" inBundle:[NSBundle bundleForClass:[self class]] compatibleWithTraitCollection:nil];
        shoulderExtendedImage = [UIImage imageNamed:@"shoulder_extended_left" inBundle:[NSBundle bundleForClass:[self class]] compatibleWithTraitCollection:nil];
    }
    
    if (!(options & ORKPredefinedTaskOptionExcludeInstructions)) {
        ORKInstructionStep *instructionStep0 = [[ORKInstructionStep alloc] initWithIdentifier:ORKInstruction0StepIdentifier];
        instructionStep0.title = [NSString stringWithFormat:ORKLocalizedString(@"SHOULDER_RANGE_OF_MOTION_TITLE_%@", nil), [limbType capitalizedString]];
        instructionStep0.text = intendedUseDescription;
        instructionStep0.detailText = [NSString stringWithFormat:ORKLocalizedString(@"SHOULDER_RANGE_OF_MOTION_TEXT_INSTRUCTION_0_%@", nil), limbType];
        instructionStep0.shouldTintImages = YES;
        ORKStepArrayAddStep(steps, instructionStep0);
        
        ORKInstructionStep *instructionStep1 = [[ORKInstructionStep alloc] initWithIdentifier:ORKInstruction1StepIdentifier];
        instructionStep1.title = [NSString stringWithFormat:ORKLocalizedString(@"SHOULDER_RANGE_OF_MOTION_TITLE_%@", nil), [limbType capitalizedString]];
        instructionStep1.detailText = [NSString stringWithFormat:ORKLocalizedString(@"SHOULDER_RANGE_OF_MOTION_TEXT_INSTRUCTION_1_%@", nil), limbType];
        ORKStepArrayAddStep(steps, instructionStep1);
        
        ORKInstructionStep *instructionStep2 = [[ORKInstructionStep alloc] initWithIdentifier:ORKInstruction2StepIdentifier];
        instructionStep2.title = [NSString stringWithFormat:ORKLocalizedString(@"SHOULDER_RANGE_OF_MOTION_TITLE_%@", nil), [limbType capitalizedString]];
        instructionStep2.detailText = [NSString stringWithFormat:ORKLocalizedString(@"SHOULDER_RANGE_OF_MOTION_TEXT_INSTRUCTION_2_%@", nil), limbType];
        instructionStep2.image = shoulderFlexedImage;
        instructionStep2.shouldTintImages = YES;
        ORKStepArrayAddStep(steps, instructionStep2);
        
        ORKInstructionStep *instructionStep3 = [[ORKInstructionStep alloc] initWithIdentifier:ORKInstruction3StepIdentifier];
        instructionStep3.title = [NSString stringWithFormat:ORKLocalizedString(@"SHOULDER_RANGE_OF_MOTION_TITLE_%@", nil), [limbType capitalizedString]];
        instructionStep3.detailText = [NSString stringWithFormat:ORKLocalizedString(@"SHOULDER_RANGE_OF_MOTION_TEXT_INSTRUCTION_3_%@", nil), limbType];
        instructionStep3.image = shoulderExtendedImage;
        instructionStep3.shouldTintImages = YES;
        ORKStepArrayAddStep(steps, instructionStep3);
    }
    
    ORKTouchAnywhereStep *touchAnywhereStep = [[ORKTouchAnywhereStep alloc] initWithIdentifier:ORKTouchAnywhereStepIdentifier instructionText:[NSString stringWithFormat:ORKLocalizedString(@"SHOULDER_RANGE_OF_MOTION_TOUCH_ANYWHERE_STEP_INSTRUCTION_%@", nil), limbType]];
    ORKStepArrayAddStep(steps, touchAnywhereStep);
    
    ORKDeviceMotionRecorderConfiguration *deviceMotionRecorderConfig = [[ORKDeviceMotionRecorderConfiguration alloc] initWithIdentifier:ORKDeviceMotionRecorderIdentifier frequency:100];
    
    ORKShoulderRangeOfMotionStep *shoulderRangeOfMotionStep = [[ORKShoulderRangeOfMotionStep alloc] initWithIdentifier:ORKShoulderRangeOfMotionStepIdentifier limbOption:limbOption];
    shoulderRangeOfMotionStep.title = [NSString stringWithFormat:ORKLocalizedString(@"SHOULDER_RANGE_OF_MOTION_SPOKEN_INSTRUCTION_%@", nil), limbType];
    shoulderRangeOfMotionStep.spokenInstruction = shoulderRangeOfMotionStep.title;
    
    shoulderRangeOfMotionStep.recorderConfigurations = @[deviceMotionRecorderConfig];
    shoulderRangeOfMotionStep.optional = NO;
    
    ORKStepArrayAddStep(steps, shoulderRangeOfMotionStep);
    
    if (!(options & ORKPredefinedTaskOptionExcludeConclusion)) {
        ORKCompletionStep *completionStep = [self makeCompletionStep];
        ORKStepArrayAddStep(steps, completionStep);
    }
    
    ORKOrderedTask *task = [[ORKOrderedTask alloc] initWithIdentifier:identifier steps:steps];
    return task;
}

+ (ORKOrderedTask *)spatialSpanMemoryTaskWithIdentifier:(NSString *)identifier
                                 intendedUseDescription:(NSString *)intendedUseDescription
                                            initialSpan:(NSInteger)initialSpan
                                            minimumSpan:(NSInteger)minimumSpan
                                            maximumSpan:(NSInteger)maximumSpan
                                              playSpeed:(NSTimeInterval)playSpeed
                                               maximumTests:(NSInteger)maximumTests
                                 maximumConsecutiveFailures:(NSInteger)maximumConsecutiveFailures
                                      customTargetImage:(UIImage *)customTargetImage
                                 customTargetPluralName:(NSString *)customTargetPluralName
                                        requireReversal:(BOOL)requireReversal
                                                options:(ORKPredefinedTaskOption)options {
    
    NSString *targetPluralName = customTargetPluralName ? : ORKLocalizedString(@"SPATIAL_SPAN_MEMORY_TARGET_PLURAL", nil);
    
    NSMutableArray *steps = [NSMutableArray array];
    if (!(options & ORKPredefinedTaskOptionExcludeInstructions)) {
        {
            ORKInstructionStep *step = [[ORKInstructionStep alloc] initWithIdentifier:ORKInstruction0StepIdentifier];
            step.title = ORKLocalizedString(@"SPATIAL_SPAN_MEMORY_TITLE", nil);
            step.text = intendedUseDescription;
            step.detailText = [NSString stringWithFormat:ORKLocalizedString(@"SPATIAL_SPAN_MEMORY_INTRO_TEXT_%@", nil),targetPluralName];
            
            step.image = [UIImage imageNamed:@"phone-memory" inBundle:[NSBundle bundleForClass:[self class]] compatibleWithTraitCollection:nil];
            step.shouldTintImages = YES;
            
            ORKStepArrayAddStep(steps, step);
        }
        
        {
            ORKInstructionStep *step = [[ORKInstructionStep alloc] initWithIdentifier:ORKInstruction1StepIdentifier];
            step.title = ORKLocalizedString(@"SPATIAL_SPAN_MEMORY_TITLE", nil);
            step.text = [NSString stringWithFormat:requireReversal ? ORKLocalizedString(@"SPATIAL_SPAN_MEMORY_INTRO_2_TEXT_REVERSE_%@", nil) : ORKLocalizedString(@"SPATIAL_SPAN_MEMORY_INTRO_2_TEXT_%@", nil), targetPluralName, targetPluralName];
            step.detailText = ORKLocalizedString(@"SPATIAL_SPAN_MEMORY_CALL_TO_ACTION", nil);
            
            if (!customTargetImage) {
                step.image = [UIImage imageNamed:@"memory-second-screen" inBundle:[NSBundle bundleForClass:[self class]] compatibleWithTraitCollection:nil];
            } else {
                step.image = customTargetImage;
            }
            step.shouldTintImages = YES;
            
            ORKStepArrayAddStep(steps, step);
        }
    }
    
    {
        ORKSpatialSpanMemoryStep *step = [[ORKSpatialSpanMemoryStep alloc] initWithIdentifier:ORKSpatialSpanMemoryStepIdentifier];
        step.title = nil;
        step.text = nil;
        
        step.initialSpan = initialSpan;
        step.minimumSpan = minimumSpan;
        step.maximumSpan = maximumSpan;
        step.playSpeed = playSpeed;
        step.maximumTests = maximumTests;
        step.maximumConsecutiveFailures = maximumConsecutiveFailures;
        step.customTargetImage = customTargetImage;
        step.customTargetPluralName = customTargetPluralName;
        step.requireReversal = requireReversal;
        
        ORKStepArrayAddStep(steps, step);
    }
    
    if (!(options & ORKPredefinedTaskOptionExcludeConclusion)) {
        ORKInstructionStep *step = [self makeCompletionStep];
        ORKStepArrayAddStep(steps, step);
    }
    
    ORKOrderedTask *task = [[ORKOrderedTask alloc] initWithIdentifier:identifier steps:steps];
    return task;
}

+ (ORKOrderedTask *)toneAudiometryTaskWithIdentifier:(NSString *)identifier
                              intendedUseDescription:(nullable NSString *)intendedUseDescription
                                   speechInstruction:(nullable NSString *)speechInstruction
                              shortSpeechInstruction:(nullable NSString *)shortSpeechInstruction
                                        toneDuration:(NSTimeInterval)toneDuration
                                             options:(ORKPredefinedTaskOption)options {

    if (options & ORKPredefinedTaskOptionExcludeAudio) {
        @throw [NSException exceptionWithName:NSGenericException reason:@"Audio collection cannot be excluded from audio task" userInfo:nil];
    }

    NSMutableArray *steps = [NSMutableArray array];
    if (!(options & ORKPredefinedTaskOptionExcludeInstructions)) {
        {
            ORKInstructionStep *step = [[ORKInstructionStep alloc] initWithIdentifier:ORKInstruction0StepIdentifier];
            step.title = ORKLocalizedString(@"TONE_AUDIOMETRY_TASK_TITLE", nil);
            step.text = intendedUseDescription;
            step.detailText = ORKLocalizedString(@"TONE_AUDIOMETRY_INTENDED_USE", nil);
            step.image = [UIImage imageNamed:@"phonewaves_inverted" inBundle:[NSBundle bundleForClass:[self class]] compatibleWithTraitCollection:nil];
            step.shouldTintImages = YES;

            ORKStepArrayAddStep(steps, step);
        }
        
        {
            ORKInstructionStep *step = [[ORKInstructionStep alloc] initWithIdentifier:ORKInstruction1StepIdentifier];
            step.title = ORKLocalizedString(@"TONE_AUDIOMETRY_TASK_TITLE", nil);
            step.text = speechInstruction ? : ORKLocalizedString(@"TONE_AUDIOMETRY_INTRO_TEXT", nil);
            step.detailText = ORKLocalizedString(@"TONE_AUDIOMETRY_CALL_TO_ACTION", nil);
            step.image = [UIImage imageNamed:@"phonefrequencywaves" inBundle:[NSBundle bundleForClass:[self class]] compatibleWithTraitCollection:nil];
            step.shouldTintImages = YES;

            ORKStepArrayAddStep(steps, step);
        }
    }

    {
        ORKToneAudiometryPracticeStep *step = [[ORKToneAudiometryPracticeStep alloc] initWithIdentifier:ORKToneAudiometryPracticeStepIdentifier];
        step.title = ORKLocalizedString(@"TONE_AUDIOMETRY_TASK_TITLE", nil);
        step.text = speechInstruction ? : ORKLocalizedString(@"TONE_AUDIOMETRY_PREP_TEXT", nil);
        ORKStepArrayAddStep(steps, step);
        
    }
    
    {
        ORKCountdownStep *step = [[ORKCountdownStep alloc] initWithIdentifier:ORKCountdownStepIdentifier];
        step.stepDuration = 5.0;

        ORKStepArrayAddStep(steps, step);
    }

    {
        ORKToneAudiometryStep *step = [[ORKToneAudiometryStep alloc] initWithIdentifier:ORKToneAudiometryStepIdentifier];
        step.title = shortSpeechInstruction ? : ORKLocalizedString(@"TONE_AUDIOMETRY_INSTRUCTION", nil);
        step.toneDuration = toneDuration;

        ORKStepArrayAddStep(steps, step);
    }

    if (!(options & ORKPredefinedTaskOptionExcludeConclusion)) {
        ORKInstructionStep *step = [self makeCompletionStep];

        ORKStepArrayAddStep(steps, step);
    }

    ORKOrderedTask *task = [[ORKOrderedTask alloc] initWithIdentifier:identifier steps:steps];

    return task;
}

+ (ORKOrderedTask *)towerOfHanoiTaskWithIdentifier:(NSString *)identifier
                            intendedUseDescription:(nullable NSString *)intendedUseDescription
                                     numberOfDisks:(NSUInteger)numberOfDisks
                                           options:(ORKPredefinedTaskOption)options {
    
    NSMutableArray *steps = [NSMutableArray array];
    
    if (!(options & ORKPredefinedTaskOptionExcludeInstructions)) {
        {
            ORKInstructionStep *step = [[ORKInstructionStep alloc] initWithIdentifier:ORKInstruction0StepIdentifier];
            step.title = ORKLocalizedString(@"TOWER_OF_HANOI_TASK_TITLE", nil);
            step.text = intendedUseDescription;
            step.detailText = ORKLocalizedString(@"TOWER_OF_HANOI_TASK_INTENDED_USE", nil);
            step.image = [UIImage imageNamed:@"phone-tower-of-hanoi" inBundle:[NSBundle bundleForClass:[self class]] compatibleWithTraitCollection:nil];
            step.shouldTintImages = YES;
            
            ORKStepArrayAddStep(steps, step);
        }
        
        {
            ORKInstructionStep *step = [[ORKInstructionStep alloc] initWithIdentifier:ORKInstruction1StepIdentifier];
            step.title = ORKLocalizedString(@"TOWER_OF_HANOI_TASK_TITLE", nil);
            step.text = ORKLocalizedString(@"TOWER_OF_HANOI_TASK_INTRO_TEXT", nil);
            step.detailText = ORKLocalizedString(@"TOWER_OF_HANOI_TASK_TASK_CALL_TO_ACTION", nil);
            step.image = [UIImage imageNamed:@"tower-of-hanoi-second-screen" inBundle:[NSBundle bundleForClass:[self class]] compatibleWithTraitCollection:nil];
            step.shouldTintImages = YES;
            
            ORKStepArrayAddStep(steps, step);
        }
    }
    
    ORKTowerOfHanoiStep *towerOfHanoiStep = [[ORKTowerOfHanoiStep alloc]initWithIdentifier:ORKTowerOfHanoiStepIdentifier];
    towerOfHanoiStep.numberOfDisks = numberOfDisks;
    ORKStepArrayAddStep(steps, towerOfHanoiStep);
    
    if (!(options & ORKPredefinedTaskOptionExcludeConclusion)) {
        ORKInstructionStep *step = [self makeCompletionStep];
        
        ORKStepArrayAddStep(steps, step);
    }
    
    ORKOrderedTask *task = [[ORKOrderedTask alloc]initWithIdentifier:identifier steps:steps];
    
    return task;
}

+ (ORKOrderedTask *)reactionTimeTaskWithIdentifier:(NSString *)identifier
                            intendedUseDescription:(nullable NSString *)intendedUseDescription
                           maximumStimulusInterval:(NSTimeInterval)maximumStimulusInterval
                           minimumStimulusInterval:(NSTimeInterval)minimumStimulusInterval
                             thresholdAcceleration:(double)thresholdAcceleration
                                  numberOfAttempts:(int)numberOfAttempts
                                           timeout:(NSTimeInterval)timeout
                                      successSound:(UInt32)successSoundID
                                      timeoutSound:(UInt32)timeoutSoundID
                                      failureSound:(UInt32)failureSoundID
                                           options:(ORKPredefinedTaskOption)options {
    
    NSMutableArray *steps = [NSMutableArray array];
    
    if (!(options & ORKPredefinedTaskOptionExcludeInstructions)) {
        {
            ORKInstructionStep *step = [[ORKInstructionStep alloc] initWithIdentifier:ORKInstruction0StepIdentifier];
            step.title = ORKLocalizedString(@"REACTION_TIME_TASK_TITLE", nil);
            step.text = intendedUseDescription;
            step.detailText = ORKLocalizedString(@"REACTION_TIME_TASK_INTENDED_USE", nil);
            step.image = [UIImage imageNamed:@"phoneshake" inBundle:[NSBundle bundleForClass:[self class]] compatibleWithTraitCollection:nil];
            step.shouldTintImages = YES;
            
            ORKStepArrayAddStep(steps, step);
        }
        
        {
            ORKInstructionStep *step = [[ORKInstructionStep alloc] initWithIdentifier:ORKInstruction1StepIdentifier];
            step.title = ORKLocalizedString(@"REACTION_TIME_TASK_TITLE", nil);
            step.text = [NSString stringWithFormat: ORKLocalizedString(@"REACTION_TIME_TASK_INTRO_TEXT_FORMAT", nil), numberOfAttempts];
            step.detailText = ORKLocalizedString(@"REACTION_TIME_TASK_CALL_TO_ACTION", nil);
            step.image = [UIImage imageNamed:@"phoneshakecircle" inBundle:[NSBundle bundleForClass:[self class]] compatibleWithTraitCollection:nil];
            step.shouldTintImages = YES;
            
            ORKStepArrayAddStep(steps, step);
        }
    }
    
    ORKReactionTimeStep *step = [[ORKReactionTimeStep alloc] initWithIdentifier:ORKReactionTimeStepIdentifier];
    step.maximumStimulusInterval = maximumStimulusInterval;
    step.minimumStimulusInterval = minimumStimulusInterval;
    step.thresholdAcceleration = thresholdAcceleration;
    step.numberOfAttempts = numberOfAttempts;
    step.timeout = timeout;
    step.successSound = successSoundID;
    step.timeoutSound = timeoutSoundID;
    step.failureSound = failureSoundID;
    step.recorderConfigurations = @[ [[ORKDeviceMotionRecorderConfiguration  alloc] initWithIdentifier:ORKDeviceMotionRecorderIdentifier frequency: 100]];

    ORKStepArrayAddStep(steps, step);
    
    if (!(options & ORKPredefinedTaskOptionExcludeConclusion)) {
        ORKInstructionStep *step = [self makeCompletionStep];
        ORKStepArrayAddStep(steps, step);
    }
    
    ORKOrderedTask *task = [[ORKOrderedTask alloc] initWithIdentifier:identifier steps:steps];
    
    return task;
}

+ (ORKOrderedTask *)timedWalkTaskWithIdentifier:(NSString *)identifier
                         intendedUseDescription:(nullable NSString *)intendedUseDescription
                               distanceInMeters:(double)distanceInMeters
                                      timeLimit:(NSTimeInterval)timeLimit
                     includeAssistiveDeviceForm:(BOOL)includeAssistiveDeviceForm
                                        options:(ORKPredefinedTaskOption)options {

    NSMutableArray *steps = [NSMutableArray array];

    NSLengthFormatter *lengthFormatter = [NSLengthFormatter new];
    lengthFormatter.numberFormatter.maximumFractionDigits = 1;
    lengthFormatter.numberFormatter.maximumSignificantDigits = 3;
    NSString *formattedLength = [lengthFormatter stringFromMeters:distanceInMeters];

    if (!(options & ORKPredefinedTaskOptionExcludeInstructions)) {
        {
            ORKInstructionStep *step = [[ORKInstructionStep alloc] initWithIdentifier:ORKInstruction0StepIdentifier];
            step.title = ORKLocalizedString(@"TIMED_WALK_TITLE", nil);
            step.text = intendedUseDescription;
            step.detailText = ORKLocalizedString(@"TIMED_WALK_INTRO_DETAIL", nil);
            step.shouldTintImages = YES;

            ORKStepArrayAddStep(steps, step);
        }
    }

    if (includeAssistiveDeviceForm) {
        ORKFormStep *step = [[ORKFormStep alloc] initWithIdentifier:ORKTimedWalkFormStepIdentifier
                                                              title:ORKLocalizedString(@"TIMED_WALK_FORM_TITLE", nil)
                                                               text:ORKLocalizedString(@"TIMED_WALK_FORM_TEXT", nil)];

        ORKAnswerFormat *answerFormat1 = [ORKAnswerFormat booleanAnswerFormat];
        ORKFormItem *formItem1 = [[ORKFormItem alloc] initWithIdentifier:ORKTimedWalkFormAFOStepIdentifier
                                                                    text:ORKLocalizedString(@"TIMED_WALK_QUESTION_TEXT", nil)
                                                            answerFormat:answerFormat1];
        formItem1.optional = NO;

        NSArray *textChoices = @[ORKLocalizedString(@"TIMED_WALK_QUESTION_2_CHOICE", nil),
                                 ORKLocalizedString(@"TIMED_WALK_QUESTION_2_CHOICE_2", nil),
                                 ORKLocalizedString(@"TIMED_WALK_QUESTION_2_CHOICE_3", nil),
                                 ORKLocalizedString(@"TIMED_WALK_QUESTION_2_CHOICE_4", nil),
                                 ORKLocalizedString(@"TIMED_WALK_QUESTION_2_CHOICE_5", nil),
                                 ORKLocalizedString(@"TIMED_WALK_QUESTION_2_CHOICE_6", nil)];
        ORKAnswerFormat *answerFormat2 = [ORKAnswerFormat valuePickerAnswerFormatWithTextChoices:textChoices];
        ORKFormItem *formItem2 = [[ORKFormItem alloc] initWithIdentifier:ORKTimedWalkFormAssistanceStepIdentifier
                                                                    text:ORKLocalizedString(@"TIMED_WALK_QUESTION_2_TITLE", nil)
                                                            answerFormat:answerFormat2];
        formItem2.placeholder = ORKLocalizedString(@"TIMED_WALK_QUESTION_2_TEXT", nil);
        formItem2.optional = NO;

        step.formItems = @[formItem1, formItem2];
        step.optional = NO;

        ORKStepArrayAddStep(steps, step);
    }

    if (!(options & ORKPredefinedTaskOptionExcludeInstructions)) {
        {
            ORKInstructionStep *step = [[ORKInstructionStep alloc] initWithIdentifier:ORKInstruction1StepIdentifier];
            step.title = ORKLocalizedString(@"TIMED_WALK_TITLE", nil);
            step.text = [NSString stringWithFormat:ORKLocalizedString(@"TIMED_WALK_INTRO_2_TEXT_%@", nil), formattedLength];
            step.detailText = ORKLocalizedString(@"TIMED_WALK_INTRO_2_DETAIL", nil);
            step.image = [UIImage imageNamed:@"timer" inBundle:[NSBundle bundleForClass:[self class]] compatibleWithTraitCollection:nil];
            step.shouldTintImages = YES;

            ORKStepArrayAddStep(steps, step);
        }
    }

    {
        ORKCountdownStep *step = [[ORKCountdownStep alloc] initWithIdentifier:ORKCountdownStepIdentifier];
        step.stepDuration = 5.0;

        ORKStepArrayAddStep(steps, step);
    }
    
    {
        NSMutableArray *recorderConfigurations = [NSMutableArray array];
        if (!(options & ORKPredefinedTaskOptionExcludePedometer)) {
            [recorderConfigurations addObject:[[ORKPedometerRecorderConfiguration alloc] initWithIdentifier:ORKPedometerRecorderIdentifier]];
        }
        if (!(options & ORKPredefinedTaskOptionExcludeAccelerometer)) {
            [recorderConfigurations addObject:[[ORKAccelerometerRecorderConfiguration alloc] initWithIdentifier:ORKAccelerometerRecorderIdentifier
                                                                                                      frequency:100]];
        }
        if (!(options & ORKPredefinedTaskOptionExcludeDeviceMotion)) {
            [recorderConfigurations addObject:[[ORKDeviceMotionRecorderConfiguration alloc] initWithIdentifier:ORKDeviceMotionRecorderIdentifier
                                                                                                     frequency:100]];
        }
        if (! (options & ORKPredefinedTaskOptionExcludeLocation)) {
            [recorderConfigurations addObject:[[ORKLocationRecorderConfiguration alloc] initWithIdentifier:ORKLocationRecorderIdentifier]];
        }

        {
            ORKTimedWalkStep *step = [[ORKTimedWalkStep alloc] initWithIdentifier:ORKTimedWalkTrial1StepIdentifier];
            step.title = [[NSString alloc] initWithFormat:ORKLocalizedString(@"TIMED_WALK_INSTRUCTION_%@", nil), formattedLength];
            step.text = ORKLocalizedString(@"TIMED_WALK_INSTRUCTION_TEXT", nil);
            step.spokenInstruction = step.title;
            step.recorderConfigurations = recorderConfigurations;
            step.distanceInMeters = distanceInMeters;
            step.shouldTintImages = YES;
            step.image = [UIImage imageNamed:@"timed-walkingman-outbound" inBundle:[NSBundle bundleForClass:[self class]] compatibleWithTraitCollection:nil];
            step.stepDuration = timeLimit == 0 ? CGFLOAT_MAX : timeLimit;

            ORKStepArrayAddStep(steps, step);
        }

        {
            ORKTimedWalkStep *step = [[ORKTimedWalkStep alloc] initWithIdentifier:ORKTimedWalkTrial2StepIdentifier];
            step.title = [[NSString alloc] initWithFormat:ORKLocalizedString(@"TIMED_WALK_INSTRUCTION_2", nil), formattedLength];
            step.text = ORKLocalizedString(@"TIMED_WALK_INSTRUCTION_TEXT", nil);
            step.spokenInstruction = step.title;
            step.recorderConfigurations = recorderConfigurations;
            step.distanceInMeters = distanceInMeters;
            step.shouldTintImages = YES;
            step.image = [UIImage imageNamed:@"timed-walkingman-return" inBundle:[NSBundle bundleForClass:[self class]] compatibleWithTraitCollection:nil];
            step.stepDuration = timeLimit == 0 ? CGFLOAT_MAX : timeLimit;

            ORKStepArrayAddStep(steps, step);
        }
    }

    if (!(options & ORKPredefinedTaskOptionExcludeConclusion)) {
        ORKInstructionStep *step = [self makeCompletionStep];

        ORKStepArrayAddStep(steps, step);
    }

    ORKOrderedTask *task = [[ORKOrderedTask alloc] initWithIdentifier:identifier steps:steps];
    return task;
}

+ (ORKOrderedTask *)timedWalkTaskWithIdentifier:(NSString *)identifier
                         intendedUseDescription:(nullable NSString *)intendedUseDescription
                               distanceInMeters:(double)distanceInMeters
                                      timeLimit:(NSTimeInterval)timeLimit
                            turnAroundTimeLimit:(NSTimeInterval)turnAroundTimeLimit
                     includeAssistiveDeviceForm:(BOOL)includeAssistiveDeviceForm
                                        options:(ORKPredefinedTaskOption)options {

    NSMutableArray *steps = [NSMutableArray array];

    NSLengthFormatter *lengthFormatter = [NSLengthFormatter new];
    lengthFormatter.numberFormatter.maximumFractionDigits = 1;
    lengthFormatter.numberFormatter.maximumSignificantDigits = 3;
    NSString *formattedLength = [lengthFormatter stringFromMeters:distanceInMeters];

    if (!(options & ORKPredefinedTaskOptionExcludeInstructions)) {
        {
            ORKInstructionStep *step = [[ORKInstructionStep alloc] initWithIdentifier:ORKInstruction0StepIdentifier];
            step.title = ORKLocalizedString(@"TIMED_WALK_TITLE", nil);
            step.text = intendedUseDescription;
            step.detailText = ORKLocalizedString(@"TIMED_WALK_INTRO_DETAIL", nil);
            step.shouldTintImages = YES;

            ORKStepArrayAddStep(steps, step);
        }
    }

    if (includeAssistiveDeviceForm) {
        ORKFormStep *step = [[ORKFormStep alloc] initWithIdentifier:ORKTimedWalkFormStepIdentifier
                                                              title:ORKLocalizedString(@"TIMED_WALK_FORM_TITLE", nil)
                                                               text:ORKLocalizedString(@"TIMED_WALK_FORM_TEXT", nil)];

        ORKAnswerFormat *answerFormat1 = [ORKAnswerFormat booleanAnswerFormat];
        ORKFormItem *formItem1 = [[ORKFormItem alloc] initWithIdentifier:ORKTimedWalkFormAFOStepIdentifier
                                                                    text:ORKLocalizedString(@"TIMED_WALK_QUESTION_TEXT", nil)
                                                            answerFormat:answerFormat1];
        formItem1.optional = NO;

        NSArray *textChoices = @[ORKLocalizedString(@"TIMED_WALK_QUESTION_2_CHOICE", nil),
                                 ORKLocalizedString(@"TIMED_WALK_QUESTION_2_CHOICE_2", nil),
                                 ORKLocalizedString(@"TIMED_WALK_QUESTION_2_CHOICE_3", nil),
                                 ORKLocalizedString(@"TIMED_WALK_QUESTION_2_CHOICE_4", nil),
                                 ORKLocalizedString(@"TIMED_WALK_QUESTION_2_CHOICE_5", nil),
                                 ORKLocalizedString(@"TIMED_WALK_QUESTION_2_CHOICE_6", nil)];
        ORKAnswerFormat *answerFormat2 = [ORKAnswerFormat valuePickerAnswerFormatWithTextChoices:textChoices];
        ORKFormItem *formItem2 = [[ORKFormItem alloc] initWithIdentifier:ORKTimedWalkFormAssistanceStepIdentifier
                                                                    text:ORKLocalizedString(@"TIMED_WALK_QUESTION_2_TITLE", nil)
                                                            answerFormat:answerFormat2];
        formItem2.placeholder = ORKLocalizedString(@"TIMED_WALK_QUESTION_2_TEXT", nil);
        formItem2.optional = NO;

        step.formItems = @[formItem1, formItem2];
        step.optional = NO;

        ORKStepArrayAddStep(steps, step);
    }

    if (!(options & ORKPredefinedTaskOptionExcludeInstructions)) {
        {
            ORKInstructionStep *step = [[ORKInstructionStep alloc] initWithIdentifier:ORKInstruction1StepIdentifier];
            step.title = ORKLocalizedString(@"TIMED_WALK_TITLE", nil);
            step.text = [NSString stringWithFormat:ORKLocalizedString(@"TIMED_WALK_INTRO_2_TEXT_%@", nil), formattedLength];
            step.detailText = ORKLocalizedString(@"TIMED_WALK_INTRO_2_DETAIL", nil);
            step.image = [UIImage imageNamed:@"timer" inBundle:[NSBundle bundleForClass:[self class]] compatibleWithTraitCollection:nil];
            step.shouldTintImages = YES;

            ORKStepArrayAddStep(steps, step);
        }
    }

    {
        ORKCountdownStep *step = [[ORKCountdownStep alloc] initWithIdentifier:ORKCountdownStepIdentifier];
        step.stepDuration = 5.0;

        ORKStepArrayAddStep(steps, step);
    }

    {
        NSMutableArray *recorderConfigurations = [NSMutableArray array];
        if (!(options & ORKPredefinedTaskOptionExcludePedometer)) {
            [recorderConfigurations addObject:[[ORKPedometerRecorderConfiguration alloc] initWithIdentifier:ORKPedometerRecorderIdentifier]];
        }
        if (!(options & ORKPredefinedTaskOptionExcludeAccelerometer)) {
            [recorderConfigurations addObject:[[ORKAccelerometerRecorderConfiguration alloc] initWithIdentifier:ORKAccelerometerRecorderIdentifier
                                                                                                      frequency:100]];
        }
        if (!(options & ORKPredefinedTaskOptionExcludeDeviceMotion)) {
            [recorderConfigurations addObject:[[ORKDeviceMotionRecorderConfiguration alloc] initWithIdentifier:ORKDeviceMotionRecorderIdentifier
                                                                                                     frequency:100]];
        }
        if (! (options & ORKPredefinedTaskOptionExcludeLocation)) {
            [recorderConfigurations addObject:[[ORKLocationRecorderConfiguration alloc] initWithIdentifier:ORKLocationRecorderIdentifier]];
        }

        {
            ORKTimedWalkStep *step = [[ORKTimedWalkStep alloc] initWithIdentifier:ORKTimedWalkTrial1StepIdentifier];
            step.title = [[NSString alloc] initWithFormat:ORKLocalizedString(@"TIMED_WALK_INSTRUCTION_%@", nil), formattedLength];
            step.text = ORKLocalizedString(@"TIMED_WALK_INSTRUCTION_TEXT", nil);
            step.spokenInstruction = step.title;
            step.recorderConfigurations = recorderConfigurations;
            step.distanceInMeters = distanceInMeters;
            step.shouldTintImages = YES;
            step.image = [UIImage imageNamed:@"timed-walkingman-outbound" inBundle:[NSBundle bundleForClass:[self class]] compatibleWithTraitCollection:nil];
            step.stepDuration = timeLimit == 0 ? CGFLOAT_MAX : timeLimit;

            ORKStepArrayAddStep(steps, step);
        }

        {
            ORKTimedWalkStep *step = [[ORKTimedWalkStep alloc] initWithIdentifier:ORKTimedWalkTurnAroundStepIdentifier];
            step.title = ORKLocalizedString(@"TIMED_WALK_INSTRUCTION_TURN", nil);
            step.text = ORKLocalizedString(@"TIMED_WALK_INSTRUCTION_TEXT", nil);
            step.spokenInstruction = step.title;
            step.recorderConfigurations = recorderConfigurations;
            step.distanceInMeters = 1;
            step.shouldTintImages = YES;
            step.image = [UIImage imageNamed:@"turnaround" inBundle:[NSBundle bundleForClass:[self class]] compatibleWithTraitCollection:nil];
            step.stepDuration = turnAroundTimeLimit == 0 ? CGFLOAT_MAX : turnAroundTimeLimit;

            ORKStepArrayAddStep(steps, step);
        }

        {
            ORKTimedWalkStep *step = [[ORKTimedWalkStep alloc] initWithIdentifier:ORKTimedWalkTrial2StepIdentifier];
            step.title = [[NSString alloc] initWithFormat:ORKLocalizedString(@"TIMED_WALK_INSTRUCTION_2", nil), formattedLength];
            step.text = ORKLocalizedString(@"TIMED_WALK_INSTRUCTION_TEXT", nil);
            step.spokenInstruction = step.title;
            step.recorderConfigurations = recorderConfigurations;
            step.distanceInMeters = distanceInMeters;
            step.shouldTintImages = YES;
            step.image = [UIImage imageNamed:@"timed-walkingman-return" inBundle:[NSBundle bundleForClass:[self class]] compatibleWithTraitCollection:nil];
            step.stepDuration = timeLimit == 0 ? CGFLOAT_MAX : timeLimit;

            ORKStepArrayAddStep(steps, step);
        }
    }

    if (!(options & ORKPredefinedTaskOptionExcludeConclusion)) {
        ORKInstructionStep *step = [self makeCompletionStep];

        ORKStepArrayAddStep(steps, step);
    }

    ORKOrderedTask *task = [[ORKOrderedTask alloc] initWithIdentifier:identifier steps:steps];
    return task;
}

+ (ORKOrderedTask *)PSATTaskWithIdentifier:(NSString *)identifier
                    intendedUseDescription:(nullable NSString *)intendedUseDescription
                          presentationMode:(ORKPSATPresentationMode)presentationMode
                     interStimulusInterval:(NSTimeInterval)interStimulusInterval
                          stimulusDuration:(NSTimeInterval)stimulusDuration
                              seriesLength:(NSInteger)seriesLength
                                   options:(ORKPredefinedTaskOption)options {
    
    NSMutableArray *steps = [NSMutableArray array];
    NSString *versionTitle = @"";
    NSString *versionDetailText = @"";
    
    if (presentationMode == ORKPSATPresentationModeAuditory) {
        versionTitle = ORKLocalizedString(@"PASAT_TITLE", nil);
        versionDetailText = ORKLocalizedString(@"PASAT_INTRO_TEXT", nil);
    } else if (presentationMode == ORKPSATPresentationModeVisual) {
        versionTitle = ORKLocalizedString(@"PVSAT_TITLE", nil);
        versionDetailText = ORKLocalizedString(@"PVSAT_INTRO_TEXT", nil);
    } else {
        versionTitle = ORKLocalizedString(@"PAVSAT_TITLE", nil);
        versionDetailText = ORKLocalizedString(@"PAVSAT_INTRO_TEXT", nil);
    }
    
    if (!(options & ORKPredefinedTaskOptionExcludeInstructions)) {
        {
            ORKInstructionStep *step = [[ORKInstructionStep alloc] initWithIdentifier:ORKInstruction0StepIdentifier];
            step.title = versionTitle;
            step.detailText = versionDetailText;
            step.text = intendedUseDescription;
            step.image = [UIImage imageNamed:@"phonepsat" inBundle:[NSBundle bundleForClass:[self class]] compatibleWithTraitCollection:nil];
            step.shouldTintImages = YES;
            
            ORKStepArrayAddStep(steps, step);
        }
        {
            ORKInstructionStep *step = [[ORKInstructionStep alloc] initWithIdentifier:ORKInstruction1StepIdentifier];
            step.title = versionTitle;
            step.text = [NSString stringWithFormat:ORKLocalizedString(@"PSAT_INTRO_TEXT_2_%@", nil), [NSNumberFormatter localizedStringFromNumber:@(interStimulusInterval) numberStyle:NSNumberFormatterDecimalStyle]];
            step.detailText = ORKLocalizedString(@"PSAT_CALL_TO_ACTION", nil);
            
            ORKStepArrayAddStep(steps, step);
        }
    }
    
    {
        ORKCountdownStep *step = [[ORKCountdownStep alloc] initWithIdentifier:ORKCountdownStepIdentifier];
        step.stepDuration = 5.0;
        
        ORKStepArrayAddStep(steps, step);
    }
    
    {
        ORKPSATStep *step = [[ORKPSATStep alloc] initWithIdentifier:ORKPSATStepIdentifier];
        step.title = ORKLocalizedString(@"PSAT_INITIAL_INSTRUCTION", nil);
        step.stepDuration = (seriesLength + 1) * interStimulusInterval;
        step.presentationMode = presentationMode;
        step.interStimulusInterval = interStimulusInterval;
        step.stimulusDuration = stimulusDuration;
        step.seriesLength = seriesLength;
        
        ORKStepArrayAddStep(steps, step);
    }
    
    if (!(options & ORKPredefinedTaskOptionExcludeConclusion)) {
        ORKInstructionStep *step = [self makeCompletionStep];
        
        ORKStepArrayAddStep(steps, step);
    }
    
    ORKOrderedTask *task = [[ORKOrderedTask alloc] initWithIdentifier:identifier steps:[steps copy]];
    
    return task;
}

+ (NSString *)stepIdentifier:(NSString *)stepIdentifier withHandIdentifier:(NSString *)handIdentifier {
    return [NSString stringWithFormat:@"%@.%@", stepIdentifier, handIdentifier];
}

+ (NSMutableArray *)stepsForOneHandTremorTestTaskWithIdentifier:(NSString *)identifier
                                             activeStepDuration:(NSTimeInterval)activeStepDuration
                                              activeTaskOptions:(ORKTremorActiveTaskOption)activeTaskOptions
                                                       lastHand:(BOOL)lastHand
                                                       leftHand:(BOOL)leftHand
                                                 handIdentifier:(NSString *)handIdentifier
                                                introDetailText:(NSString *)detailText
                                                        options:(ORKPredefinedTaskOption)options {
    NSMutableArray<ORKActiveStep *> *steps = [NSMutableArray array];
    NSString *stepFinishedInstruction = ORKLocalizedString(@"TREMOR_TEST_ACTIVE_STEP_FINISHED_INSTRUCTION", nil);
    BOOL rightHand = !leftHand && ![handIdentifier isEqualToString:ORKActiveTaskMostAffectedHandIdentifier];
    
    {
        NSString *stepIdentifier = [self stepIdentifier:ORKInstruction1StepIdentifier withHandIdentifier:handIdentifier];
        ORKInstructionStep *step = [[ORKInstructionStep alloc] initWithIdentifier:stepIdentifier];
        step.title = ORKLocalizedString(@"TREMOR_TEST_TITLE", nil);
        
        if ([identifier isEqualToString:ORKActiveTaskMostAffectedHandIdentifier]) {
            step.text = ORKLocalizedString(@"TREMOR_TEST_INTRO_2_DEFAULT_TEXT", nil);
            step.detailText = detailText;
        } else {
            if (leftHand) {
                step.text = ORKLocalizedString(@"TREMOR_TEST_INTRO_2_LEFT_HAND_TEXT", nil);
            } else {
                step.text = ORKLocalizedString(@"TREMOR_TEST_INTRO_2_RIGHT_HAND_TEXT", nil);
            }
        }
        
        NSString *imageName = leftHand ? @"tremortestLeft" : @"tremortestRight";
        step.image = [UIImage imageNamed:imageName inBundle:[NSBundle bundleForClass:[self class]] compatibleWithTraitCollection:nil];
        step.shouldTintImages = YES;
        
        ORKStepArrayAddStep(steps, step);
    }

    if (!(activeTaskOptions & ORKTremorActiveTaskOptionExcludeHandInLap)) {
        if (!(options & ORKPredefinedTaskOptionExcludeInstructions)) {
            NSString *stepIdentifier = [self stepIdentifier:ORKInstruction2StepIdentifier withHandIdentifier:handIdentifier];
            ORKInstructionStep *step = [[ORKInstructionStep alloc] initWithIdentifier:stepIdentifier];
            step.title = ORKLocalizedString(@"TREMOR_TEST_ACTIVE_STEP_IN_LAP_INTRO", nil);
            step.text = ORKLocalizedString(@"TREMOR_TEST_ACTIVE_STEP_INTRO_TEXT", nil);
            step.image = [UIImage imageNamed:@"tremortest3a" inBundle:[NSBundle bundleForClass:[self class]] compatibleWithTraitCollection:nil];
            step.auxiliaryImage = [UIImage imageNamed:@"tremortest3b" inBundle:[NSBundle bundleForClass:[self class]] compatibleWithTraitCollection:nil];
            if (leftHand) {
                step.title = ORKLocalizedString(@"TREMOR_TEST_ACTIVE_STEP_IN_LAP_INTRO_LEFT", nil);
                step.image = [step.image ork_flippedImage:UIImageOrientationUpMirrored];
                step.auxiliaryImage = [step.auxiliaryImage ork_flippedImage:UIImageOrientationUpMirrored];
            } else if (rightHand) {
                step.title = ORKLocalizedString(@"TREMOR_TEST_ACTIVE_STEP_IN_LAP_INTRO_RIGHT", nil);
            }
            step.shouldTintImages = YES;
            
            ORKStepArrayAddStep(steps, step);
        }
        
        {
            NSString *stepIdentifier = [self stepIdentifier:ORKCountdown1StepIdentifier withHandIdentifier:handIdentifier];
            ORKCountdownStep *step = [[ORKCountdownStep alloc] initWithIdentifier:stepIdentifier];
            
            ORKStepArrayAddStep(steps, step);
        }
        
        {
            NSString *titleFormat = ORKLocalizedString(@"TREMOR_TEST_ACTIVE_STEP_IN_LAP_INSTRUCTION_%ld", nil);
            NSString *stepIdentifier = [self stepIdentifier:ORKTremorTestInLapStepIdentifier withHandIdentifier:handIdentifier];
            ORKActiveStep *step = [[ORKActiveStep alloc] initWithIdentifier:stepIdentifier];
            step.recorderConfigurations = @[[[ORKAccelerometerRecorderConfiguration alloc] initWithIdentifier:@"ac1_acc" frequency:100.0], [[ORKDeviceMotionRecorderConfiguration alloc] initWithIdentifier:@"ac1_motion" frequency:100.0]];
            step.title = [NSString localizedStringWithFormat:titleFormat, (long)activeStepDuration];
            step.spokenInstruction = step.title;
            step.finishedSpokenInstruction = stepFinishedInstruction;
            step.stepDuration = activeStepDuration;
            step.shouldPlaySoundOnStart = YES;
            step.shouldVibrateOnStart = YES;
            step.shouldPlaySoundOnFinish = YES;
            step.shouldVibrateOnFinish = YES;
            step.shouldContinueOnFinish = NO;
            step.shouldStartTimerAutomatically = YES;
            
            ORKStepArrayAddStep(steps, step);
        }
    }
    
    if (!(activeTaskOptions & ORKTremorActiveTaskOptionExcludeHandAtShoulderHeight)) {
        if (!(options & ORKPredefinedTaskOptionExcludeInstructions)) {
            NSString *stepIdentifier = [self stepIdentifier:ORKInstruction4StepIdentifier withHandIdentifier:handIdentifier];
            ORKInstructionStep *step = [[ORKInstructionStep alloc] initWithIdentifier:stepIdentifier];
            step.title = ORKLocalizedString(@"TREMOR_TEST_ACTIVE_STEP_EXTEND_ARM_INTRO", nil);
            step.text = ORKLocalizedString(@"TREMOR_TEST_ACTIVE_STEP_INTRO_TEXT", nil);
            step.image = [UIImage imageNamed:@"tremortest4a" inBundle:[NSBundle bundleForClass:[self class]] compatibleWithTraitCollection:nil];
            step.auxiliaryImage = [UIImage imageNamed:@"tremortest4b" inBundle:[NSBundle bundleForClass:[self class]] compatibleWithTraitCollection:nil];
            if (leftHand) {
                step.title = ORKLocalizedString(@"TREMOR_TEST_ACTIVE_STEP_EXTEND_ARM_INTRO_LEFT", nil);
                step.image = [step.image ork_flippedImage:UIImageOrientationUpMirrored];
                step.auxiliaryImage = [step.auxiliaryImage ork_flippedImage:UIImageOrientationUpMirrored];
            } else if (rightHand) {
                step.title = ORKLocalizedString(@"TREMOR_TEST_ACTIVE_STEP_EXTEND_ARM_INTRO_RIGHT", nil);
            }
            step.shouldTintImages = YES;
            
            ORKStepArrayAddStep(steps, step);
        }
        
        {
            NSString *stepIdentifier = [self stepIdentifier:ORKCountdown2StepIdentifier withHandIdentifier:handIdentifier];
            ORKCountdownStep *step = [[ORKCountdownStep alloc] initWithIdentifier:stepIdentifier];
            
            ORKStepArrayAddStep(steps, step);
        }
        
        {
            NSString *titleFormat = ORKLocalizedString(@"TREMOR_TEST_ACTIVE_STEP_EXTEND_ARM_INSTRUCTION_%ld", nil);
            NSString *stepIdentifier = [self stepIdentifier:ORKTremorTestExtendArmStepIdentifier withHandIdentifier:handIdentifier];
            ORKActiveStep *step = [[ORKActiveStep alloc] initWithIdentifier:stepIdentifier];
            step.recorderConfigurations = @[[[ORKAccelerometerRecorderConfiguration alloc] initWithIdentifier:@"ac2_acc" frequency:100.0], [[ORKDeviceMotionRecorderConfiguration alloc] initWithIdentifier:@"ac2_motion" frequency:100.0]];
            step.title = [NSString stringWithFormat:titleFormat, (long)activeStepDuration];
            step.spokenInstruction = step.title;
            step.finishedSpokenInstruction = stepFinishedInstruction;
            step.stepDuration = activeStepDuration;
            step.image = [UIImage imageNamed:@"tremortest4a" inBundle:[NSBundle bundleForClass:[self class]] compatibleWithTraitCollection:nil];
            if (leftHand) {
                step.image = [step.image ork_flippedImage:UIImageOrientationUpMirrored];
            }
            step.shouldPlaySoundOnStart = YES;
            step.shouldVibrateOnStart = YES;
            step.shouldPlaySoundOnFinish = YES;
            step.shouldVibrateOnFinish = YES;
            step.shouldContinueOnFinish = NO;
            step.shouldStartTimerAutomatically = YES;
            
            ORKStepArrayAddStep(steps, step);
        }
    }
    
    if (!(activeTaskOptions & ORKTremorActiveTaskOptionExcludeHandAtShoulderHeightElbowBent)) {
        if (!(options & ORKPredefinedTaskOptionExcludeInstructions)) {
            NSString *stepIdentifier = [self stepIdentifier:ORKInstruction5StepIdentifier withHandIdentifier:handIdentifier];
            ORKInstructionStep *step = [[ORKInstructionStep alloc] initWithIdentifier:stepIdentifier];
            step.title = ORKLocalizedString(@"TREMOR_TEST_ACTIVE_STEP_BEND_ARM_INTRO", nil);
            step.text = ORKLocalizedString(@"TREMOR_TEST_ACTIVE_STEP_INTRO_TEXT", nil);
            step.image = [UIImage imageNamed:@"tremortest5a" inBundle:[NSBundle bundleForClass:[self class]] compatibleWithTraitCollection:nil];
            step.auxiliaryImage = [UIImage imageNamed:@"tremortest5b" inBundle:[NSBundle bundleForClass:[self class]] compatibleWithTraitCollection:nil];
            if (leftHand) {
                step.title = ORKLocalizedString(@"TREMOR_TEST_ACTIVE_STEP_BEND_ARM_INTRO_LEFT", nil);
                step.image = [step.image ork_flippedImage:UIImageOrientationUpMirrored];
                step.auxiliaryImage = [step.auxiliaryImage ork_flippedImage:UIImageOrientationUpMirrored];
            } else if (rightHand) {
                step.title = ORKLocalizedString(@"TREMOR_TEST_ACTIVE_STEP_BEND_ARM_INTRO_RIGHT", nil);
            }
            step.shouldTintImages = YES;
            
            ORKStepArrayAddStep(steps, step);
        }
        
        {
            NSString *stepIdentifier = [self stepIdentifier:ORKCountdown3StepIdentifier withHandIdentifier:handIdentifier];
            ORKCountdownStep *step = [[ORKCountdownStep alloc] initWithIdentifier:stepIdentifier];
            
            ORKStepArrayAddStep(steps, step);
        }
        
        {
            NSString *titleFormat = ORKLocalizedString(@"TREMOR_TEST_ACTIVE_STEP_BEND_ARM_INSTRUCTION_%ld", nil);
            NSString *stepIdentifier = [self stepIdentifier:ORKTremorTestBendArmStepIdentifier withHandIdentifier:handIdentifier];
            ORKActiveStep *step = [[ORKActiveStep alloc] initWithIdentifier:stepIdentifier];
            step.recorderConfigurations = @[[[ORKAccelerometerRecorderConfiguration alloc] initWithIdentifier:@"ac3_acc" frequency:100.0], [[ORKDeviceMotionRecorderConfiguration alloc] initWithIdentifier:@"ac3_motion" frequency:100.0]];
            step.title = [NSString stringWithFormat:titleFormat, (long)activeStepDuration];
            step.spokenInstruction = step.title;
            step.finishedSpokenInstruction = stepFinishedInstruction;
            step.stepDuration = activeStepDuration;
            step.shouldPlaySoundOnStart = YES;
            step.shouldVibrateOnStart = YES;
            step.shouldPlaySoundOnFinish = YES;
            step.shouldVibrateOnFinish = YES;
            step.shouldContinueOnFinish = NO;
            step.shouldStartTimerAutomatically = YES;
            
            ORKStepArrayAddStep(steps, step);
        }
    }
    
    if (!(activeTaskOptions & ORKTremorActiveTaskOptionExcludeHandToNose)) {
        if (!(options & ORKPredefinedTaskOptionExcludeInstructions)) {
            NSString *stepIdentifier = [self stepIdentifier:ORKInstruction6StepIdentifier withHandIdentifier:handIdentifier];
            ORKInstructionStep *step = [[ORKInstructionStep alloc] initWithIdentifier:stepIdentifier];
            step.title = ORKLocalizedString(@"TREMOR_TEST_ACTIVE_STEP_TOUCH_NOSE_INTRO", nil);
            step.text = ORKLocalizedString(@"TREMOR_TEST_ACTIVE_STEP_INTRO_TEXT", nil);
            step.image = [UIImage imageNamed:@"tremortest6a" inBundle:[NSBundle bundleForClass:[self class]] compatibleWithTraitCollection:nil];
            step.auxiliaryImage = [UIImage imageNamed:@"tremortest6b" inBundle:[NSBundle bundleForClass:[self class]] compatibleWithTraitCollection:nil];
            if (leftHand) {
                step.title = ORKLocalizedString(@"TREMOR_TEST_ACTIVE_STEP_TOUCH_NOSE_INTRO_LEFT", nil);
                step.image = [step.image ork_flippedImage:UIImageOrientationUpMirrored];
                step.auxiliaryImage = [step.auxiliaryImage ork_flippedImage:UIImageOrientationUpMirrored];
            } else if (rightHand) {
                step.title = ORKLocalizedString(@"TREMOR_TEST_ACTIVE_STEP_TOUCH_NOSE_INTRO_RIGHT", nil);
            }
            step.shouldTintImages = YES;
            
            ORKStepArrayAddStep(steps, step);
        }
        
        {
            NSString *stepIdentifier = [self stepIdentifier:ORKCountdown4StepIdentifier withHandIdentifier:handIdentifier];
            ORKCountdownStep *step = [[ORKCountdownStep alloc] initWithIdentifier:stepIdentifier];
            
            ORKStepArrayAddStep(steps, step);
        }
        
        {
            NSString *titleFormat = ORKLocalizedString(@"TREMOR_TEST_ACTIVE_STEP_TOUCH_NOSE_INSTRUCTION_%ld", nil);
            NSString *stepIdentifier = [self stepIdentifier:ORKTremorTestTouchNoseStepIdentifier withHandIdentifier:handIdentifier];
            ORKActiveStep *step = [[ORKActiveStep alloc] initWithIdentifier:stepIdentifier];
            step.recorderConfigurations = @[[[ORKAccelerometerRecorderConfiguration alloc] initWithIdentifier:@"ac4_acc" frequency:100.0], [[ORKDeviceMotionRecorderConfiguration alloc] initWithIdentifier:@"ac4_motion" frequency:100.0]];
            step.title = [NSString stringWithFormat:titleFormat, (long)activeStepDuration];
            step.spokenInstruction = step.title;
            step.finishedSpokenInstruction = stepFinishedInstruction;
            step.stepDuration = activeStepDuration;
            step.shouldPlaySoundOnStart = YES;
            step.shouldVibrateOnStart = YES;
            step.shouldPlaySoundOnFinish = YES;
            step.shouldVibrateOnFinish = YES;
            step.shouldContinueOnFinish = NO;
            step.shouldStartTimerAutomatically = YES;
            
            ORKStepArrayAddStep(steps, step);
        }
    }
    
    if (!(activeTaskOptions & ORKTremorActiveTaskOptionExcludeQueenWave)) {
        if (!(options & ORKPredefinedTaskOptionExcludeInstructions)) {
            NSString *stepIdentifier = [self stepIdentifier:ORKInstruction7StepIdentifier withHandIdentifier:handIdentifier];
            ORKInstructionStep *step = [[ORKInstructionStep alloc] initWithIdentifier:stepIdentifier];
            step.title = ORKLocalizedString(@"TREMOR_TEST_ACTIVE_STEP_TURN_WRIST_INTRO", nil);
            step.text = ORKLocalizedString(@"TREMOR_TEST_ACTIVE_STEP_INTRO_TEXT", nil);
            step.image = [UIImage imageNamed:@"tremortest7" inBundle:[NSBundle bundleForClass:[self class]] compatibleWithTraitCollection:nil];
            if (leftHand) {
                step.title = ORKLocalizedString(@"TREMOR_TEST_ACTIVE_STEP_TURN_WRIST_INTRO_LEFT", nil);
                step.image = [step.image ork_flippedImage:UIImageOrientationUpMirrored];
            } else if (rightHand) {
                step.title = ORKLocalizedString(@"TREMOR_TEST_ACTIVE_STEP_TURN_WRIST_INTRO_RIGHT", nil);
            }
            step.shouldTintImages = YES;
            
            ORKStepArrayAddStep(steps, step);
        }
        
        {
            NSString *stepIdentifier = [self stepIdentifier:ORKCountdown5StepIdentifier withHandIdentifier:handIdentifier];
            ORKCountdownStep *step = [[ORKCountdownStep alloc] initWithIdentifier:stepIdentifier];
            
            ORKStepArrayAddStep(steps, step);
        }
        
        {
            NSString *titleFormat = ORKLocalizedString(@"TREMOR_TEST_ACTIVE_STEP_TURN_WRIST_INSTRUCTION_%ld", nil);
            NSString *stepIdentifier = [self stepIdentifier:ORKTremorTestTurnWristStepIdentifier withHandIdentifier:handIdentifier];
            ORKActiveStep *step = [[ORKActiveStep alloc] initWithIdentifier:stepIdentifier];
            step.recorderConfigurations = @[[[ORKAccelerometerRecorderConfiguration alloc] initWithIdentifier:@"ac5_acc" frequency:100.0], [[ORKDeviceMotionRecorderConfiguration alloc] initWithIdentifier:@"ac5_motion" frequency:100.0]];
            step.title = [NSString stringWithFormat:titleFormat, (long)activeStepDuration];
            step.spokenInstruction = step.title;
            step.finishedSpokenInstruction = stepFinishedInstruction;
            step.stepDuration = activeStepDuration;
            step.shouldPlaySoundOnStart = YES;
            step.shouldVibrateOnStart = YES;
            step.shouldPlaySoundOnFinish = YES;
            step.shouldVibrateOnFinish = YES;
            step.shouldContinueOnFinish = NO;
            step.shouldStartTimerAutomatically = YES;
            
            ORKStepArrayAddStep(steps, step);
        }
    }
    
    // fix the spoken instruction on the last included step, depending on which hand we're on
    ORKActiveStep *lastStep = (ORKActiveStep *)[steps lastObject];
    if (lastHand) {
        lastStep.finishedSpokenInstruction = ORKLocalizedString(@"TREMOR_TEST_COMPLETED_INSTRUCTION", nil);
    } else if (leftHand) {
        lastStep.finishedSpokenInstruction = ORKLocalizedString(@"TREMOR_TEST_ACTIVE_STEP_SWITCH_HANDS_RIGHT_INSTRUCTION", nil);
    } else {
        lastStep.finishedSpokenInstruction = ORKLocalizedString(@"TREMOR_TEST_ACTIVE_STEP_SWITCH_HANDS_LEFT_INSTRUCTION", nil);
    }
    
    return steps;
}

+ (ORKNavigableOrderedTask *)tremorTestTaskWithIdentifier:(NSString *)identifier
                                   intendedUseDescription:(nullable NSString *)intendedUseDescription
                                       activeStepDuration:(NSTimeInterval)activeStepDuration
                                        activeTaskOptions:(ORKTremorActiveTaskOption)activeTaskOptions
                                              handOptions:(ORKPredefinedTaskHandOption)handOptions
                                                  options:(ORKPredefinedTaskOption)options {
    
    NSMutableArray<__kindof ORKStep *> *steps = [NSMutableArray array];
    // coin toss for which hand first (in case we're doing both)
    BOOL leftFirstIfDoingBoth = arc4random_uniform(2) == 1;
    BOOL doingBoth = ((handOptions & ORKPredefinedTaskHandOptionLeft) && (handOptions & ORKPredefinedTaskHandOptionRight));
    BOOL firstIsLeft = (leftFirstIfDoingBoth && doingBoth) || (!doingBoth && (handOptions & ORKPredefinedTaskHandOptionLeft));
    
    if (!(options & ORKPredefinedTaskOptionExcludeInstructions)) {
        {
            ORKInstructionStep *step = [[ORKInstructionStep alloc] initWithIdentifier:ORKInstruction0StepIdentifier];
            step.title = ORKLocalizedString(@"TREMOR_TEST_TITLE", nil);
            step.text = intendedUseDescription;
            step.detailText = ORKLocalizedString(@"TREMOR_TEST_INTRO_1_DETAIL", nil);
            step.image = [UIImage imageNamed:@"tremortest1" inBundle:[NSBundle bundleForClass:[self class]] compatibleWithTraitCollection:nil];
            if (firstIsLeft) {
                step.image = [step.image ork_flippedImage:UIImageOrientationUpMirrored];
            }
            step.shouldTintImages = YES;
            
            ORKStepArrayAddStep(steps, step);
        }
    }
    
    // Build the string for the detail texts
    NSArray<NSString *>*detailStringForNumberOfTasks = @[
                                                         ORKLocalizedString(@"TREMOR_TEST_INTRO_2_DETAIL_1_TASK", nil),
                                                         ORKLocalizedString(@"TREMOR_TEST_INTRO_2_DETAIL_2_TASK", nil),
                                                         ORKLocalizedString(@"TREMOR_TEST_INTRO_2_DETAIL_3_TASK", nil),
                                                         ORKLocalizedString(@"TREMOR_TEST_INTRO_2_DETAIL_4_TASK", nil),
                                                         ORKLocalizedString(@"TREMOR_TEST_INTRO_2_DETAIL_5_TASK", nil)
                                                         ];
    
    // start with the count for all the tasks, then subtract one for each excluded task flag
    static const NSInteger allTasks = 5; // hold in lap, outstretched arm, elbow bent, repeatedly touching nose, queen wave
    NSInteger actualTasksIndex = allTasks - 1;
    for (NSInteger i = 0; i < allTasks; ++i) {
        if (activeTaskOptions & (1 << i)) {
            actualTasksIndex--;
        }
    }
    
    NSString *detailFormat = doingBoth ? ORKLocalizedString(@"TREMOR_TEST_SKIP_QUESTION_BOTH_HANDS_%@", nil) : ORKLocalizedString(@"TREMOR_TEST_INTRO_2_DETAIL_DEFAULT_%@", nil);
    NSString *detailText = [NSString localizedStringWithFormat:detailFormat, detailStringForNumberOfTasks[actualTasksIndex]];
    
    if (doingBoth) {
        // If doing both hands then ask the user if they need to skip one of the hands
        ORKTextChoice *skipRight = [ORKTextChoice choiceWithText:ORKLocalizedString(@"TREMOR_SKIP_RIGHT_HAND", nil)
                                                          value:ORKActiveTaskRightHandIdentifier];
        ORKTextChoice *skipLeft = [ORKTextChoice choiceWithText:ORKLocalizedString(@"TREMOR_SKIP_LEFT_HAND", nil)
                                                          value:ORKActiveTaskLeftHandIdentifier];
        ORKTextChoice *skipNeither = [ORKTextChoice choiceWithText:ORKLocalizedString(@"TREMOR_SKIP_NEITHER", nil)
                                                             value:@""];

        ORKAnswerFormat *answerFormat = [ORKAnswerFormat choiceAnswerFormatWithStyle:ORKChoiceAnswerStyleSingleChoice
                                                                         textChoices:@[skipRight, skipLeft, skipNeither]];
        ORKQuestionStep *step = [ORKQuestionStep questionStepWithIdentifier:ORKActiveTaskSkipHandStepIdentifier
                                                                      title:ORKLocalizedString(@"TREMOR_TEST_TITLE", nil)
                                                                       text:detailText
                                                                     answer:answerFormat];
        step.optional = NO;
        
        ORKStepArrayAddStep(steps, step);
    }
    
    // right or most-affected hand
    NSArray<__kindof ORKStep *> *rightSteps = nil;
    if (handOptions == ORKPredefinedTaskHandOptionUnspecified) {
        rightSteps = [self stepsForOneHandTremorTestTaskWithIdentifier:identifier
                                                    activeStepDuration:activeStepDuration
                                                     activeTaskOptions:activeTaskOptions
                                                              lastHand:YES
                                                              leftHand:NO
                                                        handIdentifier:ORKActiveTaskMostAffectedHandIdentifier
                                                       introDetailText:detailText
                                                               options:options];
    } else if (handOptions & ORKPredefinedTaskHandOptionRight) {
        rightSteps = [self stepsForOneHandTremorTestTaskWithIdentifier:identifier
                                                    activeStepDuration:activeStepDuration
                                                     activeTaskOptions:activeTaskOptions
                                                              lastHand:firstIsLeft
                                                              leftHand:NO
                                                        handIdentifier:ORKActiveTaskRightHandIdentifier
                                                       introDetailText:nil
                                                               options:options];
    }
    
    // left hand
    NSArray<__kindof ORKStep *> *leftSteps = nil;
    if (handOptions & ORKPredefinedTaskHandOptionLeft) {
        leftSteps = [self stepsForOneHandTremorTestTaskWithIdentifier:identifier
                                                   activeStepDuration:activeStepDuration
                                                    activeTaskOptions:activeTaskOptions
                                                             lastHand:!firstIsLeft || !(handOptions & ORKPredefinedTaskHandOptionRight)
                                                             leftHand:YES
                                                       handIdentifier:ORKActiveTaskLeftHandIdentifier
                                                      introDetailText:nil
                                                              options:options];
    }
    
    if (firstIsLeft && leftSteps != nil) {
        [steps addObjectsFromArray:leftSteps];
    }
    
    if (rightSteps != nil) {
        [steps addObjectsFromArray:rightSteps];
    }
    
    if (!firstIsLeft && leftSteps != nil) {
        [steps addObjectsFromArray:leftSteps];
    }
    
    BOOL hasCompletionStep = NO;
    if (!(options & ORKPredefinedTaskOptionExcludeConclusion)) {
        hasCompletionStep = YES;
        ORKCompletionStep *step = [self makeCompletionStep];
        
        ORKStepArrayAddStep(steps, step);
    }

    ORKNavigableOrderedTask *task = [[ORKNavigableOrderedTask alloc] initWithIdentifier:identifier steps:steps];
    
    if (doingBoth) {
        // Setup rules for skipping all the steps in either the left or right hand if called upon to do so.
        ORKResultSelector *resultSelector = [ORKResultSelector selectorWithStepIdentifier:ORKActiveTaskSkipHandStepIdentifier
                                                                         resultIdentifier:ORKActiveTaskSkipHandStepIdentifier];
        NSPredicate *predicateRight = [ORKResultPredicate predicateForChoiceQuestionResultWithResultSelector:resultSelector expectedAnswerValue:ORKActiveTaskRightHandIdentifier];
        NSPredicate *predicateLeft = [ORKResultPredicate predicateForChoiceQuestionResultWithResultSelector:resultSelector expectedAnswerValue:ORKActiveTaskLeftHandIdentifier];
        
        // Setup rule for skipping first hand
        NSString *secondHandIdentifier = firstIsLeft ? [[rightSteps firstObject] identifier] : [[leftSteps firstObject] identifier];
        NSPredicate *firstPredicate = firstIsLeft ? predicateLeft : predicateRight;
        ORKStepNavigationRule *skipFirst = [[ORKPredicateStepNavigationRule alloc] initWithResultPredicates:@[firstPredicate]
                                                                                 destinationStepIdentifiers:@[secondHandIdentifier]];
        [task setNavigationRule:skipFirst forTriggerStepIdentifier:ORKActiveTaskSkipHandStepIdentifier];
        
        // Setup rule for skipping the second hand
        NSString *triggerIdentifier = firstIsLeft ? [[leftSteps lastObject] identifier] : [[rightSteps lastObject] identifier];
        NSString *conclusionIdentifier = hasCompletionStep ? [[steps lastObject] identifier] : ORKNullStepIdentifier;
        NSPredicate *secondPredicate = firstIsLeft ? predicateRight : predicateLeft;
        ORKStepNavigationRule *skipSecond = [[ORKPredicateStepNavigationRule alloc] initWithResultPredicates:@[secondPredicate]
                                                                                  destinationStepIdentifiers:@[conclusionIdentifier]];
        [task setNavigationRule:skipSecond forTriggerStepIdentifier:triggerIdentifier];
        
        // Setup step modifier to change the finished spoken step if skipping the second hand
        NSString *key = NSStringFromSelector(@selector(finishedSpokenInstruction));
        NSString *value = ORKLocalizedString(@"TREMOR_TEST_COMPLETED_INSTRUCTION", nil);
        ORKStepModifier *stepModifier = [[ORKKeyValueStepModifier alloc] initWithResultPredicate:secondPredicate
                                                                                     keyValueMap:@{key: value}];
        [task setStepModifier:stepModifier forStepIdentifier:triggerIdentifier];
    }
    
    return task;
}

+ (ORKOrderedTask *)trailmakingTaskWithIdentifier:(NSString *)identifier
                           intendedUseDescription:(nullable NSString *)intendedUseDescription
                           trailmakingInstruction:(nullable NSString *)trailmakingInstruction
                                        trailType:(ORKTrailMakingTypeIdentifier)trailType
                                          options:(ORKPredefinedTaskOption)options {
    
    NSArray *supportedTypes = @[ORKTrailMakingTypeIdentifierA, ORKTrailMakingTypeIdentifierB];
    NSAssert1([supportedTypes containsObject:trailType], @"Trail type %@ is not supported.", trailType);
    
    NSMutableArray<__kindof ORKStep *> *steps = [NSMutableArray array];
    
    if (!(options & ORKPredefinedTaskOptionExcludeInstructions)) {
        {
            ORKInstructionStep *step = [[ORKInstructionStep alloc] initWithIdentifier:ORKInstruction0StepIdentifier];
            step.title = ORKLocalizedString(@"TRAILMAKING_TASK_TITLE", nil);
            step.text = intendedUseDescription;
            step.detailText = ORKLocalizedString(@"TRAILMAKING_INTENDED_USE", nil);
            step.image = [UIImage imageNamed:@"trailmaking" inBundle:[NSBundle bundleForClass:[self class]] compatibleWithTraitCollection:nil];
            step.shouldTintImages = YES;
            
            ORKStepArrayAddStep(steps, step);
        }
        
        {
            ORKInstructionStep *step = [[ORKInstructionStep alloc] initWithIdentifier:ORKInstruction1StepIdentifier];
            step.title = ORKLocalizedString(@"TRAILMAKING_TASK_TITLE", nil);
            if ([trailType isEqualToString:ORKTrailMakingTypeIdentifierA]) {
                step.detailText = ORKLocalizedString(@"TRAILMAKING_INTENDED_USE2_A", nil);
            } else {
                step.detailText = ORKLocalizedString(@"TRAILMAKING_INTENDED_USE2_B", nil);
            }
            step.image = [UIImage imageNamed:@"trailmaking" inBundle:[NSBundle bundleForClass:[self class]] compatibleWithTraitCollection:nil];
            step.shouldTintImages = YES;
            
            ORKStepArrayAddStep(steps, step);
        }
        
        
        {
            ORKInstructionStep *step = [[ORKInstructionStep alloc] initWithIdentifier:ORKInstruction2StepIdentifier];
            step.title = ORKLocalizedString(@"TRAILMAKING_TASK_TITLE", nil);
            step.text = trailmakingInstruction ? : ORKLocalizedString(@"TRAILMAKING_INTRO_TEXT",nil);
            step.detailText = ORKLocalizedString(@"TRAILMAKING_CALL_TO_ACTION", nil);
            step.image = [UIImage imageNamed:@"trailmaking" inBundle:[NSBundle bundleForClass:[self class]] compatibleWithTraitCollection:nil];
            step.shouldTintImages = YES;
            
            ORKStepArrayAddStep(steps, step);
        }
    }
    
    {
        ORKCountdownStep *step = [[ORKCountdownStep alloc] initWithIdentifier:ORKCountdownStepIdentifier];
        step.stepDuration = 3.0;
        
        ORKStepArrayAddStep(steps, step);
    }
    
    {
        ORKTrailmakingStep *step = [[ORKTrailmakingStep alloc] initWithIdentifier:ORKTrailmakingStepIdentifier];
        step.trailType = trailType;
        
        ORKStepArrayAddStep(steps, step);
    }
    
    if (!(options & ORKPredefinedTaskOptionExcludeConclusion)) {
        ORKInstructionStep *step = [self makeCompletionStep];
        
        ORKStepArrayAddStep(steps, step);
    }

<<<<<<< HEAD
+ (ORKOrderedTask *)moodSurveyWithIdentifier:(NSString *)identifier
                      intendedUseDescription:(nullable NSString *)intendedUseDescription
                                   frequency:(ORKMoodSurveyFrequency)frequency
                          customQuestionText:(nullable NSString*)customQuestionText
                                     options:(ORKPredefinedTaskOption)options {
    
    NSMutableArray *steps = [NSMutableArray new];
    
    
    if (!(options & ORKPredefinedTaskOptionExcludeInstructions)) {
        ORKInstructionStep *step = [[ORKInstructionStep alloc] initWithIdentifier:ORKInstruction0StepIdentifier];
        step.title = (frequency == ORKMoodSurveyFrequencyDaily) ?
                    ORKLocalizedString(@"MOOD_SURVEY_INTRO_DAILY_TITLE", nil) :
                    ORKLocalizedString(@"MOOD_SURVEY_INTRO_WEEKLY_TITLE", nil);
        NSString *defaultDescription = (frequency == ORKMoodSurveyFrequencyDaily) ?
                    ORKLocalizedString(@"MOOD_SURVEY_INTRO_DAILY_TEXT", nil) :
                    ORKLocalizedString(@"MOOD_SURVEY_INTRO_WEEKLY_TEXT", nil);
        step.text = intendedUseDescription ?: defaultDescription;
        step.detailText = ORKLocalizedString(@"MOOD_SURVEY_INTRO_DETAIL", nil);
        ORKStepArrayAddStep(steps, step);
    }
    
    if (customQuestionText != nil) {
        ORKAnswerFormat *format = [[ORKMoodScaleAnswerFormat alloc] initWithMoodQuestionType:ORKMoodQuestionTypeCustom];
        ORKQuestionStep *step = [ORKQuestionStep questionStepWithIdentifier:ORKMoodSurveyCustomQuestionStepIdentifier
                                                                      title:customQuestionText
                                                                     answer:format];
        ORKStepArrayAddStep(steps, step);
    }
    
    {   // Clarity
        NSString *prompt = (frequency == ORKMoodSurveyFrequencyDaily) ?
                            ORKLocalizedString(@"MOOD_CLARITY_DAILY_PROMPT", nil) :
                            ORKLocalizedString(@"MOOD_CLARITY_WEEKLY_PROMPT", nil);
        
        ORKAnswerFormat *format = [[ORKMoodScaleAnswerFormat alloc] initWithMoodQuestionType:ORKMoodQuestionTypeClarity];
        ORKQuestionStep *step = [ORKQuestionStep questionStepWithIdentifier:ORKMoodSurveyClarityQuestionStepIdentifier
                                                                      title:prompt
                                                                     answer:format];
        ORKStepArrayAddStep(steps, step);
    }
    
    {   // Overall
        NSString *prompt = (frequency == ORKMoodSurveyFrequencyDaily) ?
                            ORKLocalizedString(@"MOOD_OVERALL_DAILY_PROMPT", nil) :
                            ORKLocalizedString(@"MOOD_OVERALL_WEEKLY_PROMPT", nil);
        
        ORKAnswerFormat *format = [[ORKMoodScaleAnswerFormat alloc] initWithMoodQuestionType:ORKMoodQuestionTypeOverall];
        ORKQuestionStep *step = [ORKQuestionStep questionStepWithIdentifier:ORKMoodSurveyOverallQuestionStepIdentifier
                                                                      title:prompt
                                                                     answer:format];
        ORKStepArrayAddStep(steps, step);
    }
    
    {   // Pain
        NSString *prompt = (frequency == ORKMoodSurveyFrequencyDaily) ?
                            ORKLocalizedString(@"MOOD_PAIN_DAILY_PROMPT", nil) :
                            ORKLocalizedString(@"MOOD_PAIN_WEEKLY_PROMPT", nil);
        
        ORKAnswerFormat *format = [[ORKMoodScaleAnswerFormat alloc] initWithMoodQuestionType:ORKMoodQuestionTypePain];
        ORKQuestionStep *step = [ORKQuestionStep questionStepWithIdentifier:ORKMoodSurveyPainQuestionStepIdentifier
                                                                      title:prompt
                                                                     answer:format];
        ORKStepArrayAddStep(steps, step);
    }
    
    {   // Sleep
        NSString *prompt = (frequency == ORKMoodSurveyFrequencyDaily) ?
                            ORKLocalizedString(@"MOOD_SLEEP_DAILY_PROMPT", nil) :
                            ORKLocalizedString(@"MOOD_SLEEP_WEEKLY_PROMPT", nil);
        
        ORKAnswerFormat *format = [[ORKMoodScaleAnswerFormat alloc] initWithMoodQuestionType:ORKMoodQuestionTypeSleep];
        ORKQuestionStep *step = [ORKQuestionStep questionStepWithIdentifier:ORKMoodSurveySleepQuestionStepIdentifier
                                                                      title:prompt
                                                                     answer:format];
        ORKStepArrayAddStep(steps, step);
    }
    
    {   // Excercise
        NSString *prompt = (frequency == ORKMoodSurveyFrequencyDaily) ?
                            ORKLocalizedString(@"MOOD_EXERCISE_DAILY_PROMPT", nil) :
                            ORKLocalizedString(@"MOOD_EXERCISE_WEEKLY_PROMPT", nil);
        
        ORKAnswerFormat *format = [[ORKMoodScaleAnswerFormat alloc] initWithMoodQuestionType:ORKMoodQuestionTypeExcercise];
        ORKQuestionStep *step = [ORKQuestionStep questionStepWithIdentifier:ORKMoodSurveyExerciseQuestionStepIdentifier
                                                                      title:prompt
                                                                     answer:format];
        ORKStepArrayAddStep(steps, step);
    }
    
    if (!(options & ORKPredefinedTaskOptionExcludeConclusion)) {
        ORKInstructionStep *step = [self makeCompletionStep];
        ORKStepArrayAddStep(steps, step);
    }
    
    ORKOrderedTask *task = [[ORKOrderedTask alloc] initWithIdentifier:identifier steps:[steps copy]];
=======
    
    ORKOrderedTask *task = [[ORKOrderedTask alloc] initWithIdentifier:identifier steps:steps];
>>>>>>> 9570d092
    
    return task;
}

@end<|MERGE_RESOLUTION|>--- conflicted
+++ resolved
@@ -2280,8 +2280,12 @@
         
         ORKStepArrayAddStep(steps, step);
     }
-
-<<<<<<< HEAD
+    
+    ORKOrderedTask *task = [[ORKOrderedTask alloc] initWithIdentifier:identifier steps:steps];
+                                            
+    return task;
+}
+
 + (ORKOrderedTask *)moodSurveyWithIdentifier:(NSString *)identifier
                       intendedUseDescription:(nullable NSString *)intendedUseDescription
                                    frequency:(ORKMoodSurveyFrequency)frequency
@@ -2377,11 +2381,7 @@
         ORKStepArrayAddStep(steps, step);
     }
     
-    ORKOrderedTask *task = [[ORKOrderedTask alloc] initWithIdentifier:identifier steps:[steps copy]];
-=======
-    
     ORKOrderedTask *task = [[ORKOrderedTask alloc] initWithIdentifier:identifier steps:steps];
->>>>>>> 9570d092
     
     return task;
 }
