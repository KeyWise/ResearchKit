/*
 Copyright (c) 2015, Apple Inc. All rights reserved.
 Copyright (c) 2016, Sage Bionetworks
 
 Redistribution and use in source and binary forms, with or without modification,
 are permitted provided that the following conditions are met:
 
 1.  Redistributions of source code must retain the above copyright notice, this
 list of conditions and the following disclaimer.
 
 2.  Redistributions in binary form must reproduce the above copyright notice,
 this list of conditions and the following disclaimer in the documentation and/or
 other materials provided with the distribution.
 
 3.  Neither the name of the copyright holder(s) nor the names of any contributors
 may be used to endorse or promote products derived from this software without
 specific prior written permission. No license is granted to the trademarks of
 the copyright holders even if such marks are included in this software.
 
 THIS SOFTWARE IS PROVIDED BY THE COPYRIGHT HOLDERS AND CONTRIBUTORS "AS IS"
 AND ANY EXPRESS OR IMPLIED WARRANTIES, INCLUDING, BUT NOT LIMITED TO, THE
 IMPLIED WARRANTIES OF MERCHANTABILITY AND FITNESS FOR A PARTICULAR PURPOSE
 ARE DISCLAIMED. IN NO EVENT SHALL THE COPYRIGHT OWNER OR CONTRIBUTORS BE LIABLE
 FOR ANY DIRECT, INDIRECT, INCIDENTAL, SPECIAL, EXEMPLARY, OR CONSEQUENTIAL
 DAMAGES (INCLUDING, BUT NOT LIMITED TO, PROCUREMENT OF SUBSTITUTE GOODS OR
 SERVICES; LOSS OF USE, DATA, OR PROFITS; OR BUSINESS INTERRUPTION) HOWEVER
 CAUSED AND ON ANY THEORY OF LIABILITY, WHETHER IN CONTRACT, STRICT LIABILITY,
 OR TORT (INCLUDING NEGLIGENCE OR OTHERWISE) ARISING IN ANY WAY OUT OF THE USE
 OF THIS SOFTWARE, EVEN IF ADVISED OF THE POSSIBILITY OF SUCH DAMAGE.
 */


#import "ORKOrderedTask.h"
#import "ORKHelpers.h"
#import "ORKVisualConsentStep.h"
#import "ORKStep_Private.h"
#import "ORKAnswerFormat_Internal.h"
#import "ORKActiveStep.h"
#import "ORKActiveStep_Internal.h"
#import "ORKAudioLevelNavigationRule.h"
#import "ORKAudioStepViewController.h"
#import "ORKWalkingTaskStepViewController.h"
#import "ORKTappingIntervalStep.h"
#import "ORKCountdownStepViewController.h"
#import "ORKToneAudiometryStepViewController.h"
#import "ORKHelpers.h"
#import "ORKFitnessStepViewController.h"
#import "ORKCompletionStep.h"
#import "ORKSpatialSpanMemoryStepViewController.h"
#import "ORKAudioStep.h"
#import "ORKCountdownStep.h"
#import "ORKFitnessStep.h"
#import "ORKWalkingTaskStep.h"
#import "ORKSpatialSpanMemoryStep.h"
#import "ORKToneAudiometryStep.h"
#import "ORKReactionTimeStep.h"
#import "ORKTowerOfHanoiStep.h"
#import "ORKTimedWalkStep.h"
#import "ORKPSATStep.h"
#import "ORKAccelerometerRecorder.h"
#import "ORKAudioRecorder.h"
#import "ORKWaitStep.h"
#import "UIImage+ResearchKit.h"
#import <limits.h>


ORKTaskProgress ORKTaskProgressMake(NSUInteger current, NSUInteger total) {
    return (ORKTaskProgress){.current=current, .total=total};
}

@implementation ORKOrderedTask {
    NSString *_identifier;
}

+ (instancetype)new {
    ORKThrowMethodUnavailableException();
}

- (instancetype)init {
    ORKThrowMethodUnavailableException();
}

- (instancetype)initWithIdentifier:(NSString *)identifier steps:(NSArray<ORKStep *> *)steps {
    self = [super init];
    if (self) {
        ORKThrowInvalidArgumentExceptionIfNil(identifier);
        
        _identifier = [identifier copy];
        _steps = steps;
        
        [self validateParameters];
    }
    return self;
}

- (instancetype)copyWithSteps:(NSArray <ORKStep *> *)steps {
    ORKOrderedTask *task = [self copyWithZone:nil];
    task->_steps = ORKArrayCopyObjects(steps);
    return task;
}

- (instancetype)copyWithZone:(NSZone *)zone {
    ORKOrderedTask *task = [[[self class] allocWithZone:zone] initWithIdentifier:[_identifier copy]
                                                                           steps:ORKArrayCopyObjects(_steps)];
    return task;
}

- (BOOL)isEqual:(id)object {
    if ([self class] != [object class]) {
        return NO;
    }
    
    __typeof(self) castObject = object;
    return (ORKEqualObjects(self.identifier, castObject.identifier)
            && ORKEqualObjects(self.steps, castObject.steps));
}

- (NSUInteger)hash {
    return _identifier.hash ^ _steps.hash;
}

#pragma mark - ORKTask

- (void)validateParameters {
    NSArray *uniqueIdentifiers = [self.steps valueForKeyPath:@"@distinctUnionOfObjects.identifier"];
    BOOL itemsHaveNonUniqueIdentifiers = ( self.steps.count != uniqueIdentifiers.count );
    
    if (itemsHaveNonUniqueIdentifiers) {
        @throw [NSException exceptionWithName:NSGenericException reason:@"Each step should have a unique identifier" userInfo:nil];
    }
}

- (NSString *)identifier {
    return _identifier;
}

- (NSUInteger)indexOfStep:(ORKStep *)step {
    NSUInteger index = [_steps indexOfObject:step];
    if (index == NSNotFound) {
        NSArray *identifiers = [_steps valueForKey:@"identifier"];
        index = [identifiers indexOfObject:step.identifier];
    }
    return index;
}

- (ORKStep *)stepAfterStep:(ORKStep *)step withResult:(ORKTaskResult *)result {
    NSArray *steps = _steps;
    
    if (steps.count <= 0) {
        return nil;
    }
    
    ORKStep *currentStep = step;
    ORKStep *nextStep = nil;
    
    if (currentStep == nil) {
        nextStep = steps[0];
    } else {
        NSUInteger index = [self indexOfStep:step];
        
        if (NSNotFound != index && index != (steps.count - 1)) {
            nextStep = steps[index + 1];
        }
    }
    return nextStep;
}

- (ORKStep *)stepBeforeStep:(ORKStep *)step withResult:(ORKTaskResult *)result {
    NSArray *steps = _steps;
    
    if (steps.count <= 0) {
        return nil;
    }
    
    ORKStep *currentStep = step;
    ORKStep *nextStep = nil;
    
    if (currentStep == nil) {
        nextStep = nil;
        
    } else {
        NSUInteger index = [self indexOfStep:step];
        
        if (NSNotFound != index && index != 0) {
            nextStep = steps[index - 1];
        }
    }
    return nextStep;
}

- (ORKStep *)stepWithIdentifier:(NSString *)identifier {
    __block ORKStep *step = nil;
    [_steps enumerateObjectsUsingBlock:^(ORKStep *obj, NSUInteger idx, BOOL *stop) {
        if ([obj.identifier isEqualToString:identifier]) {
            step = obj;
            *stop = YES;
        }
    }];
    return step;
}

- (ORKTaskProgress)progressOfCurrentStep:(ORKStep *)step withResult:(ORKTaskResult *)taskResult {
    ORKTaskProgress progress;
    progress.current = [self indexOfStep:step];
    progress.total = _steps.count;
    
    if (![step showsProgress]) {
        progress.total = 0;
    }
    return progress;
}

- (NSSet *)requestedHealthKitTypesForReading {
    NSMutableSet *healthTypes = [NSMutableSet set];
    for (ORKStep *step in self.steps) {
        if ([step isKindOfClass:[ORKFormStep class]]) {
            ORKFormStep *formStep = (ORKFormStep *)step;
            
            for (ORKFormItem *formItem in formStep.formItems) {
                ORKAnswerFormat *answerFormat = [formItem answerFormat];
                HKObjectType *objType = [answerFormat healthKitObjectType];
                if (objType) {
                    [healthTypes addObject:objType];
                }
            }
        } else if ([step isKindOfClass:[ORKQuestionStep class]]) {
            HKObjectType *objType = [[(ORKQuestionStep *)step answerFormat] healthKitObjectType];
            if (objType) {
                [healthTypes addObject:objType];
            }
        } else if ([step isKindOfClass:[ORKActiveStep class]]) {
            ORKActiveStep *activeStep = (ORKActiveStep *)step;
            [healthTypes unionSet:[activeStep requestedHealthKitTypesForReading]];
        }
    }
    return healthTypes.count ? healthTypes : nil;
}

- (NSSet *)requestedHealthKitTypesForWriting {
    return nil;
}

- (ORKPermissionMask)requestedPermissions {
    ORKPermissionMask mask = ORKPermissionNone;
    for (ORKStep *step in self.steps) {
        mask |= [step requestedPermissions];
    }
    return mask;
}

- (BOOL)providesBackgroundAudioPrompts {
    BOOL providesAudioPrompts = NO;
    for (ORKStep *step in self.steps) {
        if ([step isKindOfClass:[ORKActiveStep class]]) {
            ORKActiveStep *activeStep = (ORKActiveStep *)step;
            if ([activeStep hasVoice] || [activeStep hasCountDown]) {
                providesAudioPrompts = YES;
                break;
            }
        }
    }
    return providesAudioPrompts;
}

#pragma mark - NSSecureCoding

+ (BOOL)supportsSecureCoding {
    return YES;
}

- (void)encodeWithCoder:(NSCoder *)aCoder {
    ORK_ENCODE_OBJ(aCoder, identifier);
    ORK_ENCODE_OBJ(aCoder, steps);
}

- (instancetype)initWithCoder:(NSCoder *)aDecoder {
    self = [super init];
    if (self) {
        ORK_DECODE_OBJ_CLASS(aDecoder, identifier, NSString);
        ORK_DECODE_OBJ_ARRAY(aDecoder, steps, ORKStep);
        
        for (ORKStep *step in _steps) {
            if ([step isKindOfClass:[ORKStep class]]) {
                [step setTask:self];
            }
        }
    }
    return self;
}

#pragma mark - Predefined

<<<<<<< HEAD
NSString * const ORKInstruction0StepIdentifier = @"instruction";
NSString * const ORKInstruction1StepIdentifier = @"instruction1";
NSString * const ORKInstruction2StepIdentifier = @"instruction2";
NSString * const ORKInstruction3StepIdentifier = @"instruction3";
NSString * const ORKInstruction4StepIdentifier = @"instruction4";
NSString * const ORKInstruction5StepIdentifier = @"instruction5";
NSString * const ORKInstruction6StepIdentifier = @"instruction6";
NSString * const ORKInstruction7StepIdentifier = @"instruction7";
NSString * const ORKCountdownStepIdentifier = @"countdown";
NSString * const ORKCountdown1StepIdentifier = @"countdown1";
NSString * const ORKCountdown2StepIdentifier = @"countdown2";
NSString * const ORKCountdown3StepIdentifier = @"countdown3";
NSString * const ORKCountdown4StepIdentifier = @"countdown4";
NSString * const ORKCountdown5StepIdentifier = @"countdown5";
NSString * const ORKAudioStepIdentifier = @"audio";
NSString * const ORKAudioTooLoudStepIdentifier = @"audio.tooloud";
NSString * const ORKTappingStepIdentifier = @"tapping";
NSString * const ORKActiveTaskLeftHandIdentifier = @"left";
NSString * const ORKActiveTaskRightHandIdentifier = @"right";
NSString * const ORKActiveTaskSkipHandStepIdentifier = @"skipHand";
NSString * const ORKConclusionStepIdentifier = @"conclusion";
NSString * const ORKFitnessWalkStepIdentifier = @"fitness.walk";
NSString * const ORKFitnessRestStepIdentifier = @"fitness.rest";
NSString * const ORKShortWalkOutboundStepIdentifier = @"walking.outbound";
NSString * const ORKShortWalkReturnStepIdentifier = @"walking.return";
NSString * const ORKShortWalkRestStepIdentifier = @"walking.rest";
NSString * const ORKSpatialSpanMemoryStepIdentifier = @"cognitive.memory.spatialspan";
NSString * const ORKToneAudiometryPracticeStepIdentifier = @"tone.audiometry.practice";
NSString * const ORKToneAudiometryStepIdentifier = @"tone.audiometry";
NSString * const ORKReactionTimeStepIdentifier = @"reactionTime";
NSString * const ORKTowerOfHanoiStepIdentifier = @"towerOfHanoi";
NSString * const ORKTimedWalkFormStepIdentifier = @"timed.walk.form";
NSString * const ORKTimedWalkFormAFOStepIdentifier = @"timed.walk.form.afo";
NSString * const ORKTimedWalkFormAssistanceStepIdentifier = @"timed.walk.form.assistance";
NSString * const ORKTimedWalkTrial1StepIdentifier = @"timed.walk.trial1";
NSString * const ORKTimedWalkTrial2StepIdentifier = @"timed.walk.trial2";
NSString * const ORKTremorTestInLapStepIdentifier = @"tremor.handInLap";
NSString * const ORKTremorTestExtendArmStepIdentifier = @"tremor.handAtShoulderLength";
NSString * const ORKTremorTestBendArmStepIdentifier = @"tremor.handAtShoulderLengthWithElbowBent";
NSString * const ORKTremorTestTouchNoseStepIdentifier = @"tremor.handToNose";
NSString * const ORKTremorTestTurnWristStepIdentifier = @"tremor.handQueenWave";
NSString * const ORKActiveTaskMostAffectedHandIdentifier = @"mostAffected";
NSString * const ORKPSATStepIdentifier = @"psat";
NSString * const ORKAudioRecorderIdentifier = @"audio";
NSString * const ORKAccelerometerRecorderIdentifier = @"accelerometer";
NSString * const ORKPedometerRecorderIdentifier = @"pedometer";
NSString * const ORKDeviceMotionRecorderIdentifier = @"deviceMotion";
NSString * const ORKLocationRecorderIdentifier = @"location";
NSString * const ORKHeartRateRecorderIdentifier = @"heartRate";
=======
NSString *const ORKInstruction0StepIdentifier = @"instruction";
NSString *const ORKInstruction1StepIdentifier = @"instruction1";
NSString *const ORKCountdownStepIdentifier = @"countdown";
NSString *const ORKAudioStepIdentifier = @"audio";
NSString *const ORKAudioTooLoudStepIdentifier = @"audio.tooloud";
NSString *const ORKTappingStepIdentifier = @"tapping";
NSString *const ORKActiveTaskLeftHandIdentifier = @"left";
NSString *const ORKActiveTaskRightHandIdentifier = @"right";
NSString *const ORKConclusionStepIdentifier = @"conclusion";
NSString *const ORKFitnessWalkStepIdentifier = @"fitness.walk";
NSString *const ORKFitnessRestStepIdentifier = @"fitness.rest";
NSString *const ORKShortWalkOutboundStepIdentifier = @"walking.outbound";
NSString *const ORKShortWalkReturnStepIdentifier = @"walking.return";
NSString *const ORKShortWalkRestStepIdentifier = @"walking.rest";
NSString *const ORKSpatialSpanMemoryStepIdentifier = @"cognitive.memory.spatialspan";
NSString *const ORKToneAudiometryPracticeStepIdentifier = @"tone.audiometry.practice";
NSString *const ORKToneAudiometryStepIdentifier = @"tone.audiometry";
NSString *const ORKReactionTimeStepIdentifier = @"reactionTime";
NSString *const ORKTowerOfHanoiStepIdentifier = @"towerOfHanoi";
NSString *const ORKTimedWalkFormStepIdentifier = @"timed.walk.form";
NSString *const ORKTimedWalkFormAFOStepIdentifier = @"timed.walk.form.afo";
NSString *const ORKTimedWalkFormAssistanceStepIdentifier = @"timed.walk.form.assistance";
NSString *const ORKTimedWalkTrial1StepIdentifier = @"timed.walk.trial1";
NSString *const ORKTimedWalkTrial2StepIdentifier = @"timed.walk.trial2";
NSString *const ORKPSATStepIdentifier = @"psat";
NSString *const ORKAudioRecorderIdentifier = @"audio";
NSString *const ORKAccelerometerRecorderIdentifier = @"accelerometer";
NSString *const ORKPedometerRecorderIdentifier = @"pedometer";
NSString *const ORKDeviceMotionRecorderIdentifier = @"deviceMotion";
NSString *const ORKLocationRecorderIdentifier = @"location";
NSString *const ORKHeartRateRecorderIdentifier = @"heartRate";
>>>>>>> d84944ac

+ (ORKCompletionStep *)makeCompletionStep {
    ORKCompletionStep *step = [[ORKCompletionStep alloc] initWithIdentifier:ORKConclusionStepIdentifier];
    step.title = ORKLocalizedString(@"TASK_COMPLETE_TITLE", nil);
    step.text = ORKLocalizedString(@"TASK_COMPLETE_TEXT", nil);
    step.shouldTintImages = YES;
    return step;
}

void ORKStepArrayAddStep(NSMutableArray *array, ORKStep *step) {
    [step validateParameters];
    [array addObject:step];
}

+ (ORKOrderedTask *)twoFingerTappingIntervalTaskWithIdentifier:(NSString *)identifier
                                       intendedUseDescription:(NSString *)intendedUseDescription
                                                     duration:(NSTimeInterval)duration
                                                      options:(ORKPredefinedTaskOption)options {
    return [self twoFingerTappingIntervalTaskWithIdentifier:identifier
                                     intendedUseDescription:intendedUseDescription
                                                   duration:duration
                                                handOptions:0
                                                    options:options];
}
    
+ (ORKOrderedTask *)twoFingerTappingIntervalTaskWithIdentifier:(NSString *)identifier
                                        intendedUseDescription:(NSString *)intendedUseDescription
                                                      duration:(NSTimeInterval)duration
                                                   handOptions:(ORKPredefinedTaskHandOption)handOptions
                                                       options:(ORKPredefinedTaskOption)options {
    
    NSString *durationString = [ORKDurationStringFormatter() stringFromTimeInterval:duration];
    
    NSMutableArray *steps = [NSMutableArray array];
    
    if (!(options & ORKPredefinedTaskOptionExcludeInstructions)) {
        {
            ORKInstructionStep *step = [[ORKInstructionStep alloc] initWithIdentifier:ORKInstruction0StepIdentifier];
            step.title = ORKLocalizedString(@"TAPPING_TASK_TITLE", nil);
            step.text = intendedUseDescription;
            step.detailText = ORKLocalizedString(@"TAPPING_INTRO_TEXT", nil);
            
            NSString *imageName = @"phonetapping";
            if (![[NSLocale preferredLanguages].firstObject hasPrefix:@"en"]) {
                imageName = [imageName stringByAppendingString:@"_notap"];
            }
            step.image = [UIImage imageNamed:imageName inBundle:[NSBundle bundleForClass:[self class]] compatibleWithTraitCollection:nil];
            step.shouldTintImages = YES;
            
            ORKStepArrayAddStep(steps, step);
        }
    }
    
    // Setup which hand to start with and how many hands to add based on the handOptions parameter
    // Hand order is randomly determined.
    NSUInteger handCount = ((handOptions & ORKPredefinedTaskHandOptionBoth) == ORKPredefinedTaskHandOptionBoth) ? 2 : 1;
    BOOL undefinedHand = (handOptions == 0);
    BOOL rightHand;
    switch (handOptions) {
        case ORKPredefinedTaskHandOptionLeft:
            rightHand = NO; break;
        case ORKPredefinedTaskHandOptionRight:
        case ORKPredefinedTaskHandOptionUnspecified:
            rightHand = YES; break;
        default:
            rightHand = (arc4random()%2 == 0); break;
    }
    
    for (NSUInteger hand = 1; hand <= handCount; hand++) {
        
        NSString * (^appendIdentifier) (NSString *) = ^ (NSString * identifier) {
            if (undefinedHand) {
                return identifier;
            } else {
                NSString *handIdentifier = rightHand ? ORKActiveTaskRightHandIdentifier : ORKActiveTaskLeftHandIdentifier;
                return [NSString stringWithFormat:@"%@.%@", identifier, handIdentifier];
        }
        };
        
        if (!(options & ORKPredefinedTaskOptionExcludeInstructions)) {
            ORKInstructionStep *step = [[ORKInstructionStep alloc] initWithIdentifier:appendIdentifier(ORKInstruction1StepIdentifier)];
            
            // Set the title based on the hand
            if (undefinedHand) {
            step.title = ORKLocalizedString(@"TAPPING_TASK_TITLE", nil);
            } else if (rightHand) {
                step.title = ORKLocalizedString(@"TAPPING_TASK_TITLE_RIGHT", nil);
            } else {
                step.title = ORKLocalizedString(@"TAPPING_TASK_TITLE_LEFT", nil);
            }
            
            // Set the instructions for the tapping test screen that is displayed prior to each hand test
            NSString *restText = ORKLocalizedString(@"TAPPING_INTRO_TEXT_2_REST_PHONE", nil);
            NSString *tappingTextFormat = ORKLocalizedString(@"TAPPING_INTRO_TEXT_2_FORMAT", nil);
            NSString *tappingText = [NSString localizedStringWithFormat:tappingTextFormat, durationString];
            NSString *handText = nil;
            
            if (hand == 1) {
                if (undefinedHand) {
                    handText = ORKLocalizedString(@"TAPPING_INTRO_TEXT_2_MOST_AFFECTED", nil);
                } else if (rightHand) {
                    handText = ORKLocalizedString(@"TAPPING_INTRO_TEXT_2_RIGHT_FIRST", nil);
                } else {
                    handText = ORKLocalizedString(@"TAPPING_INTRO_TEXT_2_LEFT_FIRST", nil);
                }
            } else {
                if (rightHand) {
                    handText = ORKLocalizedString(@"TAPPING_INTRO_TEXT_2_RIGHT_SECOND", nil);
                } else {
                    handText = ORKLocalizedString(@"TAPPING_INTRO_TEXT_2_LEFT_SECOND", nil);
                }
            }
            
            step.text = [NSString localizedStringWithFormat:@"%@ %@ %@", restText, handText, tappingText];
            
            // Continue button will be different from first hand and second hand
            if (hand == 1) {
            step.detailText = ORKLocalizedString(@"TAPPING_CALL_TO_ACTION", nil);
            } else {
                step.detailText = ORKLocalizedString(@"TAPPING_CALL_TO_ACTION_NEXT", nil);
            }
            
            // Set the image
            UIImage *im1 = [UIImage imageNamed:@"handtapping01" inBundle:[NSBundle bundleForClass:[self class]] compatibleWithTraitCollection:nil];
            UIImage *im2 = [UIImage imageNamed:@"handtapping02" inBundle:[NSBundle bundleForClass:[self class]] compatibleWithTraitCollection:nil];
            UIImage *imageAnimation = [UIImage animatedImageWithImages:@[im1, im2] duration:1];
            
            if (rightHand || undefinedHand) {
                step.image = imageAnimation;
            } else {
                step.image = [imageAnimation ork_flippedImage:UIImageOrientationUpMirrored];
            }
            step.shouldTintImages = YES;
            
            ORKStepArrayAddStep(steps, step);
    }
    
        // TAPPING STEP
    {
        NSMutableArray *recorderConfigurations = [NSMutableArray arrayWithCapacity:5];
        if (!(ORKPredefinedTaskOptionExcludeAccelerometer & options)) {
            [recorderConfigurations addObject:[[ORKAccelerometerRecorderConfiguration alloc] initWithIdentifier:ORKAccelerometerRecorderIdentifier
                                                                                                      frequency:100]];
        }
        
            ORKTappingIntervalStep *step = [[ORKTappingIntervalStep alloc] initWithIdentifier:appendIdentifier(ORKTappingStepIdentifier)];
            if (undefinedHand) {
        step.title = ORKLocalizedString(@"TAPPING_INSTRUCTION", nil);
            } else if (rightHand) {
                step.title = ORKLocalizedString(@"TAPPING_INSTRUCTION_RIGHT", nil);
            } else {
                step.title = ORKLocalizedString(@"TAPPING_INSTRUCTION_LEFT", nil);
            }
        step.stepDuration = duration;
        step.shouldContinueOnFinish = YES;
        step.recorderConfigurations = recorderConfigurations;
            step.optional = (handCount == 2);
        
        ORKStepArrayAddStep(steps, step);
    }
    
        // Flip to the other hand (ignored if handCount == 1)
        rightHand = !rightHand;
    }
    
    if (!(options & ORKPredefinedTaskOptionExcludeConclusion)) {
        ORKInstructionStep *step = [self makeCompletionStep];
        
        ORKStepArrayAddStep(steps, step);
    }
    
    ORKOrderedTask *task = [[ORKOrderedTask alloc] initWithIdentifier:identifier steps:[steps copy]];
    
    return task;
}

+ (ORKOrderedTask *)audioTaskWithIdentifier:(NSString *)identifier
                     intendedUseDescription:(NSString *)intendedUseDescription
                          speechInstruction:(NSString *)speechInstruction
                     shortSpeechInstruction:(NSString *)shortSpeechInstruction
                                   duration:(NSTimeInterval)duration
                          recordingSettings:(NSDictionary *)recordingSettings
                                    options:(ORKPredefinedTaskOption)options {
    
    return [self audioTaskWithIdentifier:identifier
                  intendedUseDescription:intendedUseDescription
                       speechInstruction:speechInstruction
                  shortSpeechInstruction:shortSpeechInstruction
                                duration:duration
                       recordingSettings:recordingSettings
                         checkAudioLevel:NO
                                 options:options];
}

+ (ORKNavigableOrderedTask *)audioTaskWithIdentifier:(NSString *)identifier
                              intendedUseDescription:(nullable NSString *)intendedUseDescription
                                   speechInstruction:(nullable NSString *)speechInstruction
                              shortSpeechInstruction:(nullable NSString *)shortSpeechInstruction
                                            duration:(NSTimeInterval)duration
                                   recordingSettings:(nullable NSDictionary *)recordingSettings
                                     checkAudioLevel:(BOOL)checkAudioLevel
                                             options:(ORKPredefinedTaskOption)options {

    recordingSettings = recordingSettings ? : @{ AVFormatIDKey : @(kAudioFormatAppleLossless),
                                                 AVNumberOfChannelsKey : @(2),
                                                AVSampleRateKey: @(44100.0) };
    
    if (options & ORKPredefinedTaskOptionExcludeAudio) {
        @throw [NSException exceptionWithName:NSGenericException reason:@"Audio collection cannot be excluded from audio task" userInfo:nil];
    }
    
    NSMutableArray *steps = [NSMutableArray array];
    if (!(options & ORKPredefinedTaskOptionExcludeInstructions)) {
        {
            ORKInstructionStep *step = [[ORKInstructionStep alloc] initWithIdentifier:ORKInstruction0StepIdentifier];
            step.title = ORKLocalizedString(@"AUDIO_TASK_TITLE", nil);
            step.text = intendedUseDescription;
            step.detailText = ORKLocalizedString(@"AUDIO_INTENDED_USE", nil);
            step.image = [UIImage imageNamed:@"phonewaves" inBundle:[NSBundle bundleForClass:[self class]] compatibleWithTraitCollection:nil];
            step.shouldTintImages = YES;
            
            ORKStepArrayAddStep(steps, step);
        }
        
        {
            ORKInstructionStep *step = [[ORKInstructionStep alloc] initWithIdentifier:ORKInstruction1StepIdentifier];
            step.title = ORKLocalizedString(@"AUDIO_TASK_TITLE", nil);
            step.text = speechInstruction ? : ORKLocalizedString(@"AUDIO_INTRO_TEXT",nil);
            step.detailText = ORKLocalizedString(@"AUDIO_CALL_TO_ACTION", nil);
            step.image = [UIImage imageNamed:@"phonesoundwaves" inBundle:[NSBundle bundleForClass:[self class]] compatibleWithTraitCollection:nil];
            step.shouldTintImages = YES;
            
            ORKStepArrayAddStep(steps, step);
        }
    }

    {
        ORKCountdownStep *step = [[ORKCountdownStep alloc] initWithIdentifier:ORKCountdownStepIdentifier];
        step.stepDuration = 5.0;
        
        // Collect audio during the countdown step too, to provide a baseline.
        step.recorderConfigurations = @[[[ORKAudioRecorderConfiguration alloc] initWithIdentifier:ORKAudioRecorderIdentifier
                                                                                 recorderSettings:recordingSettings]];
        
        // If checking the sound level then add text indicating that's what is happening
        if (checkAudioLevel) {
            step.text = ORKLocalizedString(@"AUDIO_LEVEL_CHECK_LABEL", nil);
        }
        
        ORKStepArrayAddStep(steps, step);
    }
    
    if (checkAudioLevel) {
        ORKInstructionStep *step = [[ORKInstructionStep alloc] initWithIdentifier:ORKAudioTooLoudStepIdentifier];
        step.text = ORKLocalizedString(@"AUDIO_TOO_LOUD_MESSAGE", nil);
        step.detailText = ORKLocalizedString(@"AUDIO_TOO_LOUD_ACTION_NEXT", nil);
        
        ORKStepArrayAddStep(steps, step);
    }
    
    {
        ORKAudioStep *step = [[ORKAudioStep alloc] initWithIdentifier:ORKAudioStepIdentifier];
        step.title = shortSpeechInstruction ? : ORKLocalizedString(@"AUDIO_INSTRUCTION", nil);
        step.recorderConfigurations = @[[[ORKAudioRecorderConfiguration alloc] initWithIdentifier:ORKAudioRecorderIdentifier
                                                                                 recorderSettings:recordingSettings]];
        step.stepDuration = duration;
        step.shouldContinueOnFinish = YES;
        
        ORKStepArrayAddStep(steps, step);
    }
    
    if (!(options & ORKPredefinedTaskOptionExcludeConclusion)) {
        ORKInstructionStep *step = [self makeCompletionStep];
        
        ORKStepArrayAddStep(steps, step);
    }

    ORKNavigableOrderedTask *task = [[ORKNavigableOrderedTask alloc] initWithIdentifier:identifier steps:steps];
    
    if (checkAudioLevel) {
    
        // Add rules to check for audio and fail, looping back to the countdown step if required
        ORKAudioLevelNavigationRule *audioRule = [[ORKAudioLevelNavigationRule alloc] initWithAudioLevelStepIdentifier:ORKCountdownStepIdentifier destinationStepIdentifier:ORKAudioStepIdentifier recordingSettings:recordingSettings];
        ORKDirectStepNavigationRule *loopRule = [[ORKDirectStepNavigationRule alloc] initWithDestinationStepIdentifier:ORKCountdownStepIdentifier];

        [task setNavigationRule:audioRule forTriggerStepIdentifier:ORKCountdownStepIdentifier];
        [task setNavigationRule:loopRule forTriggerStepIdentifier:ORKAudioTooLoudStepIdentifier];
    }
    
    return task;
}

+ (NSDateComponentsFormatter *)textTimeFormatter {
    NSDateComponentsFormatter *formatter = [NSDateComponentsFormatter new];
    formatter.unitsStyle = NSDateComponentsFormatterUnitsStyleSpellOut;
    
    // Exception list: Korean, Chinese (all), Thai, and Vietnamese.
    NSArray *nonSpelledOutLanguages = @[@"ko", @"zh", @"th", @"vi", @"ja"];
    NSString *currentLanguage = [[NSBundle mainBundle] preferredLocalizations].firstObject;
    NSString *currentLanguageCode = [NSLocale componentsFromLocaleIdentifier:currentLanguage][NSLocaleLanguageCode];
    if ((currentLanguageCode != nil) && [nonSpelledOutLanguages containsObject:currentLanguageCode]) {
        formatter.unitsStyle = NSDateComponentsFormatterUnitsStyleFull;
    }
    
    formatter.allowedUnits = NSCalendarUnitMinute | NSCalendarUnitSecond;
    formatter.zeroFormattingBehavior = NSDateComponentsFormatterZeroFormattingBehaviorDropAll;
    return formatter;
}

+ (ORKOrderedTask *)fitnessCheckTaskWithIdentifier:(NSString *)identifier
                           intendedUseDescription:(NSString *)intendedUseDescription
                                     walkDuration:(NSTimeInterval)walkDuration
                                     restDuration:(NSTimeInterval)restDuration
                                          options:(ORKPredefinedTaskOption)options {
    
    NSDateComponentsFormatter *formatter = [self textTimeFormatter];
    
    NSMutableArray *steps = [NSMutableArray array];
    if (!(options & ORKPredefinedTaskOptionExcludeInstructions)) {
        {
            ORKInstructionStep *step = [[ORKInstructionStep alloc] initWithIdentifier:ORKInstruction0StepIdentifier];
            step.title = ORKLocalizedString(@"FITNESS_TASK_TITLE", nil);
            step.text = intendedUseDescription ? : [NSString stringWithFormat:ORKLocalizedString(@"FITNESS_INTRO_TEXT_FORMAT", nil), [formatter stringFromTimeInterval:walkDuration]];
            step.image = [UIImage imageNamed:@"heartbeat" inBundle:[NSBundle bundleForClass:[self class]] compatibleWithTraitCollection:nil];
            step.shouldTintImages = YES;
            
            ORKStepArrayAddStep(steps, step);
        }
        
        {
            ORKInstructionStep *step = [[ORKInstructionStep alloc] initWithIdentifier:ORKInstruction1StepIdentifier];
            step.title = ORKLocalizedString(@"FITNESS_TASK_TITLE", nil);
            step.text = [NSString stringWithFormat:ORKLocalizedString(@"FITNESS_INTRO_2_TEXT_FORMAT", nil), [formatter stringFromTimeInterval:walkDuration], [formatter stringFromTimeInterval:restDuration]];
            step.image = [UIImage imageNamed:@"walkingman" inBundle:[NSBundle bundleForClass:[self class]] compatibleWithTraitCollection:nil];
            step.shouldTintImages = YES;
            
            ORKStepArrayAddStep(steps, step);
        }
    }
    
    {
        ORKCountdownStep *step = [[ORKCountdownStep alloc] initWithIdentifier:ORKCountdownStepIdentifier];
        step.stepDuration = 5.0;
        
        ORKStepArrayAddStep(steps, step);
    }
    
    HKUnit *bpmUnit = [[HKUnit countUnit] unitDividedByUnit:[HKUnit minuteUnit]];
    HKQuantityType *heartRateType = [HKQuantityType quantityTypeForIdentifier:HKQuantityTypeIdentifierHeartRate];
    {
        if (walkDuration > 0) {
            NSMutableArray *recorderConfigurations = [NSMutableArray arrayWithCapacity:5];
            if (!(ORKPredefinedTaskOptionExcludePedometer & options)) {
                [recorderConfigurations addObject:[[ORKPedometerRecorderConfiguration alloc] initWithIdentifier:ORKPedometerRecorderIdentifier]];
            }
            if (!(ORKPredefinedTaskOptionExcludeAccelerometer & options)) {
                [recorderConfigurations addObject:[[ORKAccelerometerRecorderConfiguration alloc] initWithIdentifier:ORKAccelerometerRecorderIdentifier
                                                                                                          frequency:100]];
            }
            if (!(ORKPredefinedTaskOptionExcludeDeviceMotion & options)) {
                [recorderConfigurations addObject:[[ORKDeviceMotionRecorderConfiguration alloc] initWithIdentifier:ORKDeviceMotionRecorderIdentifier
                                                                                                         frequency:100]];
            }
            if (!(ORKPredefinedTaskOptionExcludeLocation & options)) {
                [recorderConfigurations addObject:[[ORKLocationRecorderConfiguration alloc] initWithIdentifier:ORKLocationRecorderIdentifier]];
            }
            if (!(ORKPredefinedTaskOptionExcludeHeartRate & options)) {
                [recorderConfigurations addObject:[[ORKHealthQuantityTypeRecorderConfiguration alloc] initWithIdentifier:ORKHeartRateRecorderIdentifier
                                                                                                      healthQuantityType:heartRateType unit:bpmUnit]];
            }
            ORKFitnessStep *fitnessStep = [[ORKFitnessStep alloc] initWithIdentifier:ORKFitnessWalkStepIdentifier];
            fitnessStep.stepDuration = walkDuration;
            fitnessStep.title = [NSString stringWithFormat:ORKLocalizedString(@"FITNESS_WALK_INSTRUCTION_FORMAT", nil), [formatter stringFromTimeInterval:walkDuration]];
            fitnessStep.spokenInstruction = fitnessStep.title;
            fitnessStep.recorderConfigurations = recorderConfigurations;
            fitnessStep.shouldContinueOnFinish = YES;
            fitnessStep.optional = NO;
            fitnessStep.shouldStartTimerAutomatically = YES;
            fitnessStep.shouldTintImages = YES;
            fitnessStep.image = [UIImage imageNamed:@"walkingman" inBundle:[NSBundle bundleForClass:[self class]] compatibleWithTraitCollection:nil];
            fitnessStep.shouldVibrateOnStart = YES;
            fitnessStep.shouldPlaySoundOnStart = YES;
            
            ORKStepArrayAddStep(steps, fitnessStep);
        }
        
        if (restDuration > 0) {
            NSMutableArray *recorderConfigurations = [NSMutableArray arrayWithCapacity:5];
            if (!(ORKPredefinedTaskOptionExcludeAccelerometer & options)) {
                [recorderConfigurations addObject:[[ORKAccelerometerRecorderConfiguration alloc] initWithIdentifier:ORKAccelerometerRecorderIdentifier
                                                                                                          frequency:100]];
            }
            if (!(ORKPredefinedTaskOptionExcludeDeviceMotion & options)) {
                [recorderConfigurations addObject:[[ORKDeviceMotionRecorderConfiguration alloc] initWithIdentifier:ORKDeviceMotionRecorderIdentifier
                                                                                                         frequency:100]];
            }
            if (!(ORKPredefinedTaskOptionExcludeHeartRate & options)) {
                [recorderConfigurations addObject:[[ORKHealthQuantityTypeRecorderConfiguration alloc] initWithIdentifier:ORKHeartRateRecorderIdentifier
                                                                                                      healthQuantityType:heartRateType unit:bpmUnit]];
            }
            
            ORKFitnessStep *stillStep = [[ORKFitnessStep alloc] initWithIdentifier:ORKFitnessRestStepIdentifier];
            stillStep.stepDuration = restDuration;
            stillStep.title = [NSString stringWithFormat:ORKLocalizedString(@"FITNESS_SIT_INSTRUCTION_FORMAT", nil), [formatter stringFromTimeInterval:restDuration]];
            stillStep.spokenInstruction = stillStep.title;
            stillStep.recorderConfigurations = recorderConfigurations;
            stillStep.shouldContinueOnFinish = YES;
            stillStep.optional = NO;
            stillStep.shouldStartTimerAutomatically = YES;
            stillStep.shouldTintImages = YES;
            stillStep.image = [UIImage imageNamed:@"sittingman" inBundle:[NSBundle bundleForClass:[self class]] compatibleWithTraitCollection:nil];
            stillStep.shouldVibrateOnStart = YES;
            stillStep.shouldPlaySoundOnStart = YES;
            stillStep.shouldPlaySoundOnFinish = YES;
            stillStep.shouldVibrateOnFinish = YES;
            
            ORKStepArrayAddStep(steps, stillStep);
        }
    }
    
    if (!(options & ORKPredefinedTaskOptionExcludeConclusion)) {
        ORKInstructionStep *step = [self makeCompletionStep];
        ORKStepArrayAddStep(steps, step);
    }
    
    ORKOrderedTask *task = [[ORKOrderedTask alloc] initWithIdentifier:identifier steps:steps];
    
    return task;
}

+ (ORKOrderedTask *)shortWalkTaskWithIdentifier:(NSString *)identifier
                         intendedUseDescription:(NSString *)intendedUseDescription
                            numberOfStepsPerLeg:(NSInteger)numberOfStepsPerLeg
                                   restDuration:(NSTimeInterval)restDuration
                                        options:(ORKPredefinedTaskOption)options {
    
    NSDateComponentsFormatter *formatter = [self textTimeFormatter];
    
    NSMutableArray *steps = [NSMutableArray array];
    if (!(options & ORKPredefinedTaskOptionExcludeInstructions)) {
        {
            ORKInstructionStep *step = [[ORKInstructionStep alloc] initWithIdentifier:ORKInstruction0StepIdentifier];
            step.title = ORKLocalizedString(@"WALK_TASK_TITLE", nil);
            step.text = intendedUseDescription;
            step.detailText = ORKLocalizedString(@"WALK_INTRO_TEXT", nil);
            step.shouldTintImages = YES;
            ORKStepArrayAddStep(steps, step);
        }
        
        {
            ORKInstructionStep *step = [[ORKInstructionStep alloc] initWithIdentifier:ORKInstruction1StepIdentifier];
            step.title = ORKLocalizedString(@"WALK_TASK_TITLE", nil);
            step.text = [NSString stringWithFormat:ORKLocalizedString(@"WALK_INTRO_2_TEXT_%ld", nil),numberOfStepsPerLeg];
            step.detailText = ORKLocalizedString(@"WALK_INTRO_2_DETAIL", nil);
            step.image = [UIImage imageNamed:@"pocket" inBundle:[NSBundle bundleForClass:[self class]] compatibleWithTraitCollection:nil];
            step.shouldTintImages = YES;
            ORKStepArrayAddStep(steps, step);
        }
    }
    
    {
        ORKCountdownStep *step = [[ORKCountdownStep alloc] initWithIdentifier:ORKCountdownStepIdentifier];
        step.stepDuration = 5.0;
        
        ORKStepArrayAddStep(steps, step);
    }
    
    {
        {
            NSMutableArray *recorderConfigurations = [NSMutableArray array];
            if (!(ORKPredefinedTaskOptionExcludePedometer & options)) {
                [recorderConfigurations addObject:[[ORKPedometerRecorderConfiguration alloc] initWithIdentifier:ORKPedometerRecorderIdentifier]];
            }
            if (!(ORKPredefinedTaskOptionExcludeAccelerometer & options)) {
                [recorderConfigurations addObject:[[ORKAccelerometerRecorderConfiguration alloc] initWithIdentifier:ORKAccelerometerRecorderIdentifier
                                                                                                          frequency:100]];
            }
            if (!(ORKPredefinedTaskOptionExcludeDeviceMotion & options)) {
                [recorderConfigurations addObject:[[ORKDeviceMotionRecorderConfiguration alloc] initWithIdentifier:ORKDeviceMotionRecorderIdentifier
                                                                                                         frequency:100]];
            }

            ORKWalkingTaskStep *walkingStep = [[ORKWalkingTaskStep alloc] initWithIdentifier:ORKShortWalkOutboundStepIdentifier];
            walkingStep.numberOfStepsPerLeg = numberOfStepsPerLeg;
            walkingStep.title = [NSString stringWithFormat:ORKLocalizedString(@"WALK_OUTBOUND_INSTRUCTION_FORMAT", nil), (long long)numberOfStepsPerLeg];
            walkingStep.spokenInstruction = walkingStep.title;
            walkingStep.recorderConfigurations = recorderConfigurations;
            walkingStep.shouldContinueOnFinish = YES;
            walkingStep.optional = NO;
            walkingStep.shouldStartTimerAutomatically = YES;
            walkingStep.stepDuration = numberOfStepsPerLeg * 1.5; // fallback duration in case no step count
            walkingStep.shouldVibrateOnStart = YES;
            walkingStep.shouldPlaySoundOnStart = YES;
            
            ORKStepArrayAddStep(steps, walkingStep);
        }
        
        {
            NSMutableArray *recorderConfigurations = [NSMutableArray array];
            if (!(ORKPredefinedTaskOptionExcludePedometer & options)) {
                [recorderConfigurations addObject:[[ORKPedometerRecorderConfiguration alloc] initWithIdentifier:ORKPedometerRecorderIdentifier]];
            }
            if (!(ORKPredefinedTaskOptionExcludeAccelerometer & options)) {
                [recorderConfigurations addObject:[[ORKAccelerometerRecorderConfiguration alloc] initWithIdentifier:ORKAccelerometerRecorderIdentifier
                                                                                                          frequency:100]];
            }
            if (!(ORKPredefinedTaskOptionExcludeDeviceMotion & options)) {
                [recorderConfigurations addObject:[[ORKDeviceMotionRecorderConfiguration alloc] initWithIdentifier:ORKDeviceMotionRecorderIdentifier
                                                                                                         frequency:100]];
            }

            ORKWalkingTaskStep *walkingStep = [[ORKWalkingTaskStep alloc] initWithIdentifier:ORKShortWalkReturnStepIdentifier];
            walkingStep.numberOfStepsPerLeg = numberOfStepsPerLeg;
            walkingStep.title = [NSString stringWithFormat:ORKLocalizedString(@"WALK_RETURN_INSTRUCTION_FORMAT", nil), (long long)numberOfStepsPerLeg];
            walkingStep.spokenInstruction = walkingStep.title;
            walkingStep.recorderConfigurations = recorderConfigurations;
            walkingStep.shouldContinueOnFinish = YES;
            walkingStep.shouldStartTimerAutomatically = YES;
            walkingStep.optional = NO;
            walkingStep.stepDuration = numberOfStepsPerLeg * 1.5; // fallback duration in case no step count
            walkingStep.shouldVibrateOnStart = YES;
            walkingStep.shouldPlaySoundOnStart = YES;
            
            ORKStepArrayAddStep(steps, walkingStep);
        }
        
        if (restDuration > 0) {
            NSMutableArray *recorderConfigurations = [NSMutableArray array];
            if (!(ORKPredefinedTaskOptionExcludeAccelerometer & options)) {
                [recorderConfigurations addObject:[[ORKAccelerometerRecorderConfiguration alloc] initWithIdentifier:ORKAccelerometerRecorderIdentifier
                                                                                                          frequency:100]];
            }
            if (!(ORKPredefinedTaskOptionExcludeDeviceMotion & options)) {
                [recorderConfigurations addObject:[[ORKDeviceMotionRecorderConfiguration alloc] initWithIdentifier:ORKDeviceMotionRecorderIdentifier
                                                                                                         frequency:100]];
            }

            ORKFitnessStep *activeStep = [[ORKFitnessStep alloc] initWithIdentifier:ORKShortWalkRestStepIdentifier];
            activeStep.recorderConfigurations = recorderConfigurations;
            NSString *durationString = [formatter stringFromTimeInterval:restDuration];
            activeStep.title = [NSString stringWithFormat:ORKLocalizedString(@"WALK_STAND_INSTRUCTION_FORMAT", nil), durationString];
            activeStep.spokenInstruction = [NSString stringWithFormat:ORKLocalizedString(@"WALK_STAND_VOICE_INSTRUCTION_FORMAT", nil), durationString];
            activeStep.shouldStartTimerAutomatically = YES;
            activeStep.stepDuration = restDuration;
            activeStep.shouldContinueOnFinish = YES;
            activeStep.optional = NO;
            activeStep.shouldVibrateOnStart = YES;
            activeStep.shouldPlaySoundOnStart = YES;
            activeStep.shouldVibrateOnFinish = YES;
            activeStep.shouldPlaySoundOnFinish = YES;
            
            ORKStepArrayAddStep(steps, activeStep);
        }
    }
    
    if (!(options & ORKPredefinedTaskOptionExcludeConclusion)) {
        ORKInstructionStep *step = [self makeCompletionStep];
        
        ORKStepArrayAddStep(steps, step);
    }
    
    ORKOrderedTask *task = [[ORKOrderedTask alloc] initWithIdentifier:identifier steps:steps];
    return task;
}


+ (ORKOrderedTask *)walkBackAndForthTaskWithIdentifier:(NSString *)identifier
                                intendedUseDescription:(NSString *)intendedUseDescription
                                          walkDuration:(NSTimeInterval)walkDuration
                                          restDuration:(NSTimeInterval)restDuration
                                               options:(ORKPredefinedTaskOption)options {
    
    NSDateComponentsFormatter *formatter = [self textTimeFormatter];
    formatter.unitsStyle = NSDateComponentsFormatterUnitsStyleFull;
    
    NSMutableArray *steps = [NSMutableArray array];
    if (!(options & ORKPredefinedTaskOptionExcludeInstructions)) {
        {
            ORKInstructionStep *step = [[ORKInstructionStep alloc] initWithIdentifier:ORKInstruction0StepIdentifier];
            step.title = ORKLocalizedString(@"WALK_TASK_TITLE", nil);
            step.text = intendedUseDescription;
            step.detailText = ORKLocalizedString(@"WALK_INTRO_TEXT", nil);
            step.shouldTintImages = YES;
            ORKStepArrayAddStep(steps, step);
        }
        
        {
            ORKInstructionStep *step = [[ORKInstructionStep alloc] initWithIdentifier:ORKInstruction1StepIdentifier];
            step.title = ORKLocalizedString(@"WALK_TASK_TITLE", nil);
            step.text = ORKLocalizedString(@"WALK_INTRO_2_TEXT_BACK_AND_FORTH_INSTRUCTION", nil);
            step.detailText = ORKLocalizedString(@"WALK_INTRO_2_DETAIL_BACK_AND_FORTH_INSTRUCTION", nil);
            step.image = [UIImage imageNamed:@"pocket" inBundle:[NSBundle bundleForClass:[self class]] compatibleWithTraitCollection:nil];
            step.shouldTintImages = YES;
            ORKStepArrayAddStep(steps, step);
        }
    }
    
    {
        ORKCountdownStep *step = [[ORKCountdownStep alloc] initWithIdentifier:ORKCountdownStepIdentifier];
        step.stepDuration = 5.0;
        
        ORKStepArrayAddStep(steps, step);
    }
    
    {
        {
            NSMutableArray *recorderConfigurations = [NSMutableArray array];
            if (!(ORKPredefinedTaskOptionExcludePedometer & options)) {
                [recorderConfigurations addObject:[[ORKPedometerRecorderConfiguration alloc] initWithIdentifier:ORKPedometerRecorderIdentifier]];
            }
            if (!(ORKPredefinedTaskOptionExcludeAccelerometer & options)) {
                [recorderConfigurations addObject:[[ORKAccelerometerRecorderConfiguration alloc] initWithIdentifier:ORKAccelerometerRecorderIdentifier
                                                                                                          frequency:100]];
            }
            if (!(ORKPredefinedTaskOptionExcludeDeviceMotion & options)) {
                [recorderConfigurations addObject:[[ORKDeviceMotionRecorderConfiguration alloc] initWithIdentifier:ORKDeviceMotionRecorderIdentifier
                                                                                                         frequency:100]];
            }
            
            ORKWalkingTaskStep *walkingStep = [[ORKWalkingTaskStep alloc] initWithIdentifier:ORKShortWalkOutboundStepIdentifier];
            walkingStep.numberOfStepsPerLeg = 1000; // Set the number of steps very high so it is ignored
            NSString *walkingDurationString = [formatter stringFromTimeInterval:walkDuration];
            walkingStep.title = [NSString stringWithFormat:ORKLocalizedString(@"WALK_BACK_AND_FORTH_INSTRUCTION_FORMAT", nil), walkingDurationString];
            walkingStep.spokenInstruction = walkingStep.title;
            walkingStep.recorderConfigurations = recorderConfigurations;
            walkingStep.shouldContinueOnFinish = YES;
            walkingStep.optional = NO;
            walkingStep.shouldStartTimerAutomatically = YES;
            walkingStep.stepDuration = walkDuration; // Set the walking duration to the step duration
            walkingStep.shouldVibrateOnStart = YES;
            walkingStep.shouldPlaySoundOnStart = YES;
            walkingStep.shouldSpeakRemainingTimeAtHalfway = (walkDuration > 20);
            
            ORKStepArrayAddStep(steps, walkingStep);
        }
        
        if (restDuration > 0) {
            NSMutableArray *recorderConfigurations = [NSMutableArray array];
            if (!(ORKPredefinedTaskOptionExcludeAccelerometer & options)) {
                [recorderConfigurations addObject:[[ORKAccelerometerRecorderConfiguration alloc] initWithIdentifier:ORKAccelerometerRecorderIdentifier
                                                                                                          frequency:100]];
            }
            if (!(ORKPredefinedTaskOptionExcludeDeviceMotion & options)) {
                [recorderConfigurations addObject:[[ORKDeviceMotionRecorderConfiguration alloc] initWithIdentifier:ORKDeviceMotionRecorderIdentifier
                                                                                                         frequency:100]];
            }
            
            ORKFitnessStep *activeStep = [[ORKFitnessStep alloc] initWithIdentifier:ORKShortWalkRestStepIdentifier];
            activeStep.recorderConfigurations = recorderConfigurations;
            NSString *durationString = [formatter stringFromTimeInterval:restDuration];
            activeStep.title = [NSString stringWithFormat:ORKLocalizedString(@"WALK_BACK_AND_FORTH_STAND_INSTRUCTION_FORMAT", nil), durationString];
            activeStep.spokenInstruction = activeStep.title;
            activeStep.shouldStartTimerAutomatically = YES;
            activeStep.stepDuration = restDuration;
            activeStep.shouldContinueOnFinish = YES;
            activeStep.optional = NO;
            activeStep.shouldVibrateOnStart = YES;
            activeStep.shouldPlaySoundOnStart = YES;
            activeStep.shouldVibrateOnFinish = YES;
            activeStep.shouldPlaySoundOnFinish = YES;
            activeStep.finishedSpokenInstruction = ORKLocalizedString(@"WALK_BACK_AND_FORTH_FINISHED_VOICE", nil);
            activeStep.shouldSpeakRemainingTimeAtHalfway = (restDuration > 20);
            
            ORKStepArrayAddStep(steps, activeStep);
        }
    }
    
    if (!(options & ORKPredefinedTaskOptionExcludeConclusion)) {
        ORKInstructionStep *step = [self makeCompletionStep];
        
        ORKStepArrayAddStep(steps, step);
    }
    
    ORKOrderedTask *task = [[ORKOrderedTask alloc] initWithIdentifier:identifier steps:steps];
    return task;
}

+ (ORKOrderedTask *)spatialSpanMemoryTaskWithIdentifier:(NSString *)identifier
                                 intendedUseDescription:(NSString *)intendedUseDescription
                                            initialSpan:(NSInteger)initialSpan
                                            minimumSpan:(NSInteger)minimumSpan
                                            maximumSpan:(NSInteger)maximumSpan
                                              playSpeed:(NSTimeInterval)playSpeed
                                               maximumTests:(NSInteger)maximumTests
                                 maximumConsecutiveFailures:(NSInteger)maximumConsecutiveFailures
                                      customTargetImage:(UIImage *)customTargetImage
                                 customTargetPluralName:(NSString *)customTargetPluralName
                                        requireReversal:(BOOL)requireReversal
                                                options:(ORKPredefinedTaskOption)options {
    
    NSString *targetPluralName = customTargetPluralName ? : ORKLocalizedString(@"SPATIAL_SPAN_MEMORY_TARGET_PLURAL", nil);
    
    NSMutableArray *steps = [NSMutableArray array];
    if (!(options & ORKPredefinedTaskOptionExcludeInstructions)) {
        {
            ORKInstructionStep *step = [[ORKInstructionStep alloc] initWithIdentifier:ORKInstruction0StepIdentifier];
            step.title = ORKLocalizedString(@"SPATIAL_SPAN_MEMORY_TITLE", nil);
            step.text = intendedUseDescription;
            step.detailText = [NSString stringWithFormat:ORKLocalizedString(@"SPATIAL_SPAN_MEMORY_INTRO_TEXT_%@", nil),targetPluralName];
            
            step.image = [UIImage imageNamed:@"phone-memory" inBundle:[NSBundle bundleForClass:[self class]] compatibleWithTraitCollection:nil];
            step.shouldTintImages = YES;
            
            ORKStepArrayAddStep(steps, step);
        }
        
        {
            ORKInstructionStep *step = [[ORKInstructionStep alloc] initWithIdentifier:ORKInstruction1StepIdentifier];
            step.title = ORKLocalizedString(@"SPATIAL_SPAN_MEMORY_TITLE", nil);
            step.text = [NSString stringWithFormat:requireReversal ? ORKLocalizedString(@"SPATIAL_SPAN_MEMORY_INTRO_2_TEXT_REVERSE_%@", nil) : ORKLocalizedString(@"SPATIAL_SPAN_MEMORY_INTRO_2_TEXT_%@", nil), targetPluralName, targetPluralName];
            step.detailText = ORKLocalizedString(@"SPATIAL_SPAN_MEMORY_CALL_TO_ACTION", nil);
            
            if (!customTargetImage) {
                step.image = [UIImage imageNamed:@"memory-second-screen" inBundle:[NSBundle bundleForClass:[self class]] compatibleWithTraitCollection:nil];
            } else {
                step.image = customTargetImage;
            }
            step.shouldTintImages = YES;
            
            ORKStepArrayAddStep(steps, step);
        }
    }
    
    {
        ORKSpatialSpanMemoryStep *step = [[ORKSpatialSpanMemoryStep alloc] initWithIdentifier:ORKSpatialSpanMemoryStepIdentifier];
        step.title = nil;
        step.text = nil;
        
        step.initialSpan = initialSpan;
        step.minimumSpan = minimumSpan;
        step.maximumSpan = maximumSpan;
        step.playSpeed = playSpeed;
        step.maximumTests = maximumTests;
        step.maximumConsecutiveFailures = maximumConsecutiveFailures;
        step.customTargetImage = customTargetImage;
        step.customTargetPluralName = customTargetPluralName;
        step.requireReversal = requireReversal;
        
        ORKStepArrayAddStep(steps, step);
    }
    
    if (!(options & ORKPredefinedTaskOptionExcludeConclusion)) {
        ORKInstructionStep *step = [self makeCompletionStep];
        ORKStepArrayAddStep(steps, step);
    }
    
    ORKOrderedTask *task = [[ORKOrderedTask alloc] initWithIdentifier:identifier steps:steps];
    return task;
}

+ (ORKOrderedTask *)toneAudiometryTaskWithIdentifier:(NSString *)identifier
                              intendedUseDescription:(nullable NSString *)intendedUseDescription
                                   speechInstruction:(nullable NSString *)speechInstruction
                              shortSpeechInstruction:(nullable NSString *)shortSpeechInstruction
                                        toneDuration:(NSTimeInterval)toneDuration
                                             options:(ORKPredefinedTaskOption)options {

    if (options & ORKPredefinedTaskOptionExcludeAudio) {
        @throw [NSException exceptionWithName:NSGenericException reason:@"Audio collection cannot be excluded from audio task" userInfo:nil];
    }

    NSMutableArray *steps = [NSMutableArray array];
    if (!(options & ORKPredefinedTaskOptionExcludeInstructions)) {
        {
            ORKInstructionStep *step = [[ORKInstructionStep alloc] initWithIdentifier:ORKInstruction0StepIdentifier];
            step.title = ORKLocalizedString(@"TONE_AUDIOMETRY_TASK_TITLE", nil);
            step.text = intendedUseDescription;
            step.detailText = ORKLocalizedString(@"TONE_AUDIOMETRY_INTENDED_USE", nil);
            step.image = [UIImage imageNamed:@"phonewaves_inverted" inBundle:[NSBundle bundleForClass:[self class]] compatibleWithTraitCollection:nil];
            step.shouldTintImages = YES;

            ORKStepArrayAddStep(steps, step);
        }
        
        {
            ORKInstructionStep *step = [[ORKInstructionStep alloc] initWithIdentifier:ORKInstruction1StepIdentifier];
            step.title = ORKLocalizedString(@"TONE_AUDIOMETRY_TASK_TITLE", nil);
            step.text = speechInstruction ? : ORKLocalizedString(@"TONE_AUDIOMETRY_INTRO_TEXT", nil);
            step.detailText = ORKLocalizedString(@"TONE_AUDIOMETRY_CALL_TO_ACTION", nil);
            step.image = [UIImage imageNamed:@"phonefrequencywaves" inBundle:[NSBundle bundleForClass:[self class]] compatibleWithTraitCollection:nil];
            step.shouldTintImages = YES;

            ORKStepArrayAddStep(steps, step);
        }
    }

    {
        ORKToneAudiometryPracticeStep *step = [[ORKToneAudiometryPracticeStep alloc] initWithIdentifier:ORKToneAudiometryPracticeStepIdentifier];
        step.title = ORKLocalizedString(@"TONE_AUDIOMETRY_TASK_TITLE", nil);
        step.text = speechInstruction ? : ORKLocalizedString(@"TONE_AUDIOMETRY_PREP_TEXT", nil);
        ORKStepArrayAddStep(steps, step);
        
    }
    
    {
        ORKCountdownStep *step = [[ORKCountdownStep alloc] initWithIdentifier:ORKCountdownStepIdentifier];
        step.stepDuration = 5.0;

        ORKStepArrayAddStep(steps, step);
    }

    {
        ORKToneAudiometryStep *step = [[ORKToneAudiometryStep alloc] initWithIdentifier:ORKToneAudiometryStepIdentifier];
        step.title = shortSpeechInstruction ? : ORKLocalizedString(@"TONE_AUDIOMETRY_INSTRUCTION", nil);
        step.toneDuration = toneDuration;

        ORKStepArrayAddStep(steps, step);
    }

    if (!(options & ORKPredefinedTaskOptionExcludeConclusion)) {
        ORKInstructionStep *step = [self makeCompletionStep];

        ORKStepArrayAddStep(steps, step);
    }

    ORKOrderedTask *task = [[ORKOrderedTask alloc] initWithIdentifier:identifier steps:steps];

    return task;
}

+ (ORKOrderedTask *)towerOfHanoiTaskWithIdentifier:(NSString *)identifier
                            intendedUseDescription:(nullable NSString *)intendedUseDescription
                                     numberOfDisks:(NSUInteger)numberOfDisks
                                           options:(ORKPredefinedTaskOption)options {
    
    NSMutableArray *steps = [NSMutableArray array];
    
    if (!(options & ORKPredefinedTaskOptionExcludeInstructions)) {
        {
            ORKInstructionStep *step = [[ORKInstructionStep alloc] initWithIdentifier:ORKInstruction0StepIdentifier];
            step.title = ORKLocalizedString(@"TOWER_OF_HANOI_TASK_TITLE", nil);
            step.text = intendedUseDescription;
            step.detailText = ORKLocalizedString(@"TOWER_OF_HANOI_TASK_INTENDED_USE", nil);
            step.image = [UIImage imageNamed:@"phone-tower-of-hanoi" inBundle:[NSBundle bundleForClass:[self class]] compatibleWithTraitCollection:nil];
            step.shouldTintImages = YES;
            
            ORKStepArrayAddStep(steps, step);
        }
        
        {
            ORKInstructionStep *step = [[ORKInstructionStep alloc] initWithIdentifier:ORKInstruction1StepIdentifier];
            step.title = ORKLocalizedString(@"TOWER_OF_HANOI_TASK_TITLE", nil);
            step.text = ORKLocalizedString(@"TOWER_OF_HANOI_TASK_INTRO_TEXT", nil);
            step.detailText = ORKLocalizedString(@"TOWER_OF_HANOI_TASK_TASK_CALL_TO_ACTION", nil);
            step.image = [UIImage imageNamed:@"tower-of-hanoi-second-screen" inBundle:[NSBundle bundleForClass:[self class]] compatibleWithTraitCollection:nil];
            step.shouldTintImages = YES;
            
            ORKStepArrayAddStep(steps, step);
        }
    }
    
    ORKTowerOfHanoiStep *towerOfHanoiStep = [[ORKTowerOfHanoiStep alloc]initWithIdentifier:ORKTowerOfHanoiStepIdentifier];
    towerOfHanoiStep.numberOfDisks = numberOfDisks;
    ORKStepArrayAddStep(steps, towerOfHanoiStep);
    
    if (!(options & ORKPredefinedTaskOptionExcludeConclusion)) {
        ORKInstructionStep *step = [self makeCompletionStep];
        
        ORKStepArrayAddStep(steps, step);
    }
    
    ORKOrderedTask *task = [[ORKOrderedTask alloc]initWithIdentifier:identifier steps:steps];
    
    return task;
}

+ (ORKOrderedTask *)reactionTimeTaskWithIdentifier:(NSString *)identifier
                            intendedUseDescription:(nullable NSString *)intendedUseDescription
                           maximumStimulusInterval:(NSTimeInterval)maximumStimulusInterval
                           minimumStimulusInterval:(NSTimeInterval)minimumStimulusInterval
                             thresholdAcceleration:(double)thresholdAcceleration
                                  numberOfAttempts:(int)numberOfAttempts
                                           timeout:(NSTimeInterval)timeout
                                      successSound:(UInt32)successSoundID
                                      timeoutSound:(UInt32)timeoutSoundID
                                      failureSound:(UInt32)failureSoundID
                                           options:(ORKPredefinedTaskOption)options {
    
    NSMutableArray *steps = [NSMutableArray array];
    
    if (!(options & ORKPredefinedTaskOptionExcludeInstructions)) {
        {
            ORKInstructionStep *step = [[ORKInstructionStep alloc] initWithIdentifier:ORKInstruction0StepIdentifier];
            step.title = ORKLocalizedString(@"REACTION_TIME_TASK_TITLE", nil);
            step.text = intendedUseDescription;
            step.detailText = ORKLocalizedString(@"REACTION_TIME_TASK_INTENDED_USE", nil);
            step.image = [UIImage imageNamed:@"phoneshake" inBundle:[NSBundle bundleForClass:[self class]] compatibleWithTraitCollection:nil];
            step.shouldTintImages = YES;
            
            ORKStepArrayAddStep(steps, step);
        }
        
        {
            ORKInstructionStep *step = [[ORKInstructionStep alloc] initWithIdentifier:ORKInstruction1StepIdentifier];
            step.title = ORKLocalizedString(@"REACTION_TIME_TASK_TITLE", nil);
            step.text = [NSString stringWithFormat: ORKLocalizedString(@"REACTION_TIME_TASK_INTRO_TEXT_FORMAT", nil), numberOfAttempts];
            step.detailText = ORKLocalizedString(@"REACTION_TIME_TASK_CALL_TO_ACTION", nil);
            step.image = [UIImage imageNamed:@"phoneshakecircle" inBundle:[NSBundle bundleForClass:[self class]] compatibleWithTraitCollection:nil];
            step.shouldTintImages = YES;
            
            ORKStepArrayAddStep(steps, step);
        }
    }
    
    ORKReactionTimeStep *step = [[ORKReactionTimeStep alloc] initWithIdentifier:ORKReactionTimeStepIdentifier];
    step.maximumStimulusInterval = maximumStimulusInterval;
    step.minimumStimulusInterval = minimumStimulusInterval;
    step.thresholdAcceleration = thresholdAcceleration;
    step.numberOfAttempts = numberOfAttempts;
    step.timeout = timeout;
    step.successSound = successSoundID;
    step.timeoutSound = timeoutSoundID;
    step.failureSound = failureSoundID;
    step.recorderConfigurations = @[ [[ORKDeviceMotionRecorderConfiguration  alloc] initWithIdentifier:ORKDeviceMotionRecorderIdentifier frequency: 100]];

    ORKStepArrayAddStep(steps, step);
    
    if (!(options & ORKPredefinedTaskOptionExcludeConclusion)) {
        ORKInstructionStep *step = [self makeCompletionStep];
        ORKStepArrayAddStep(steps, step);
    }
    
    ORKOrderedTask *task = [[ORKOrderedTask alloc] initWithIdentifier:identifier steps:steps];
    
    return task;
}

+ (ORKOrderedTask *)timedWalkTaskWithIdentifier:(NSString *)identifier
                         intendedUseDescription:(nullable NSString *)intendedUseDescription
                               distanceInMeters:(double)distanceInMeters
                                      timeLimit:(NSTimeInterval)timeLimit
                     includeAssistiveDeviceForm:(BOOL)includeAssistiveDeviceForm
                                        options:(ORKPredefinedTaskOption)options {
    
    NSMutableArray *steps = [NSMutableArray array];
    
    NSLengthFormatter *lengthFormatter = [NSLengthFormatter new];
    lengthFormatter.numberFormatter.maximumFractionDigits = 1;
    lengthFormatter.numberFormatter.maximumSignificantDigits = 3;
    NSString *formattedLength = [lengthFormatter stringFromMeters:distanceInMeters];
    
    if (!(options & ORKPredefinedTaskOptionExcludeInstructions)) {
        {
            ORKInstructionStep *step = [[ORKInstructionStep alloc] initWithIdentifier:ORKInstruction0StepIdentifier];
            step.title = ORKLocalizedString(@"TIMED_WALK_TITLE", nil);
            step.text = intendedUseDescription;
            step.detailText = ORKLocalizedString(@"TIMED_WALK_INTRO_DETAIL", nil);
            step.shouldTintImages = YES;
            
            ORKStepArrayAddStep(steps, step);
        }
    }
    
    if (includeAssistiveDeviceForm) {
        ORKFormStep *step = [[ORKFormStep alloc] initWithIdentifier:ORKTimedWalkFormStepIdentifier
                                                              title:ORKLocalizedString(@"TIMED_WALK_FORM_TITLE", nil)
                                                               text:ORKLocalizedString(@"TIMED_WALK_FORM_TEXT", nil)];
        
        ORKAnswerFormat *answerFormat1 = [ORKAnswerFormat booleanAnswerFormat];
        ORKFormItem *formItem1 = [[ORKFormItem alloc] initWithIdentifier:ORKTimedWalkFormAFOStepIdentifier
                                                                    text:ORKLocalizedString(@"TIMED_WALK_QUESTION_TEXT", nil)
                                                            answerFormat:answerFormat1];
        formItem1.optional = NO;
        
        NSArray *textChoices = @[ORKLocalizedString(@"TIMED_WALK_QUESTION_2_CHOICE", nil),
                                 ORKLocalizedString(@"TIMED_WALK_QUESTION_2_CHOICE_2", nil),
                                 ORKLocalizedString(@"TIMED_WALK_QUESTION_2_CHOICE_3", nil),
                                 ORKLocalizedString(@"TIMED_WALK_QUESTION_2_CHOICE_4", nil),
                                 ORKLocalizedString(@"TIMED_WALK_QUESTION_2_CHOICE_5", nil),
                                 ORKLocalizedString(@"TIMED_WALK_QUESTION_2_CHOICE_6", nil)];
        ORKAnswerFormat *answerFormat2 = [ORKAnswerFormat valuePickerAnswerFormatWithTextChoices:textChoices];
        ORKFormItem *formItem2 = [[ORKFormItem alloc] initWithIdentifier:ORKTimedWalkFormAssistanceStepIdentifier
                                                                    text:ORKLocalizedString(@"TIMED_WALK_QUESTION_2_TITLE", nil)
                                                            answerFormat:answerFormat2];
        formItem2.placeholder = ORKLocalizedString(@"TIMED_WALK_QUESTION_2_TEXT", nil);
        formItem2.optional = NO;

        step.formItems = @[formItem1, formItem2];
        step.optional = NO;
        
        ORKStepArrayAddStep(steps, step);
    }
    
    if (!(options & ORKPredefinedTaskOptionExcludeInstructions)) {
        {
            ORKInstructionStep *step = [[ORKInstructionStep alloc] initWithIdentifier:ORKInstruction1StepIdentifier];
            step.title = ORKLocalizedString(@"TIMED_WALK_TITLE", nil);
            step.text = [NSString stringWithFormat:ORKLocalizedString(@"TIMED_WALK_INTRO_2_TEXT_%@", nil), formattedLength];
            step.detailText = ORKLocalizedString(@"TIMED_WALK_INTRO_2_DETAIL", nil);
            step.image = [UIImage imageNamed:@"timer" inBundle:[NSBundle bundleForClass:[self class]] compatibleWithTraitCollection:nil];
            step.shouldTintImages = YES;
            
            ORKStepArrayAddStep(steps, step);
        }
    }
    
    {
        ORKCountdownStep *step = [[ORKCountdownStep alloc] initWithIdentifier:ORKCountdownStepIdentifier];
        step.stepDuration = 5.0;
        
        ORKStepArrayAddStep(steps, step);
    }
    
    {
        {
            NSMutableArray *recorderConfigurations = [NSMutableArray array];
            if (!(options & ORKPredefinedTaskOptionExcludePedometer)) {
                [recorderConfigurations addObject:[[ORKPedometerRecorderConfiguration alloc] initWithIdentifier:ORKPedometerRecorderIdentifier]];
            }
            if (!(options & ORKPredefinedTaskOptionExcludeAccelerometer)) {
                [recorderConfigurations addObject:[[ORKAccelerometerRecorderConfiguration alloc] initWithIdentifier:ORKAccelerometerRecorderIdentifier
                                                                                                          frequency:100]];
            }
            if (!(options & ORKPredefinedTaskOptionExcludeDeviceMotion)) {
                [recorderConfigurations addObject:[[ORKDeviceMotionRecorderConfiguration alloc] initWithIdentifier:ORKDeviceMotionRecorderIdentifier
                                                                                                         frequency:100]];
            }
            if (!(options & ORKPredefinedTaskOptionExcludeLocation)) {
                [recorderConfigurations addObject:[[ORKLocationRecorderConfiguration alloc] initWithIdentifier:ORKLocationRecorderIdentifier]];
            }
            
            ORKTimedWalkStep *step = [[ORKTimedWalkStep alloc] initWithIdentifier:ORKTimedWalkTrial1StepIdentifier];
            step.title = [[NSString alloc] initWithFormat:ORKLocalizedString(@"TIMED_WALK_INSTRUCTION_%@", nil), formattedLength];
            step.text = ORKLocalizedString(@"TIMED_WALK_INSTRUCTION_TEXT", nil);
            step.spokenInstruction = step.title;
            step.recorderConfigurations = recorderConfigurations;
            step.distanceInMeters = distanceInMeters;
            step.shouldTintImages = YES;
            step.image = [UIImage imageNamed:@"timed-walkingman-outbound" inBundle:[NSBundle bundleForClass:[self class]] compatibleWithTraitCollection:nil];
            step.stepDuration = timeLimit == 0 ? CGFLOAT_MAX : timeLimit;
            
            ORKStepArrayAddStep(steps, step);
        }
        
        {
            NSMutableArray *recorderConfigurations = [NSMutableArray array];
            if (!(options & ORKPredefinedTaskOptionExcludePedometer)) {
                [recorderConfigurations addObject:[[ORKPedometerRecorderConfiguration alloc] initWithIdentifier:ORKPedometerRecorderIdentifier]];
            }
            if (!(options & ORKPredefinedTaskOptionExcludeAccelerometer)) {
                [recorderConfigurations addObject:[[ORKAccelerometerRecorderConfiguration alloc] initWithIdentifier:ORKAccelerometerRecorderIdentifier
                                                                                                          frequency:100]];
            }
            if (!(options & ORKPredefinedTaskOptionExcludeDeviceMotion)) {
                [recorderConfigurations addObject:[[ORKDeviceMotionRecorderConfiguration alloc] initWithIdentifier:ORKDeviceMotionRecorderIdentifier
                                                                                                         frequency:100]];
            }
            if (!(options & ORKPredefinedTaskOptionExcludeLocation)) {
                [recorderConfigurations addObject:[[ORKLocationRecorderConfiguration alloc] initWithIdentifier:ORKLocationRecorderIdentifier]];
            }
            
            ORKTimedWalkStep *step = [[ORKTimedWalkStep alloc] initWithIdentifier:ORKTimedWalkTrial2StepIdentifier];
            step.title = [[NSString alloc] initWithFormat:ORKLocalizedString(@"TIMED_WALK_INSTRUCTION_2", nil), formattedLength];
            step.text = ORKLocalizedString(@"TIMED_WALK_INSTRUCTION_TEXT", nil);
            step.spokenInstruction = step.title;
            step.recorderConfigurations = recorderConfigurations;
            step.distanceInMeters = distanceInMeters;
            step.shouldTintImages = YES;
            step.image = [UIImage imageNamed:@"timed-walkingman-return" inBundle:[NSBundle bundleForClass:[self class]] compatibleWithTraitCollection:nil];
            step.stepDuration = timeLimit == 0 ? CGFLOAT_MAX : timeLimit;
            
            ORKStepArrayAddStep(steps, step);
        }
    }
    
    if (!(options & ORKPredefinedTaskOptionExcludeConclusion)) {
        ORKInstructionStep *step = [self makeCompletionStep];
        
        ORKStepArrayAddStep(steps, step);
    }
    
    ORKOrderedTask *task = [[ORKOrderedTask alloc] initWithIdentifier:identifier steps:steps];
    return task;
}

+ (ORKOrderedTask *)PSATTaskWithIdentifier:(NSString *)identifier
                    intendedUseDescription:(nullable NSString *)intendedUseDescription
                          presentationMode:(ORKPSATPresentationMode)presentationMode
                     interStimulusInterval:(NSTimeInterval)interStimulusInterval
                          stimulusDuration:(NSTimeInterval)stimulusDuration
                              seriesLength:(NSInteger)seriesLength
                                   options:(ORKPredefinedTaskOption)options {
    
    NSMutableArray *steps = [NSMutableArray array];
    NSString *versionTitle = @"";
    NSString *versionDetailText = @"";
    
    if (presentationMode == ORKPSATPresentationModeAuditory) {
        versionTitle = ORKLocalizedString(@"PASAT_TITLE", nil);
        versionDetailText = ORKLocalizedString(@"PASAT_INTRO_TEXT", nil);
    } else if (presentationMode == ORKPSATPresentationModeVisual) {
        versionTitle = ORKLocalizedString(@"PVSAT_TITLE", nil);
        versionDetailText = ORKLocalizedString(@"PVSAT_INTRO_TEXT", nil);
    } else {
        versionTitle = ORKLocalizedString(@"PAVSAT_TITLE", nil);
        versionDetailText = ORKLocalizedString(@"PAVSAT_INTRO_TEXT", nil);
    }
    
    if (!(options & ORKPredefinedTaskOptionExcludeInstructions)) {
        {
            ORKInstructionStep *step = [[ORKInstructionStep alloc] initWithIdentifier:ORKInstruction0StepIdentifier];
            step.title = versionTitle;
            step.detailText = versionDetailText;
            step.text = intendedUseDescription;
            step.image = [UIImage imageNamed:@"phonepsat" inBundle:[NSBundle bundleForClass:[self class]] compatibleWithTraitCollection:nil];
            step.shouldTintImages = YES;
            
            ORKStepArrayAddStep(steps, step);
        }
        {
            ORKInstructionStep *step = [[ORKInstructionStep alloc] initWithIdentifier:ORKInstruction1StepIdentifier];
            step.title = versionTitle;
            step.text = [NSString stringWithFormat:ORKLocalizedString(@"PSAT_INTRO_TEXT_2_%@", nil), [NSNumberFormatter localizedStringFromNumber:@(interStimulusInterval) numberStyle:NSNumberFormatterDecimalStyle]];
            step.detailText = ORKLocalizedString(@"PSAT_CALL_TO_ACTION", nil);
            
            ORKStepArrayAddStep(steps, step);
        }
    }
    
    {
        ORKCountdownStep *step = [[ORKCountdownStep alloc] initWithIdentifier:ORKCountdownStepIdentifier];
        step.stepDuration = 5.0;
        
        ORKStepArrayAddStep(steps, step);
    }
    
    {
        ORKPSATStep *step = [[ORKPSATStep alloc] initWithIdentifier:ORKPSATStepIdentifier];
        step.title = ORKLocalizedString(@"PSAT_INITIAL_INSTRUCTION", nil);
        step.stepDuration = (seriesLength + 1) * interStimulusInterval;
        step.presentationMode = presentationMode;
        step.interStimulusInterval = interStimulusInterval;
        step.stimulusDuration = stimulusDuration;
        step.seriesLength = seriesLength;
        
        ORKStepArrayAddStep(steps, step);
    }
    
    if (!(options & ORKPredefinedTaskOptionExcludeConclusion)) {
        ORKInstructionStep *step = [self makeCompletionStep];
        
        ORKStepArrayAddStep(steps, step);
    }
    
    ORKOrderedTask *task = [[ORKOrderedTask alloc] initWithIdentifier:identifier steps:[steps copy]];
    
    return task;
}

+ (NSString *)stepIdentifier:(NSString *)stepIdentifier withHandIdentifier:(NSString *)handIdentifier {
    return [NSString stringWithFormat:@"%@.%@", stepIdentifier, handIdentifier];
}

+ (NSMutableArray *)stepsForOneHandTremorTestTaskWithIdentifier:(NSString *)identifier
                                             activeStepDuration:(NSTimeInterval)activeStepDuration
                                              activeTaskOptions:(ORKTremorActiveTaskOption)activeTaskOptions
                                                       lastHand:(BOOL)lastHand
                                                       leftHand:(BOOL)leftHand
                                                 handIdentifier:(NSString *)handIdentifier
                                                introDetailText:(NSString *)detailText
                                                        options:(ORKPredefinedTaskOption)options {
    NSMutableArray<ORKActiveStep *> *steps = [NSMutableArray array];
    NSString *stepFinishedInstruction = ORKLocalizedString(@"TREMOR_TEST_ACTIVE_STEP_FINISHED_INSTRUCTION", nil);
    BOOL rightHand = !leftHand && ![handIdentifier isEqualToString:ORKActiveTaskMostAffectedHandIdentifier];
    
    {
        NSString *stepIdentifier = [self stepIdentifier:ORKInstruction1StepIdentifier withHandIdentifier:handIdentifier];
        ORKInstructionStep *step = [[ORKInstructionStep alloc] initWithIdentifier:stepIdentifier];
        step.title = ORKLocalizedString(@"TREMOR_TEST_TITLE", nil);
        
        if ([identifier isEqualToString:ORKActiveTaskMostAffectedHandIdentifier]) {
            step.text = ORKLocalizedString(@"TREMOR_TEST_INTRO_2_DEFAULT_TEXT", nil);
            step.detailText = detailText;
        } else {
            if (leftHand) {
                step.text = ORKLocalizedString(@"TREMOR_TEST_INTRO_2_LEFT_HAND_TEXT", nil);
            } else {
                step.text = ORKLocalizedString(@"TREMOR_TEST_INTRO_2_RIGHT_HAND_TEXT", nil);
            }
        }
        
        step.image = [UIImage imageNamed:@"tremortest2" inBundle:[NSBundle bundleForClass:[self class]] compatibleWithTraitCollection:nil];
        if (leftHand) {
            step.image = [step.image ork_flippedImage:UIImageOrientationUpMirrored];
        }
        step.shouldTintImages = YES;
        
        ORKStepArrayAddStep(steps, step);
    }

    if (! (activeTaskOptions & ORKTremorActiveTaskOptionExcludeHandInLap)) {
        if (! (options & ORKPredefinedTaskOptionExcludeInstructions)) {
            NSString *stepIdentifier = [self stepIdentifier:ORKInstruction2StepIdentifier withHandIdentifier:handIdentifier];
            ORKInstructionStep *step = [[ORKInstructionStep alloc] initWithIdentifier:stepIdentifier];
            step.title = ORKLocalizedString(@"TREMOR_TEST_ACTIVE_STEP_IN_LAP_INTRO", nil);
            step.text = ORKLocalizedString(@"TREMOR_TEST_ACTIVE_STEP_INTRO_TEXT", nil);
            step.image = [UIImage imageNamed:@"tremortest3a" inBundle:[NSBundle bundleForClass:[self class]] compatibleWithTraitCollection:nil];
            step.auxiliaryImage = [UIImage imageNamed:@"tremortest3b" inBundle:[NSBundle bundleForClass:[self class]] compatibleWithTraitCollection:nil];
            if (leftHand) {
                step.title = ORKLocalizedString(@"TREMOR_TEST_ACTIVE_STEP_IN_LAP_INTRO_LEFT", nil);
                step.image = [step.image ork_flippedImage:UIImageOrientationUpMirrored];
                step.auxiliaryImage = [step.auxiliaryImage ork_flippedImage:UIImageOrientationUpMirrored];
            } else if (rightHand) {
                step.title = ORKLocalizedString(@"TREMOR_TEST_ACTIVE_STEP_IN_LAP_INTRO_RIGHT", nil);
            }
            step.shouldTintImages = YES;
            
            ORKStepArrayAddStep(steps, step);
        }
        
        {
            NSString *stepIdentifier = [self stepIdentifier:ORKCountdown1StepIdentifier withHandIdentifier:handIdentifier];
            ORKCountdownStep *step = [[ORKCountdownStep alloc] initWithIdentifier:stepIdentifier];
            
            ORKStepArrayAddStep(steps, step);
        }
        
        {
            NSString *titleFormat = ORKLocalizedString(@"TREMOR_TEST_ACTIVE_STEP_IN_LAP_INSTRUCTION_%ld", nil);
            NSString *stepIdentifier = [self stepIdentifier:ORKTremorTestInLapStepIdentifier withHandIdentifier:handIdentifier];
            ORKActiveStep *step = [[ORKActiveStep alloc] initWithIdentifier:stepIdentifier];
            step.recorderConfigurations = @[[[ORKAccelerometerRecorderConfiguration alloc] initWithIdentifier:@"ac1_acc" frequency:100.0], [[ORKDeviceMotionRecorderConfiguration alloc] initWithIdentifier:@"ac1_motion" frequency:100.0]];
            step.title = [NSString localizedStringWithFormat:titleFormat, (long)activeStepDuration];
            step.spokenInstruction = step.title;
            step.finishedSpokenInstruction = stepFinishedInstruction;
            step.stepDuration = activeStepDuration;
            step.shouldPlaySoundOnStart = YES;
            step.shouldVibrateOnStart = YES;
            step.shouldPlaySoundOnFinish = YES;
            step.shouldVibrateOnFinish = YES;
            step.shouldContinueOnFinish = NO;
            step.shouldStartTimerAutomatically = YES;
            
            ORKStepArrayAddStep(steps, step);
        }
    }
    
    if (! (activeTaskOptions & ORKTremorActiveTaskOptionExcludeHandAtShoulderHeight)) {
        if (! (options & ORKPredefinedTaskOptionExcludeInstructions)) {
            NSString *stepIdentifier = [self stepIdentifier:ORKInstruction4StepIdentifier withHandIdentifier:handIdentifier];
            ORKInstructionStep *step = [[ORKInstructionStep alloc] initWithIdentifier:stepIdentifier];
            step.title = ORKLocalizedString(@"TREMOR_TEST_ACTIVE_STEP_EXTEND_ARM_INTRO", nil);
            step.text = ORKLocalizedString(@"TREMOR_TEST_ACTIVE_STEP_INTRO_TEXT", nil);
            step.image = [UIImage imageNamed:@"tremortest4a" inBundle:[NSBundle bundleForClass:[self class]] compatibleWithTraitCollection:nil];
            step.auxiliaryImage = [UIImage imageNamed:@"tremortest4b" inBundle:[NSBundle bundleForClass:[self class]] compatibleWithTraitCollection:nil];
            if (leftHand) {
                step.title = ORKLocalizedString(@"TREMOR_TEST_ACTIVE_STEP_EXTEND_ARM_INTRO_LEFT", nil);
                step.image = [step.image ork_flippedImage:UIImageOrientationUpMirrored];
                step.auxiliaryImage = [step.auxiliaryImage ork_flippedImage:UIImageOrientationUpMirrored];
            } else if (rightHand) {
                step.title = ORKLocalizedString(@"TREMOR_TEST_ACTIVE_STEP_EXTEND_ARM_INTRO_RIGHT", nil);
            }
            step.shouldTintImages = YES;
            
            ORKStepArrayAddStep(steps, step);
        }
        
        {
            NSString *stepIdentifier = [self stepIdentifier:ORKCountdown2StepIdentifier withHandIdentifier:handIdentifier];
            ORKCountdownStep *step = [[ORKCountdownStep alloc] initWithIdentifier:stepIdentifier];
            
            ORKStepArrayAddStep(steps, step);
        }
        
        {
            NSString *titleFormat = ORKLocalizedString(@"TREMOR_TEST_ACTIVE_STEP_EXTEND_ARM_INSTRUCTION_%ld", nil);
            NSString *stepIdentifier = [self stepIdentifier:ORKTremorTestExtendArmStepIdentifier withHandIdentifier:handIdentifier];
            ORKActiveStep *step = [[ORKActiveStep alloc] initWithIdentifier:stepIdentifier];
            step.recorderConfigurations = @[[[ORKAccelerometerRecorderConfiguration alloc] initWithIdentifier:@"ac2_acc" frequency:100.0], [[ORKDeviceMotionRecorderConfiguration alloc] initWithIdentifier:@"ac2_motion" frequency:100.0]];
            step.title = [NSString stringWithFormat:titleFormat, (long)activeStepDuration];
            step.spokenInstruction = step.title;
            step.finishedSpokenInstruction = stepFinishedInstruction;
            step.stepDuration = activeStepDuration;
            step.image = [UIImage imageNamed:@"tremortest4a" inBundle:[NSBundle bundleForClass:[self class]] compatibleWithTraitCollection:nil];
            if (leftHand) {
                step.image = [step.image ork_flippedImage:UIImageOrientationUpMirrored];
            }
            step.shouldPlaySoundOnStart = YES;
            step.shouldVibrateOnStart = YES;
            step.shouldPlaySoundOnFinish = YES;
            step.shouldVibrateOnFinish = YES;
            step.shouldContinueOnFinish = NO;
            step.shouldStartTimerAutomatically = YES;
            
            ORKStepArrayAddStep(steps, step);
        }
    }
    
    if (! (activeTaskOptions & ORKTremorActiveTaskOptionExcludeHandAtShoulderHeightElbowBent)) {
        if (! (options & ORKPredefinedTaskOptionExcludeInstructions)) {
            NSString *stepIdentifier = [self stepIdentifier:ORKInstruction5StepIdentifier withHandIdentifier:handIdentifier];
            ORKInstructionStep *step = [[ORKInstructionStep alloc] initWithIdentifier:stepIdentifier];
            step.title = ORKLocalizedString(@"TREMOR_TEST_ACTIVE_STEP_BEND_ARM_INTRO", nil);
            step.text = ORKLocalizedString(@"TREMOR_TEST_ACTIVE_STEP_INTRO_TEXT", nil);
            step.image = [UIImage imageNamed:@"tremortest5a" inBundle:[NSBundle bundleForClass:[self class]] compatibleWithTraitCollection:nil];
            step.auxiliaryImage = [UIImage imageNamed:@"tremortest5b" inBundle:[NSBundle bundleForClass:[self class]] compatibleWithTraitCollection:nil];
            if (leftHand) {
                step.title = ORKLocalizedString(@"TREMOR_TEST_ACTIVE_STEP_BEND_ARM_INTRO_LEFT", nil);
                step.image = [step.image ork_flippedImage:UIImageOrientationUpMirrored];
                step.auxiliaryImage = [step.auxiliaryImage ork_flippedImage:UIImageOrientationUpMirrored];
            } else if (rightHand) {
                step.title = ORKLocalizedString(@"TREMOR_TEST_ACTIVE_STEP_BEND_ARM_INTRO_RIGHT", nil);
            }
            step.shouldTintImages = YES;
            
            ORKStepArrayAddStep(steps, step);
        }
        
        {
            NSString *stepIdentifier = [self stepIdentifier:ORKCountdown3StepIdentifier withHandIdentifier:handIdentifier];
            ORKCountdownStep *step = [[ORKCountdownStep alloc] initWithIdentifier:stepIdentifier];
            
            ORKStepArrayAddStep(steps, step);
        }
        
        {
            NSString *titleFormat = ORKLocalizedString(@"TREMOR_TEST_ACTIVE_STEP_BEND_ARM_INSTRUCTION_%ld", nil);
            NSString *stepIdentifier = [self stepIdentifier:ORKTremorTestBendArmStepIdentifier withHandIdentifier:handIdentifier];
            ORKActiveStep *step = [[ORKActiveStep alloc] initWithIdentifier:stepIdentifier];
            step.recorderConfigurations = @[[[ORKAccelerometerRecorderConfiguration alloc] initWithIdentifier:@"ac3_acc" frequency:100.0], [[ORKDeviceMotionRecorderConfiguration alloc] initWithIdentifier:@"ac3_motion" frequency:100.0]];
            step.title = [NSString stringWithFormat:titleFormat, (long)activeStepDuration];
            step.spokenInstruction = step.title;
            step.finishedSpokenInstruction = stepFinishedInstruction;
            step.stepDuration = activeStepDuration;
            step.shouldPlaySoundOnStart = YES;
            step.shouldVibrateOnStart = YES;
            step.shouldPlaySoundOnFinish = YES;
            step.shouldVibrateOnFinish = YES;
            step.shouldContinueOnFinish = NO;
            step.shouldStartTimerAutomatically = YES;
            
            ORKStepArrayAddStep(steps, step);
        }
    }
    
    if (! (activeTaskOptions & ORKTremorActiveTaskOptionExcludeHandToNose)) {
        if (! (options & ORKPredefinedTaskOptionExcludeInstructions)) {
            NSString *stepIdentifier = [self stepIdentifier:ORKInstruction6StepIdentifier withHandIdentifier:handIdentifier];
            ORKInstructionStep *step = [[ORKInstructionStep alloc] initWithIdentifier:stepIdentifier];
            step.title = ORKLocalizedString(@"TREMOR_TEST_ACTIVE_STEP_TOUCH_NOSE_INTRO", nil);
            step.text = ORKLocalizedString(@"TREMOR_TEST_ACTIVE_STEP_INTRO_TEXT", nil);
            step.image = [UIImage imageNamed:@"tremortest6a" inBundle:[NSBundle bundleForClass:[self class]] compatibleWithTraitCollection:nil];
            step.auxiliaryImage = [UIImage imageNamed:@"tremortest6b" inBundle:[NSBundle bundleForClass:[self class]] compatibleWithTraitCollection:nil];
            if (leftHand) {
                step.title = ORKLocalizedString(@"TREMOR_TEST_ACTIVE_STEP_TOUCH_NOSE_INTRO_LEFT", nil);
                step.image = [step.image ork_flippedImage:UIImageOrientationUpMirrored];
                step.auxiliaryImage = [step.auxiliaryImage ork_flippedImage:UIImageOrientationUpMirrored];
            } else if (rightHand) {
                step.title = ORKLocalizedString(@"TREMOR_TEST_ACTIVE_STEP_TOUCH_NOSE_INTRO_RIGHT", nil);
            }
            step.shouldTintImages = YES;
            
            ORKStepArrayAddStep(steps, step);
        }
        
        {
            NSString *stepIdentifier = [self stepIdentifier:ORKCountdown4StepIdentifier withHandIdentifier:handIdentifier];
            ORKCountdownStep *step = [[ORKCountdownStep alloc] initWithIdentifier:stepIdentifier];
            
            ORKStepArrayAddStep(steps, step);
        }
        
        {
            NSString *titleFormat = ORKLocalizedString(@"TREMOR_TEST_ACTIVE_STEP_TOUCH_NOSE_INSTRUCTION_%ld", nil);
            NSString *stepIdentifier = [self stepIdentifier:ORKTremorTestTouchNoseStepIdentifier withHandIdentifier:handIdentifier];
            ORKActiveStep *step = [[ORKActiveStep alloc] initWithIdentifier:stepIdentifier];
            step.recorderConfigurations = @[[[ORKAccelerometerRecorderConfiguration alloc] initWithIdentifier:@"ac4_acc" frequency:100.0], [[ORKDeviceMotionRecorderConfiguration alloc] initWithIdentifier:@"ac4_motion" frequency:100.0]];
            step.title = [NSString stringWithFormat:titleFormat, (long)activeStepDuration];
            step.spokenInstruction = step.title;
            step.finishedSpokenInstruction = stepFinishedInstruction;
            step.stepDuration = activeStepDuration;
            step.shouldPlaySoundOnStart = YES;
            step.shouldVibrateOnStart = YES;
            step.shouldPlaySoundOnFinish = YES;
            step.shouldVibrateOnFinish = YES;
            step.shouldContinueOnFinish = NO;
            step.shouldStartTimerAutomatically = YES;
            
            ORKStepArrayAddStep(steps, step);
        }
    }
    
    if (! (activeTaskOptions & ORKTremorActiveTaskOptionExcludeQueenWave)) {
        if (! (options & ORKPredefinedTaskOptionExcludeInstructions)) {
            NSString *stepIdentifier = [self stepIdentifier:ORKInstruction7StepIdentifier withHandIdentifier:handIdentifier];
            ORKInstructionStep *step = [[ORKInstructionStep alloc] initWithIdentifier:stepIdentifier];
            step.title = ORKLocalizedString(@"TREMOR_TEST_ACTIVE_STEP_TURN_WRIST_INTRO", nil);
            step.text = ORKLocalizedString(@"TREMOR_TEST_ACTIVE_STEP_INTRO_TEXT", nil);
            step.image = [UIImage imageNamed:@"tremortest7" inBundle:[NSBundle bundleForClass:[self class]] compatibleWithTraitCollection:nil];
            if (leftHand) {
                step.title = ORKLocalizedString(@"TREMOR_TEST_ACTIVE_STEP_TURN_WRIST_INTRO_LEFT", nil);
                step.image = [step.image ork_flippedImage:UIImageOrientationUpMirrored];
            } else if (rightHand) {
                step.title = ORKLocalizedString(@"TREMOR_TEST_ACTIVE_STEP_TURN_WRIST_INTRO_RIGHT", nil);
            }
            step.shouldTintImages = YES;
            
            ORKStepArrayAddStep(steps, step);
        }
        
        {
            NSString *stepIdentifier = [self stepIdentifier:ORKCountdown5StepIdentifier withHandIdentifier:handIdentifier];
            ORKCountdownStep *step = [[ORKCountdownStep alloc] initWithIdentifier:stepIdentifier];
            
            ORKStepArrayAddStep(steps, step);
        }
        
        {
            NSString *titleFormat = ORKLocalizedString(@"TREMOR_TEST_ACTIVE_STEP_TURN_WRIST_INSTRUCTION_%ld", nil);
            NSString *stepIdentifier = [self stepIdentifier:ORKTremorTestTurnWristStepIdentifier withHandIdentifier:handIdentifier];
            ORKActiveStep *step = [[ORKActiveStep alloc] initWithIdentifier:stepIdentifier];
            step.recorderConfigurations = @[[[ORKAccelerometerRecorderConfiguration alloc] initWithIdentifier:@"ac5_acc" frequency:100.0], [[ORKDeviceMotionRecorderConfiguration alloc] initWithIdentifier:@"ac5_motion" frequency:100.0]];
            step.title = [NSString stringWithFormat:titleFormat, (long)activeStepDuration];
            step.spokenInstruction = step.title;
            step.finishedSpokenInstruction = stepFinishedInstruction;
            step.stepDuration = activeStepDuration;
            step.shouldPlaySoundOnStart = YES;
            step.shouldVibrateOnStart = YES;
            step.shouldPlaySoundOnFinish = YES;
            step.shouldVibrateOnFinish = YES;
            step.shouldContinueOnFinish = NO;
            step.shouldStartTimerAutomatically = YES;
            
            ORKStepArrayAddStep(steps, step);
        }
    }
    
    // fix the spoken instruction on the last included step, depending on which hand we're on
    ORKActiveStep *lastStep = (ORKActiveStep *)[steps lastObject];
    if (lastHand) {
        lastStep.finishedSpokenInstruction = ORKLocalizedString(@"TREMOR_TEST_COMPLETED_INSTRUCTION", nil);
    } else if (leftHand) {
        lastStep.finishedSpokenInstruction = ORKLocalizedString(@"TREMOR_TEST_ACTIVE_STEP_SWITCH_HANDS_RIGHT_INSTRUCTION", nil);
    } else {
        lastStep.finishedSpokenInstruction = ORKLocalizedString(@"TREMOR_TEST_ACTIVE_STEP_SWITCH_HANDS_LEFT_INSTRUCTION", nil);
    }
    
    return steps;
}

+ (ORKNavigableOrderedTask *)tremorTestTaskWithIdentifier:(NSString *)identifier
                                   intendedUseDescription:(nullable NSString *)intendedUseDescription
                                       activeStepDuration:(NSTimeInterval)activeStepDuration
                                        activeTaskOptions:(ORKTremorActiveTaskOption)activeTaskOptions
                                              handOptions:(ORKPredefinedTaskHandOption)handOptions
                                                  options:(ORKPredefinedTaskOption)options {
    
    NSMutableArray *steps = [NSMutableArray array];
    // coin toss for which hand first (in case we're doing both)
    BOOL leftFirstIfDoingBoth = arc4random_uniform(2) == 1;
    BOOL doingBoth = ((handOptions & ORKPredefinedTaskHandOptionLeft) && (handOptions & ORKPredefinedTaskHandOptionRight));
    BOOL firstIsLeft = (leftFirstIfDoingBoth && doingBoth) || (!doingBoth && (handOptions & ORKPredefinedTaskHandOptionLeft));
    
    if (! (options & ORKPredefinedTaskOptionExcludeInstructions)) {
        {
            ORKInstructionStep *step = [[ORKInstructionStep alloc] initWithIdentifier:ORKInstruction0StepIdentifier];
            step.title = ORKLocalizedString(@"TREMOR_TEST_TITLE", nil);
            step.text = intendedUseDescription;
            step.detailText = ORKLocalizedString(@"TREMOR_TEST_INTRO_1_DETAIL", nil);
            step.image = [UIImage imageNamed:@"tremortest1" inBundle:[NSBundle bundleForClass:[self class]] compatibleWithTraitCollection:nil];
            if (firstIsLeft) {
                step.image = [step.image ork_flippedImage:UIImageOrientationUpMirrored];
            }
            step.shouldTintImages = YES;
            
            ORKStepArrayAddStep(steps, step);
        }
    }
    
    // Build the string for the detail texts
    NSArray<NSString *>*detailStringForNumberOfTasks = @[
                                                         ORKLocalizedString(@"TREMOR_TEST_INTRO_2_DETAIL_1_TASK", nil),
                                                         ORKLocalizedString(@"TREMOR_TEST_INTRO_2_DETAIL_2_TASK", nil),
                                                         ORKLocalizedString(@"TREMOR_TEST_INTRO_2_DETAIL_3_TASK", nil),
                                                         ORKLocalizedString(@"TREMOR_TEST_INTRO_2_DETAIL_4_TASK", nil),
                                                         ORKLocalizedString(@"TREMOR_TEST_INTRO_2_DETAIL_5_TASK", nil)
                                                         ];
    
    // start with the count for all the tasks, then subtract one for each excluded task flag
    static const NSInteger allTasks = 5; // hold in lap, outstretched arm, elbow bent, repeatedly touching nose, queen wave
    NSInteger actualTasksIndex = allTasks - 1;
    for (NSInteger i = 0; i < allTasks; ++i) {
        if (activeTaskOptions & (1 << i)) {
            actualTasksIndex--;
        }
    }
    
    NSString *detailFormat = doingBoth ? ORKLocalizedString(@"TREMOR_TEST_SKIP_QUESTION_BOTH_HANDS_%@", nil) : ORKLocalizedString(@"TREMOR_TEST_INTRO_2_DETAIL_DEFAULT_%@", nil);
    NSString *detailText = [NSString localizedStringWithFormat:detailFormat, detailStringForNumberOfTasks[actualTasksIndex]];
    
    if (doingBoth) {
        // If doing both hands then ask the user if they need to skip one of the hands
        ORKTextChoice *skipRight = [ORKTextChoice choiceWithText:ORKLocalizedString(@"TREMOR_SKIP_RIGHT_HAND", nil)
                                                          value:ORKActiveTaskRightHandIdentifier];
        ORKTextChoice *skipLeft = [ORKTextChoice choiceWithText:ORKLocalizedString(@"TREMOR_SKIP_LEFT_HAND", nil)
                                                          value:ORKActiveTaskLeftHandIdentifier];
        ORKTextChoice *skipNeither = [ORKTextChoice choiceWithText:ORKLocalizedString(@"TREMOR_SKIP_NEITHER", nil)
                                                             value:@""];

        ORKAnswerFormat *answerFormat = [ORKAnswerFormat choiceAnswerFormatWithStyle:ORKChoiceAnswerStyleSingleChoice
                                                                         textChoices:@[skipRight, skipLeft, skipNeither]];
        ORKQuestionStep *step = [ORKQuestionStep questionStepWithIdentifier:ORKActiveTaskSkipHandStepIdentifier
                                                                      title:ORKLocalizedString(@"TREMOR_TEST_TITLE", nil)
                                                                       text:detailText
                                                                     answer:answerFormat];
        step.optional = NO;
        
        ORKStepArrayAddStep(steps, step);
    }
    
    // right or most-affected hand
    NSArray *rightSteps = nil;
    if (handOptions == ORKPredefinedTaskHandOptionUnspecified) {
        rightSteps = [self stepsForOneHandTremorTestTaskWithIdentifier:identifier
                                                    activeStepDuration:activeStepDuration
                                                     activeTaskOptions:activeTaskOptions
                                                              lastHand:YES
                                                              leftHand:NO
                                                        handIdentifier:ORKActiveTaskMostAffectedHandIdentifier
                                                       introDetailText:detailText
                                                               options:options];
    } else if (handOptions & ORKPredefinedTaskHandOptionRight) {
        rightSteps = [self stepsForOneHandTremorTestTaskWithIdentifier:identifier
                                                    activeStepDuration:activeStepDuration
                                                     activeTaskOptions:activeTaskOptions
                                                              lastHand:firstIsLeft
                                                              leftHand:NO
                                                        handIdentifier:ORKActiveTaskRightHandIdentifier
                                                       introDetailText:nil
                                                               options:options];
    }
    
    // left hand
    NSArray *leftSteps = nil;
    if (handOptions & ORKPredefinedTaskHandOptionLeft) {
        leftSteps = [self stepsForOneHandTremorTestTaskWithIdentifier:identifier
                                                   activeStepDuration:activeStepDuration
                                                    activeTaskOptions:activeTaskOptions
                                                             lastHand:!firstIsLeft || !(handOptions & ORKPredefinedTaskHandOptionRight)
                                                             leftHand:YES
                                                       handIdentifier:ORKActiveTaskLeftHandIdentifier
                                                      introDetailText:nil
                                                              options:options];
    }
    
    if (firstIsLeft && leftSteps != nil) {
        [steps addObjectsFromArray:leftSteps];
    }
    
    if (rightSteps != nil) {
        [steps addObjectsFromArray:rightSteps];
    }
    
    if (!firstIsLeft && leftSteps != nil) {
        [steps addObjectsFromArray:leftSteps];
    }
    
    if (! (options & ORKPredefinedTaskOptionExcludeConclusion)) {
        ORKCompletionStep *step = [self makeCompletionStep];
        
        ORKStepArrayAddStep(steps, step);
    }

    ORKNavigableOrderedTask *task = [[ORKNavigableOrderedTask alloc] initWithIdentifier:identifier steps:steps];
    
    if (doingBoth) {
        // Setup rules for skipping all the steps in either the left or right hand if called upon to do so.
        ORKResultSelector *resultSelector = [ORKResultSelector selectorWithStepIdentifier:ORKActiveTaskSkipHandStepIdentifier
                                                                         resultIdentifier:ORKActiveTaskSkipHandStepIdentifier];
        NSPredicate *predicateRight = [ORKResultPredicate predicateForChoiceQuestionResultWithResultSelector:resultSelector expectedAnswerValue:ORKActiveTaskRightHandIdentifier];
        NSPredicate *predicateLeft = [ORKResultPredicate predicateForChoiceQuestionResultWithResultSelector:resultSelector expectedAnswerValue:ORKActiveTaskLeftHandIdentifier];
        
        // Setup rule for skipping first hand
        NSString *secondHandIdentifier = firstIsLeft ? [[rightSteps firstObject] identifier] : [[leftSteps firstObject] identifier];
        NSPredicate *firstPredicate = firstIsLeft ? predicateLeft : predicateRight;
        ORKStepNavigationRule *skipFirst = [[ORKPredicateStepNavigationRule alloc] initWithResultPredicates:@[firstPredicate]
                                                                                 destinationStepIdentifiers:@[secondHandIdentifier]];
        [task setNavigationRule:skipFirst forTriggerStepIdentifier:ORKActiveTaskSkipHandStepIdentifier];
        
        // Setup rule for skipping the second hand
        NSString *triggerIdentifier = firstIsLeft ? [[leftSteps lastObject] identifier] : [[rightSteps lastObject] identifier];
        NSString *conclusionIdentifier = [[steps lastObject] identifier];
        NSPredicate *secondPredicate = firstIsLeft ? predicateRight : predicateLeft;
        ORKStepNavigationRule *skipSecond = [[ORKPredicateStepNavigationRule alloc] initWithResultPredicates:@[secondPredicate]
                                                                                  destinationStepIdentifiers:@[conclusionIdentifier]];
        [task setNavigationRule:skipSecond forTriggerStepIdentifier:triggerIdentifier];
    }
    
    return task;
}



@end<|MERGE_RESOLUTION|>--- conflicted
+++ resolved
@@ -290,65 +290,26 @@
 
 #pragma mark - Predefined
 
-<<<<<<< HEAD
-NSString * const ORKInstruction0StepIdentifier = @"instruction";
-NSString * const ORKInstruction1StepIdentifier = @"instruction1";
-NSString * const ORKInstruction2StepIdentifier = @"instruction2";
-NSString * const ORKInstruction3StepIdentifier = @"instruction3";
-NSString * const ORKInstruction4StepIdentifier = @"instruction4";
-NSString * const ORKInstruction5StepIdentifier = @"instruction5";
-NSString * const ORKInstruction6StepIdentifier = @"instruction6";
-NSString * const ORKInstruction7StepIdentifier = @"instruction7";
-NSString * const ORKCountdownStepIdentifier = @"countdown";
-NSString * const ORKCountdown1StepIdentifier = @"countdown1";
-NSString * const ORKCountdown2StepIdentifier = @"countdown2";
-NSString * const ORKCountdown3StepIdentifier = @"countdown3";
-NSString * const ORKCountdown4StepIdentifier = @"countdown4";
-NSString * const ORKCountdown5StepIdentifier = @"countdown5";
-NSString * const ORKAudioStepIdentifier = @"audio";
-NSString * const ORKAudioTooLoudStepIdentifier = @"audio.tooloud";
-NSString * const ORKTappingStepIdentifier = @"tapping";
-NSString * const ORKActiveTaskLeftHandIdentifier = @"left";
-NSString * const ORKActiveTaskRightHandIdentifier = @"right";
-NSString * const ORKActiveTaskSkipHandStepIdentifier = @"skipHand";
-NSString * const ORKConclusionStepIdentifier = @"conclusion";
-NSString * const ORKFitnessWalkStepIdentifier = @"fitness.walk";
-NSString * const ORKFitnessRestStepIdentifier = @"fitness.rest";
-NSString * const ORKShortWalkOutboundStepIdentifier = @"walking.outbound";
-NSString * const ORKShortWalkReturnStepIdentifier = @"walking.return";
-NSString * const ORKShortWalkRestStepIdentifier = @"walking.rest";
-NSString * const ORKSpatialSpanMemoryStepIdentifier = @"cognitive.memory.spatialspan";
-NSString * const ORKToneAudiometryPracticeStepIdentifier = @"tone.audiometry.practice";
-NSString * const ORKToneAudiometryStepIdentifier = @"tone.audiometry";
-NSString * const ORKReactionTimeStepIdentifier = @"reactionTime";
-NSString * const ORKTowerOfHanoiStepIdentifier = @"towerOfHanoi";
-NSString * const ORKTimedWalkFormStepIdentifier = @"timed.walk.form";
-NSString * const ORKTimedWalkFormAFOStepIdentifier = @"timed.walk.form.afo";
-NSString * const ORKTimedWalkFormAssistanceStepIdentifier = @"timed.walk.form.assistance";
-NSString * const ORKTimedWalkTrial1StepIdentifier = @"timed.walk.trial1";
-NSString * const ORKTimedWalkTrial2StepIdentifier = @"timed.walk.trial2";
-NSString * const ORKTremorTestInLapStepIdentifier = @"tremor.handInLap";
-NSString * const ORKTremorTestExtendArmStepIdentifier = @"tremor.handAtShoulderLength";
-NSString * const ORKTremorTestBendArmStepIdentifier = @"tremor.handAtShoulderLengthWithElbowBent";
-NSString * const ORKTremorTestTouchNoseStepIdentifier = @"tremor.handToNose";
-NSString * const ORKTremorTestTurnWristStepIdentifier = @"tremor.handQueenWave";
-NSString * const ORKActiveTaskMostAffectedHandIdentifier = @"mostAffected";
-NSString * const ORKPSATStepIdentifier = @"psat";
-NSString * const ORKAudioRecorderIdentifier = @"audio";
-NSString * const ORKAccelerometerRecorderIdentifier = @"accelerometer";
-NSString * const ORKPedometerRecorderIdentifier = @"pedometer";
-NSString * const ORKDeviceMotionRecorderIdentifier = @"deviceMotion";
-NSString * const ORKLocationRecorderIdentifier = @"location";
-NSString * const ORKHeartRateRecorderIdentifier = @"heartRate";
-=======
 NSString *const ORKInstruction0StepIdentifier = @"instruction";
 NSString *const ORKInstruction1StepIdentifier = @"instruction1";
+NSString *const ORKInstruction2StepIdentifier = @"instruction2";
+NSString *const ORKInstruction3StepIdentifier = @"instruction3";
+NSString *const ORKInstruction4StepIdentifier = @"instruction4";
+NSString *const ORKInstruction5StepIdentifier = @"instruction5";
+NSString *const ORKInstruction6StepIdentifier = @"instruction6";
+NSString *const ORKInstruction7StepIdentifier = @"instruction7";
 NSString *const ORKCountdownStepIdentifier = @"countdown";
+NSString *const ORKCountdown1StepIdentifier = @"countdown1";
+NSString *const ORKCountdown2StepIdentifier = @"countdown2";
+NSString *const ORKCountdown3StepIdentifier = @"countdown3";
+NSString *const ORKCountdown4StepIdentifier = @"countdown4";
+NSString *const ORKCountdown5StepIdentifier = @"countdown5";
 NSString *const ORKAudioStepIdentifier = @"audio";
 NSString *const ORKAudioTooLoudStepIdentifier = @"audio.tooloud";
 NSString *const ORKTappingStepIdentifier = @"tapping";
 NSString *const ORKActiveTaskLeftHandIdentifier = @"left";
 NSString *const ORKActiveTaskRightHandIdentifier = @"right";
+NSString *const ORKActiveTaskSkipHandStepIdentifier = @"skipHand";
 NSString *const ORKConclusionStepIdentifier = @"conclusion";
 NSString *const ORKFitnessWalkStepIdentifier = @"fitness.walk";
 NSString *const ORKFitnessRestStepIdentifier = @"fitness.rest";
@@ -365,6 +326,12 @@
 NSString *const ORKTimedWalkFormAssistanceStepIdentifier = @"timed.walk.form.assistance";
 NSString *const ORKTimedWalkTrial1StepIdentifier = @"timed.walk.trial1";
 NSString *const ORKTimedWalkTrial2StepIdentifier = @"timed.walk.trial2";
+NSString *const ORKTremorTestInLapStepIdentifier = @"tremor.handInLap";
+NSString *const ORKTremorTestExtendArmStepIdentifier = @"tremor.handAtShoulderLength";
+NSString *const ORKTremorTestBendArmStepIdentifier = @"tremor.handAtShoulderLengthWithElbowBent";
+NSString *const ORKTremorTestTouchNoseStepIdentifier = @"tremor.handToNose";
+NSString *const ORKTremorTestTurnWristStepIdentifier = @"tremor.handQueenWave";
+NSString *const ORKActiveTaskMostAffectedHandIdentifier = @"mostAffected";
 NSString *const ORKPSATStepIdentifier = @"psat";
 NSString *const ORKAudioRecorderIdentifier = @"audio";
 NSString *const ORKAccelerometerRecorderIdentifier = @"accelerometer";
@@ -372,7 +339,6 @@
 NSString *const ORKDeviceMotionRecorderIdentifier = @"deviceMotion";
 NSString *const ORKLocationRecorderIdentifier = @"location";
 NSString *const ORKHeartRateRecorderIdentifier = @"heartRate";
->>>>>>> d84944ac
 
 + (ORKCompletionStep *)makeCompletionStep {
     ORKCompletionStep *step = [[ORKCompletionStep alloc] initWithIdentifier:ORKConclusionStepIdentifier];
@@ -449,7 +415,7 @@
             } else {
                 NSString *handIdentifier = rightHand ? ORKActiveTaskRightHandIdentifier : ORKActiveTaskLeftHandIdentifier;
                 return [NSString stringWithFormat:@"%@.%@", identifier, handIdentifier];
-        }
+            }
         };
         
         if (!(options & ORKPredefinedTaskOptionExcludeInstructions)) {
@@ -457,7 +423,7 @@
             
             // Set the title based on the hand
             if (undefinedHand) {
-            step.title = ORKLocalizedString(@"TAPPING_TASK_TITLE", nil);
+                step.title = ORKLocalizedString(@"TAPPING_TASK_TITLE", nil);
             } else if (rightHand) {
                 step.title = ORKLocalizedString(@"TAPPING_TASK_TITLE_RIGHT", nil);
             } else {
@@ -490,7 +456,7 @@
             
             // Continue button will be different from first hand and second hand
             if (hand == 1) {
-            step.detailText = ORKLocalizedString(@"TAPPING_CALL_TO_ACTION", nil);
+                step.detailText = ORKLocalizedString(@"TAPPING_CALL_TO_ACTION", nil);
             } else {
                 step.detailText = ORKLocalizedString(@"TAPPING_CALL_TO_ACTION_NEXT", nil);
             }
@@ -520,20 +486,20 @@
         
             ORKTappingIntervalStep *step = [[ORKTappingIntervalStep alloc] initWithIdentifier:appendIdentifier(ORKTappingStepIdentifier)];
             if (undefinedHand) {
-        step.title = ORKLocalizedString(@"TAPPING_INSTRUCTION", nil);
+                step.title = ORKLocalizedString(@"TAPPING_INSTRUCTION", nil);
             } else if (rightHand) {
                 step.title = ORKLocalizedString(@"TAPPING_INSTRUCTION_RIGHT", nil);
             } else {
                 step.title = ORKLocalizedString(@"TAPPING_INSTRUCTION_LEFT", nil);
             }
-        step.stepDuration = duration;
-        step.shouldContinueOnFinish = YES;
-        step.recorderConfigurations = recorderConfigurations;
+            step.stepDuration = duration;
+            step.shouldContinueOnFinish = YES;
+            step.recorderConfigurations = recorderConfigurations;
             step.optional = (handCount == 2);
-        
-        ORKStepArrayAddStep(steps, step);
-    }
-    
+            
+            ORKStepArrayAddStep(steps, step);
+        }
+        
         // Flip to the other hand (ignored if handCount == 1)
         rightHand = !rightHand;
     }
@@ -1563,8 +1529,8 @@
         ORKStepArrayAddStep(steps, step);
     }
 
-    if (! (activeTaskOptions & ORKTremorActiveTaskOptionExcludeHandInLap)) {
-        if (! (options & ORKPredefinedTaskOptionExcludeInstructions)) {
+    if (!(activeTaskOptions & ORKTremorActiveTaskOptionExcludeHandInLap)) {
+        if (!(options & ORKPredefinedTaskOptionExcludeInstructions)) {
             NSString *stepIdentifier = [self stepIdentifier:ORKInstruction2StepIdentifier withHandIdentifier:handIdentifier];
             ORKInstructionStep *step = [[ORKInstructionStep alloc] initWithIdentifier:stepIdentifier];
             step.title = ORKLocalizedString(@"TREMOR_TEST_ACTIVE_STEP_IN_LAP_INTRO", nil);
@@ -1610,8 +1576,8 @@
         }
     }
     
-    if (! (activeTaskOptions & ORKTremorActiveTaskOptionExcludeHandAtShoulderHeight)) {
-        if (! (options & ORKPredefinedTaskOptionExcludeInstructions)) {
+    if (!(activeTaskOptions & ORKTremorActiveTaskOptionExcludeHandAtShoulderHeight)) {
+        if (!(options & ORKPredefinedTaskOptionExcludeInstructions)) {
             NSString *stepIdentifier = [self stepIdentifier:ORKInstruction4StepIdentifier withHandIdentifier:handIdentifier];
             ORKInstructionStep *step = [[ORKInstructionStep alloc] initWithIdentifier:stepIdentifier];
             step.title = ORKLocalizedString(@"TREMOR_TEST_ACTIVE_STEP_EXTEND_ARM_INTRO", nil);
@@ -1661,8 +1627,8 @@
         }
     }
     
-    if (! (activeTaskOptions & ORKTremorActiveTaskOptionExcludeHandAtShoulderHeightElbowBent)) {
-        if (! (options & ORKPredefinedTaskOptionExcludeInstructions)) {
+    if (!(activeTaskOptions & ORKTremorActiveTaskOptionExcludeHandAtShoulderHeightElbowBent)) {
+        if (!(options & ORKPredefinedTaskOptionExcludeInstructions)) {
             NSString *stepIdentifier = [self stepIdentifier:ORKInstruction5StepIdentifier withHandIdentifier:handIdentifier];
             ORKInstructionStep *step = [[ORKInstructionStep alloc] initWithIdentifier:stepIdentifier];
             step.title = ORKLocalizedString(@"TREMOR_TEST_ACTIVE_STEP_BEND_ARM_INTRO", nil);
@@ -1708,8 +1674,8 @@
         }
     }
     
-    if (! (activeTaskOptions & ORKTremorActiveTaskOptionExcludeHandToNose)) {
-        if (! (options & ORKPredefinedTaskOptionExcludeInstructions)) {
+    if (!(activeTaskOptions & ORKTremorActiveTaskOptionExcludeHandToNose)) {
+        if (!(options & ORKPredefinedTaskOptionExcludeInstructions)) {
             NSString *stepIdentifier = [self stepIdentifier:ORKInstruction6StepIdentifier withHandIdentifier:handIdentifier];
             ORKInstructionStep *step = [[ORKInstructionStep alloc] initWithIdentifier:stepIdentifier];
             step.title = ORKLocalizedString(@"TREMOR_TEST_ACTIVE_STEP_TOUCH_NOSE_INTRO", nil);
@@ -1755,8 +1721,8 @@
         }
     }
     
-    if (! (activeTaskOptions & ORKTremorActiveTaskOptionExcludeQueenWave)) {
-        if (! (options & ORKPredefinedTaskOptionExcludeInstructions)) {
+    if (!(activeTaskOptions & ORKTremorActiveTaskOptionExcludeQueenWave)) {
+        if (!(options & ORKPredefinedTaskOptionExcludeInstructions)) {
             NSString *stepIdentifier = [self stepIdentifier:ORKInstruction7StepIdentifier withHandIdentifier:handIdentifier];
             ORKInstructionStep *step = [[ORKInstructionStep alloc] initWithIdentifier:stepIdentifier];
             step.title = ORKLocalizedString(@"TREMOR_TEST_ACTIVE_STEP_TURN_WRIST_INTRO", nil);
@@ -1826,7 +1792,7 @@
     BOOL doingBoth = ((handOptions & ORKPredefinedTaskHandOptionLeft) && (handOptions & ORKPredefinedTaskHandOptionRight));
     BOOL firstIsLeft = (leftFirstIfDoingBoth && doingBoth) || (!doingBoth && (handOptions & ORKPredefinedTaskHandOptionLeft));
     
-    if (! (options & ORKPredefinedTaskOptionExcludeInstructions)) {
+    if (!(options & ORKPredefinedTaskOptionExcludeInstructions)) {
         {
             ORKInstructionStep *step = [[ORKInstructionStep alloc] initWithIdentifier:ORKInstruction0StepIdentifier];
             step.title = ORKLocalizedString(@"TREMOR_TEST_TITLE", nil);
@@ -1930,7 +1896,7 @@
         [steps addObjectsFromArray:leftSteps];
     }
     
-    if (! (options & ORKPredefinedTaskOptionExcludeConclusion)) {
+    if (!(options & ORKPredefinedTaskOptionExcludeConclusion)) {
         ORKCompletionStep *step = [self makeCompletionStep];
         
         ORKStepArrayAddStep(steps, step);
