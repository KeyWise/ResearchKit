/*
 Copyright (c) 2015, Apple Inc. All rights reserved.
 
 Redistribution and use in source and binary forms, with or without modification,
 are permitted provided that the following conditions are met:
 
 1.  Redistributions of source code must retain the above copyright notice, this
 list of conditions and the following disclaimer.
 
 2.  Redistributions in binary form must reproduce the above copyright notice,
 this list of conditions and the following disclaimer in the documentation and/or
 other materials provided with the distribution.
 
 3.  Neither the name of the copyright holder(s) nor the names of any contributors
 may be used to endorse or promote products derived from this software without
 specific prior written permission. No license is granted to the trademarks of
 the copyright holders even if such marks are included in this software.
 
 THIS SOFTWARE IS PROVIDED BY THE COPYRIGHT HOLDERS AND CONTRIBUTORS "AS IS"
 AND ANY EXPRESS OR IMPLIED WARRANTIES, INCLUDING, BUT NOT LIMITED TO, THE
 IMPLIED WARRANTIES OF MERCHANTABILITY AND FITNESS FOR A PARTICULAR PURPOSE
 ARE DISCLAIMED. IN NO EVENT SHALL THE COPYRIGHT OWNER OR CONTRIBUTORS BE LIABLE
 FOR ANY DIRECT, INDIRECT, INCIDENTAL, SPECIAL, EXEMPLARY, OR CONSEQUENTIAL
 DAMAGES (INCLUDING, BUT NOT LIMITED TO, PROCUREMENT OF SUBSTITUTE GOODS OR
 SERVICES; LOSS OF USE, DATA, OR PROFITS; OR BUSINESS INTERRUPTION) HOWEVER
 CAUSED AND ON ANY THEORY OF LIABILITY, WHETHER IN CONTRACT, STRICT LIABILITY,
 OR TORT (INCLUDING NEGLIGENCE OR OTHERWISE) ARISING IN ANY WAY OUT OF THE USE
 OF THIS SOFTWARE, EVEN IF ADVISED OF THE POSSIBILITY OF SUCH DAMAGE.
 */


#import "ORKHealthAnswerFormat.h"
#import <UIKit/UIKit.h>
#import "ORKAnswerFormat_Internal.h"
#import "ORKHelpers.h"


#pragma mark - ORKHealthAnswerFormat

NSString *ORKHKBiologicalSexString(HKBiologicalSex biologicalSex) {
    NSString *string = nil;
    switch (biologicalSex) {
        case HKBiologicalSexFemale: string = @"HKBiologicalSexFemale"; break;
        case HKBiologicalSexMale:   string = @"HKBiologicalSexMale";   break;
        case HKBiologicalSexOther:  string = @"HKBiologicalSexOther";  break;
        case HKBiologicalSexNotSet: break;
    }
    return string;
}

NSString *ORKHKBloodTypeString(HKBloodType bloodType) {
    NSString *string = nil;
    switch (bloodType) {
        case HKBloodTypeAPositive:  string = @"HKBloodTypeAPositive";   break;
        case HKBloodTypeANegative:  string = @"HKBloodTypeANegative";   break;
        case HKBloodTypeBPositive:  string = @"HKBloodTypeBPositive";   break;
        case HKBloodTypeBNegative:  string = @"HKBloodTypeBNegative";   break;
        case HKBloodTypeABPositive: string = @"HKBloodTypeABPositive";  break;
        case HKBloodTypeABNegative: string = @"HKBloodTypeABNegative";  break;
        case HKBloodTypeOPositive:  string = @"HKBloodTypeOPositive";   break;
        case HKBloodTypeONegative:  string = @"HKBloodTypeONegative";   break;
        case HKBloodTypeNotSet: break;
    }
    return string;
}

@interface ORKHealthKitCharacteristicTypeAnswerFormat ()

- (instancetype)initWithCoder:(NSCoder *)aDecoder NS_DESIGNATED_INITIALIZER;

@end


@implementation ORKHealthKitCharacteristicTypeAnswerFormat {
<<<<<<< HEAD
    ORKAnswerFormat *impliedAnswerFormat;
}

+ (instancetype)new {
    ORKThrowMethodUnavailableException();
=======
    ORKAnswerFormat *_impliedAnswerFormat;
    
>>>>>>> e11440b0
}

- (instancetype)init {
    ORKThrowMethodUnavailableException();
}

- (BOOL)isHealthKitAnswerFormat {
    return YES;
}

- (ORKQuestionType)questionType {
    return [[self impliedAnswerFormat] questionType];
}

- (HKObjectType *)healthKitObjectType {
    return _characteristicType;
}

- (Class)questionResultClass {
    return [[self impliedAnswerFormat] questionResultClass];
}

+ (instancetype)answerFormatWithCharacteristicType:(HKCharacteristicType *)characteristicType {
    ORKHealthKitCharacteristicTypeAnswerFormat *format = [[ORKHealthKitCharacteristicTypeAnswerFormat alloc] initWithCharacteristicType:characteristicType];
    return format;
}

- (instancetype)initWithCharacteristicType:(HKCharacteristicType *)characteristicType {
    self = [super init];
    if (self) {
        // Characteristic types are immutable, so this should be equivalent to -copy
        _characteristicType = characteristicType;
    }
    return self;
}

- (BOOL)isEqual:(id)object {
    BOOL isParentSame = [super isEqual:object];
    
    __typeof(self) castObject = object;
    return (isParentSame &&
            ORKEqualObjects(self.characteristicType, castObject.characteristicType) &&
            ORKEqualObjects(self.defaultDate, castObject.defaultDate) &&
            ORKEqualObjects(self.minimumDate, castObject.minimumDate) &&
            ORKEqualObjects(self.maximumDate, castObject.maximumDate) &&
            ORKEqualObjects(self.calendar, castObject.calendar));
}

- (NSUInteger)hash {
    return super.hash ^ self.characteristicType.hash ^ self.defaultDate.hash ^ self.minimumDate.hash ^ self.maximumDate.hash ^ self.calendar.hash;
}

// The bare answer format implied by the quantityType or characteristicType.
// This may be ORKTextChoiceAnswerFormat, ORKNumericAnswerFormat, or ORKDateAnswerFormat.
- (ORKAnswerFormat *)impliedAnswerFormat {
    if (_impliedAnswerFormat) {
        return _impliedAnswerFormat;
    }
    
    if (_characteristicType) {
        NSString *identifier = [_characteristicType identifier];
        if ([identifier isEqualToString:HKCharacteristicTypeIdentifierBiologicalSex]) {
            NSArray *options = @[[ORKTextChoice choiceWithText:ORKLocalizedString(@"GENDER_FEMALE", nil) value: ORKHKBiologicalSexString(HKBiologicalSexFemale)],
                                 [ORKTextChoice choiceWithText:ORKLocalizedString(@"GENDER_MALE", nil) value:ORKHKBiologicalSexString(HKBiologicalSexMale)],
                                 [ORKTextChoice choiceWithText:ORKLocalizedString(@"GENDER_OTHER", nil) value:ORKHKBiologicalSexString(HKBiologicalSexOther)]
                                 ];
            ORKTextChoiceAnswerFormat *format = [ORKAnswerFormat choiceAnswerFormatWithStyle:ORKChoiceAnswerStyleSingleChoice textChoices:options];
            _impliedAnswerFormat = format;
            
        } else if ([identifier isEqualToString:HKCharacteristicTypeIdentifierBloodType]) {
            NSArray *options = @[[ORKTextChoice choiceWithText:ORKLocalizedString(@"BLOOD_TYPE_A+", nil) value:ORKHKBloodTypeString(HKBloodTypeAPositive)],
                                 [ORKTextChoice choiceWithText:ORKLocalizedString(@"BLOOD_TYPE_A-", nil) value:ORKHKBloodTypeString(HKBloodTypeANegative)],
                                 [ORKTextChoice choiceWithText:ORKLocalizedString(@"BLOOD_TYPE_B+", nil) value:ORKHKBloodTypeString(HKBloodTypeBPositive)],
                                 [ORKTextChoice choiceWithText:ORKLocalizedString(@"BLOOD_TYPE_B-", nil) value:ORKHKBloodTypeString(HKBloodTypeBNegative)],
                                 [ORKTextChoice choiceWithText:ORKLocalizedString(@"BLOOD_TYPE_AB+", nil) value:ORKHKBloodTypeString(HKBloodTypeABPositive)],
                                 [ORKTextChoice choiceWithText:ORKLocalizedString(@"BLOOD_TYPE_AB-", nil) value:ORKHKBloodTypeString(HKBloodTypeABNegative)],
                                 [ORKTextChoice choiceWithText:ORKLocalizedString(@"BLOOD_TYPE_O+", nil) value:ORKHKBloodTypeString(HKBloodTypeOPositive)],
                                 [ORKTextChoice choiceWithText:ORKLocalizedString(@"BLOOD_TYPE_O-", nil) value:ORKHKBloodTypeString(HKBloodTypeONegative)]
                                 ];
            ORKValuePickerAnswerFormat *format = [ORKAnswerFormat valuePickerAnswerFormatWithTextChoices:options];
            _impliedAnswerFormat = format;
            
        } else if ([identifier isEqualToString:HKCharacteristicTypeIdentifierDateOfBirth]) {
            NSCalendar *calendar = _calendar ? : [NSCalendar currentCalendar];
            NSDate *now = [NSDate date];
            NSDate *defaultDate = _defaultDate ? : [calendar dateByAddingUnit:NSCalendarUnitYear value:-35 toDate:now options:0];
            NSDate *minimumDate = _minimumDate ? : [calendar dateByAddingUnit:NSCalendarUnitYear value:-150 toDate:now options:0];
            NSDate *maximumDate = _maximumDate ? : [calendar dateByAddingUnit:NSCalendarUnitDay value:1 toDate:now options:0];
            
            ORKDateAnswerFormat *format = [ORKDateAnswerFormat dateAnswerFormatWithDefaultDate:defaultDate
                                                                                   minimumDate:minimumDate
                                                                                   maximumDate:maximumDate
                                                                                      calendar:calendar];
            _impliedAnswerFormat = format;
        }
    }
    return _impliedAnswerFormat;
}

- (instancetype)initWithCoder:(NSCoder *)aDecoder {
    self = [super initWithCoder:aDecoder];
    if (self) {
        ORK_DECODE_OBJ_CLASS(aDecoder, characteristicType, HKCharacteristicType);
        ORK_DECODE_OBJ_CLASS(aDecoder, defaultDate, NSDate);
        ORK_DECODE_OBJ_CLASS(aDecoder, minimumDate, NSDate);
        ORK_DECODE_OBJ_CLASS(aDecoder, maximumDate, NSDate);
        ORK_DECODE_OBJ_CLASS(aDecoder, calendar, NSCalendar);
    }
    return self;
}

- (void)encodeWithCoder:(NSCoder *)aCoder {
    [super encodeWithCoder:aCoder];
    ORK_ENCODE_OBJ(aCoder, characteristicType);
    ORK_ENCODE_OBJ(aCoder, defaultDate);
    ORK_ENCODE_OBJ(aCoder, minimumDate);
    ORK_ENCODE_OBJ(aCoder, maximumDate);
    ORK_ENCODE_OBJ(aCoder, calendar);
}

+ (BOOL)supportsSecureCoding {
    return YES;
}

@end


@interface ORKHealthKitQuantityTypeAnswerFormat ()

- (instancetype)initWithCoder:(NSCoder *)aDecoder NS_DESIGNATED_INITIALIZER;

@end


@implementation ORKHealthKitQuantityTypeAnswerFormat {
    ORKAnswerFormat *_impliedAnswerFormat;
    HKUnit *_userUnit;
}

+ (instancetype)new {
    ORKThrowMethodUnavailableException();
}

- (instancetype)init {
    ORKThrowMethodUnavailableException();
}

- (BOOL)isHealthKitAnswerFormat {
    return YES;
}

- (HKObjectType *)healthKitObjectType {
    return _quantityType;
}

- (ORKQuestionType)questionType {
    return [[self impliedAnswerFormat] questionType];
}

- (Class)questionResultClass {
    return [[self impliedAnswerFormat] questionResultClass];
}

+ (instancetype)answerFormatWithQuantityType:(HKQuantityType *)quantityType unit:(HKUnit *)unit style:(ORKNumericAnswerStyle)style {
    ORKHealthKitQuantityTypeAnswerFormat *format = [[ORKHealthKitQuantityTypeAnswerFormat alloc] initWithQuantityType:quantityType unit:unit style:style];
    return format;
}

- (instancetype)initWithQuantityType:(HKQuantityType *)quantityType unit:(HKUnit *)unit style:(ORKNumericAnswerStyle)style {
    self = [super init];
    if (self) {
        // Quantity type and unit are immutable, so this should be equivalent to -copy
        _quantityType = quantityType;
        _unit = unit;
        _numericAnswerStyle = style;
    }
    return self;
}

- (BOOL)isEqual:(id)object {
    BOOL isParentSame = [super isEqual:object];
    
    __typeof(self) castObject = object;
    return (isParentSame &&
            ORKEqualObjects(self.quantityType, castObject.quantityType) &&
            ORKEqualObjects(self.unit, castObject.unit) &&
            (_numericAnswerStyle == castObject.numericAnswerStyle));
}

- (NSUInteger)hash {
    return super.hash ^ self.quantityType.hash ^ self.unit.hash ^ _numericAnswerStyle;
}

- (ORKAnswerFormat *)impliedAnswerFormat {
    if (_impliedAnswerFormat) {
        return _impliedAnswerFormat;
    }
    
    if (_quantityType) {
        if ([_quantityType.identifier isEqualToString:HKQuantityTypeIdentifierHeight]) {
            ORKHeightAnswerFormat *format = [ORKDateAnswerFormat heightAnswerFormat];
            _impliedAnswerFormat = format;
        } else {
            ORKNumericAnswerFormat *format = nil;
            HKUnit *unit = [self healthKitUserUnit];
            if (_numericAnswerStyle == ORKNumericAnswerStyleDecimal) {
                format = [ORKNumericAnswerFormat decimalAnswerFormatWithUnit:[unit unitString]];
            } else {
                format = [ORKNumericAnswerFormat integerAnswerFormatWithUnit:[unit unitString]];
            }
            _impliedAnswerFormat = format;
        }
    }
    return _impliedAnswerFormat;
}

- (HKUnit *)healthKitUnit {
    return _unit;
}

- (HKUnit *)healthKitUserUnit {
    return _unit ? : _userUnit;
}

- (void)setHealthKitUserUnit:(HKUnit *)unit {
    if (_unit == nil && _userUnit != unit) {
        _userUnit = unit;
     
        // Clear the implied answer format
        _impliedAnswerFormat = nil;
    }
}

- (instancetype)initWithCoder:(NSCoder *)aDecoder {
    self = [super initWithCoder:aDecoder];
    if (self) {
        ORK_DECODE_OBJ_CLASS(aDecoder, quantityType, HKQuantityType);
        ORK_DECODE_OBJ_CLASS(aDecoder, unit, HKUnit);
        ORK_DECODE_ENUM(aDecoder, numericAnswerStyle);
    }
    return self;
}

- (void)encodeWithCoder:(NSCoder *)aCoder {
    [super encodeWithCoder:aCoder];
    ORK_ENCODE_OBJ(aCoder, quantityType);
    ORK_ENCODE_ENUM(aCoder, numericAnswerStyle);
    ORK_ENCODE_OBJ(aCoder, unit);
}

+ (BOOL)supportsSecureCoding {
    return YES;
}

@end<|MERGE_RESOLUTION|>--- conflicted
+++ resolved
@@ -72,16 +72,11 @@
 
 
 @implementation ORKHealthKitCharacteristicTypeAnswerFormat {
-<<<<<<< HEAD
-    ORKAnswerFormat *impliedAnswerFormat;
+    ORKAnswerFormat *_impliedAnswerFormat;
 }
 
 + (instancetype)new {
     ORKThrowMethodUnavailableException();
-=======
-    ORKAnswerFormat *_impliedAnswerFormat;
-    
->>>>>>> e11440b0
 }
 
 - (instancetype)init {
@@ -285,12 +280,12 @@
             ORKHeightAnswerFormat *format = [ORKDateAnswerFormat heightAnswerFormat];
             _impliedAnswerFormat = format;
         } else {
-            ORKNumericAnswerFormat *format = nil;
+        ORKNumericAnswerFormat *format = nil;
             HKUnit *unit = [self healthKitUserUnit];
-            if (_numericAnswerStyle == ORKNumericAnswerStyleDecimal) {
-                format = [ORKNumericAnswerFormat decimalAnswerFormatWithUnit:[unit unitString]];
-            } else {
-                format = [ORKNumericAnswerFormat integerAnswerFormatWithUnit:[unit unitString]];
+        if (_numericAnswerStyle == ORKNumericAnswerStyleDecimal) {
+            format = [ORKNumericAnswerFormat decimalAnswerFormatWithUnit:[unit unitString]];
+        } else {
+            format = [ORKNumericAnswerFormat integerAnswerFormatWithUnit:[unit unitString]];
             }
             _impliedAnswerFormat = format;
         }
