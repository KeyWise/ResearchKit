/*
 Copyright (c) 2015, Apple Inc. All rights reserved.
 
 Redistribution and use in source and binary forms, with or without modification,
 are permitted provided that the following conditions are met:
 
 1.  Redistributions of source code must retain the above copyright notice, this
 list of conditions and the following disclaimer.
 
 2.  Redistributions in binary form must reproduce the above copyright notice,
 this list of conditions and the following disclaimer in the documentation and/or
 other materials provided with the distribution.
 
 3.  Neither the name of the copyright holder(s) nor the names of any contributors
 may be used to endorse or promote products derived from this software without
 specific prior written permission. No license is granted to the trademarks of
 the copyright holders even if such marks are included in this software.
 
 THIS SOFTWARE IS PROVIDED BY THE COPYRIGHT HOLDERS AND CONTRIBUTORS "AS IS"
 AND ANY EXPRESS OR IMPLIED WARRANTIES, INCLUDING, BUT NOT LIMITED TO, THE
 IMPLIED WARRANTIES OF MERCHANTABILITY AND FITNESS FOR A PARTICULAR PURPOSE
 ARE DISCLAIMED. IN NO EVENT SHALL THE COPYRIGHT OWNER OR CONTRIBUTORS BE LIABLE
 FOR ANY DIRECT, INDIRECT, INCIDENTAL, SPECIAL, EXEMPLARY, OR CONSEQUENTIAL
 DAMAGES (INCLUDING, BUT NOT LIMITED TO, PROCUREMENT OF SUBSTITUTE GOODS OR
 SERVICES; LOSS OF USE, DATA, OR PROFITS; OR BUSINESS INTERRUPTION) HOWEVER
 CAUSED AND ON ANY THEORY OF LIABILITY, WHETHER IN CONTRACT, STRICT LIABILITY,
 OR TORT (INCLUDING NEGLIGENCE OR OTHERWISE) ARISING IN ANY WAY OUT OF THE USE
 OF THIS SOFTWARE, EVEN IF ADVISED OF THE POSSIBILITY OF SUCH DAMAGE.
 */


#import "ORKHealthAnswerFormat.h"

#import "ORKAnswerFormat_Internal.h"

#import "ORKHelpers_Internal.h"

#import "ORKResult.h"


#pragma mark - ORKHealthAnswerFormat

ORKBiologicalSexIdentifier const ORKBiologicalSexIdentifierFemale = @"HKBiologicalSexFemale";
ORKBiologicalSexIdentifier const ORKBiologicalSexIdentifierMale = @"HKBiologicalSexMale";
ORKBiologicalSexIdentifier const ORKBiologicalSexIdentifierOther = @"HKBiologicalSexOther";

NSString *ORKHKBiologicalSexString(HKBiologicalSex biologicalSex) {
    NSString *string = nil;
    switch (biologicalSex) {
        case HKBiologicalSexFemale: string = ORKBiologicalSexIdentifierFemale; break;
        case HKBiologicalSexMale:   string = ORKBiologicalSexIdentifierMale;   break;
        case HKBiologicalSexOther:  string = ORKBiologicalSexIdentifierOther;  break;
        case HKBiologicalSexNotSet: break;
    }
    return string;
}

ORKBloodTypeIdentifier const ORKBloodTypeIdentifierAPositive = @"HKBloodTypeAPositive";
ORKBloodTypeIdentifier const ORKBloodTypeIdentifierANegative = @"HKBloodTypeANegative";
ORKBloodTypeIdentifier const ORKBloodTypeIdentifierBPositive = @"HKBloodTypeBPositive";
ORKBloodTypeIdentifier const ORKBloodTypeIdentifierBNegative = @"HKBloodTypeBNegative";
ORKBloodTypeIdentifier const ORKBloodTypeIdentifierABPositive = @"HKBloodTypeABPositive";
ORKBloodTypeIdentifier const ORKBloodTypeIdentifierABNegative = @"HKBloodTypeABNegative";
ORKBloodTypeIdentifier const ORKBloodTypeIdentifierOPositive = @"HKBloodTypeOPositive";
ORKBloodTypeIdentifier const ORKBloodTypeIdentifierONegative = @"HKBloodTypeONegative";

NSString *ORKHKBloodTypeString(HKBloodType bloodType) {
    NSString *string = nil;
    switch (bloodType) {
        case HKBloodTypeAPositive:  string = ORKBloodTypeIdentifierAPositive;   break;
        case HKBloodTypeANegative:  string = ORKBloodTypeIdentifierANegative;   break;
        case HKBloodTypeBPositive:  string = ORKBloodTypeIdentifierBPositive;   break;
        case HKBloodTypeBNegative:  string = ORKBloodTypeIdentifierBNegative;   break;
        case HKBloodTypeABPositive: string = ORKBloodTypeIdentifierABPositive;  break;
        case HKBloodTypeABNegative: string = ORKBloodTypeIdentifierABNegative;  break;
        case HKBloodTypeOPositive:  string = ORKBloodTypeIdentifierOPositive;   break;
        case HKBloodTypeONegative:  string = ORKBloodTypeIdentifierONegative;   break;
        case HKBloodTypeNotSet: break;
    }
    return string;
}

@interface ORKHealthKitCharacteristicTypeAnswerFormat ()

- (instancetype)initWithCoder:(NSCoder *)aDecoder NS_DESIGNATED_INITIALIZER;

@end


@implementation ORKHealthKitCharacteristicTypeAnswerFormat {
    ORKAnswerFormat *_impliedAnswerFormat;
}

+ (instancetype)new {
    ORKThrowMethodUnavailableException();
}

- (instancetype)init {
    ORKThrowMethodUnavailableException();
}

- (BOOL)isHealthKitAnswerFormat {
    return YES;
}

- (ORKQuestionType)questionType {
    return [[self impliedAnswerFormat] questionType];
}

- (HKObjectType *)healthKitObjectType {
    return _characteristicType;
}

- (HKObjectType *)healthKitObjectTypeForAuthorization {
    if (self.shouldRequestAuthorization) {
        return [self healthKitObjectType];
    }
    else {
        return nil;
    }
}

- (Class)questionResultClass {
    return [[self impliedAnswerFormat] questionResultClass];
}

+ (instancetype)answerFormatWithCharacteristicType:(HKCharacteristicType *)characteristicType {
    ORKHealthKitCharacteristicTypeAnswerFormat *format = [[ORKHealthKitCharacteristicTypeAnswerFormat alloc] initWithCharacteristicType:characteristicType];
    return format;
}

- (instancetype)initWithCharacteristicType:(HKCharacteristicType *)characteristicType {
    self = [super init];
    if (self) {
        // Characteristic types are immutable, so this should be equivalent to -copy
        _characteristicType = characteristicType;
        _shouldRequestAuthorization = YES;
    }
    return self;
}

- (BOOL)isEqual:(id)object {
    BOOL isParentSame = [super isEqual:object];
    
    __typeof(self) castObject = object;
    return (isParentSame &&
            ORKEqualObjects(self.characteristicType, castObject.characteristicType) &&
            ORKEqualObjects(self.defaultDate, castObject.defaultDate) &&
            ORKEqualObjects(self.minimumDate, castObject.minimumDate) &&
            ORKEqualObjects(self.maximumDate, castObject.maximumDate) &&
            ORKEqualObjects(self.calendar, castObject.calendar));
}

- (NSUInteger)hash {
    return super.hash ^ self.characteristicType.hash ^ self.defaultDate.hash ^ self.minimumDate.hash ^ self.maximumDate.hash ^ self.calendar.hash;
}

// The bare answer format implied by the quantityType or characteristicType.
// This may be ORKTextChoiceAnswerFormat, ORKNumericAnswerFormat, or ORKDateAnswerFormat.
- (ORKAnswerFormat *)impliedAnswerFormat {
    if (_impliedAnswerFormat) {
        return _impliedAnswerFormat;
    }
    
    if (_characteristicType) {
        NSString *identifier = [_characteristicType identifier];
        if ([identifier isEqualToString:HKCharacteristicTypeIdentifierBiologicalSex]) {
            NSArray *options = @[[ORKTextChoice choiceWithText:ORKLocalizedString(@"GENDER_FEMALE", nil) value: ORKHKBiologicalSexString(HKBiologicalSexFemale)],
                                 [ORKTextChoice choiceWithText:ORKLocalizedString(@"GENDER_MALE", nil) value:ORKHKBiologicalSexString(HKBiologicalSexMale)],
                                 [ORKTextChoice choiceWithText:ORKLocalizedString(@"GENDER_OTHER", nil) value:ORKHKBiologicalSexString(HKBiologicalSexOther)]
                                 ];
            ORKTextChoiceAnswerFormat *format = [ORKAnswerFormat choiceAnswerFormatWithStyle:ORKChoiceAnswerStyleSingleChoice textChoices:options];
            _impliedAnswerFormat = format;
            
        } else if ([identifier isEqualToString:HKCharacteristicTypeIdentifierBloodType]) {
            NSArray *options = @[[ORKTextChoice choiceWithText:ORKLocalizedString(@"BLOOD_TYPE_A+", nil) value:ORKHKBloodTypeString(HKBloodTypeAPositive)],
                                 [ORKTextChoice choiceWithText:ORKLocalizedString(@"BLOOD_TYPE_A-", nil) value:ORKHKBloodTypeString(HKBloodTypeANegative)],
                                 [ORKTextChoice choiceWithText:ORKLocalizedString(@"BLOOD_TYPE_B+", nil) value:ORKHKBloodTypeString(HKBloodTypeBPositive)],
                                 [ORKTextChoice choiceWithText:ORKLocalizedString(@"BLOOD_TYPE_B-", nil) value:ORKHKBloodTypeString(HKBloodTypeBNegative)],
                                 [ORKTextChoice choiceWithText:ORKLocalizedString(@"BLOOD_TYPE_AB+", nil) value:ORKHKBloodTypeString(HKBloodTypeABPositive)],
                                 [ORKTextChoice choiceWithText:ORKLocalizedString(@"BLOOD_TYPE_AB-", nil) value:ORKHKBloodTypeString(HKBloodTypeABNegative)],
                                 [ORKTextChoice choiceWithText:ORKLocalizedString(@"BLOOD_TYPE_O+", nil) value:ORKHKBloodTypeString(HKBloodTypeOPositive)],
                                 [ORKTextChoice choiceWithText:ORKLocalizedString(@"BLOOD_TYPE_O-", nil) value:ORKHKBloodTypeString(HKBloodTypeONegative)]
                                 ];
            ORKValuePickerAnswerFormat *format = [ORKAnswerFormat valuePickerAnswerFormatWithTextChoices:options];
            _impliedAnswerFormat = format;
            
        } else if ([identifier isEqualToString:HKCharacteristicTypeIdentifierDateOfBirth]) {
            NSCalendar *calendar = _calendar ? : [NSCalendar currentCalendar];
            NSDate *now = [NSDate date];
            NSDate *defaultDate = _defaultDate ? : [calendar dateByAddingUnit:NSCalendarUnitYear value:-35 toDate:now options:0];
            NSDate *minimumDate = _minimumDate ? : [calendar dateByAddingUnit:NSCalendarUnitYear value:-150 toDate:now options:0];
            NSDate *maximumDate = _maximumDate ? : [calendar dateByAddingUnit:NSCalendarUnitDay value:1 toDate:now options:0];
            
            ORKDateAnswerFormat *format = [ORKDateAnswerFormat dateAnswerFormatWithDefaultDate:defaultDate
                                                                                   minimumDate:minimumDate
                                                                                   maximumDate:maximumDate
                                                                                      calendar:calendar];
            _impliedAnswerFormat = format;
        } else if ([identifier isEqualToString:HKCharacteristicTypeIdentifierFitzpatrickSkinType]) {
            NSArray *options = @[
                                 [ORKTextChoice choiceWithText:ORKLocalizedString(@"FITZPATRICK_SKIN_TYPE_I", nil) value:@(HKFitzpatrickSkinTypeI)],
                                 [ORKTextChoice choiceWithText:ORKLocalizedString(@"FITZPATRICK_SKIN_TYPE_II", nil) value:@(HKFitzpatrickSkinTypeII)],
                                 [ORKTextChoice choiceWithText:ORKLocalizedString(@"FITZPATRICK_SKIN_TYPE_III", nil) value:@(HKFitzpatrickSkinTypeIII)],
                                 [ORKTextChoice choiceWithText:ORKLocalizedString(@"FITZPATRICK_SKIN_TYPE_IV", nil) value:@(HKFitzpatrickSkinTypeIV)],
                                 [ORKTextChoice choiceWithText:ORKLocalizedString(@"FITZPATRICK_SKIN_TYPE_V", nil) value:@(HKFitzpatrickSkinTypeV)],
                                 [ORKTextChoice choiceWithText:ORKLocalizedString(@"FITZPATRICK_SKIN_TYPE_VI", nil) value:@(HKFitzpatrickSkinTypeVI)],
                                 ];
            ORKValuePickerAnswerFormat *format = [ORKAnswerFormat valuePickerAnswerFormatWithTextChoices:options];
            _impliedAnswerFormat = format;
<<<<<<< HEAD
        } else if ([identifier isEqualToString:HKCharacteristicTypeIdentifierWheelchairUse]) {
            ORKBooleanAnswerFormat *boolAnswerFormat = [ORKAnswerFormat booleanAnswerFormat];
            _impliedAnswerFormat = boolAnswerFormat.impliedAnswerFormat;
=======
>>>>>>> 42a2d0ef
        }
#ifdef __IPHONE_10_0
        else if ([identifier isEqualToString:HKCharacteristicTypeIdentifierWheelchairUse]) {
            ORKBooleanAnswerFormat *boolAnswerFormat = [ORKAnswerFormat booleanAnswerFormat];
            _impliedAnswerFormat = boolAnswerFormat.impliedAnswerFormat;
        }
#endif
    }
    return _impliedAnswerFormat;
}

- (instancetype)initWithCoder:(NSCoder *)aDecoder {
    self = [super initWithCoder:aDecoder];
    if (self) {
        ORK_DECODE_OBJ_CLASS(aDecoder, characteristicType, HKCharacteristicType);
        ORK_DECODE_OBJ_CLASS(aDecoder, defaultDate, NSDate);
        ORK_DECODE_OBJ_CLASS(aDecoder, minimumDate, NSDate);
        ORK_DECODE_OBJ_CLASS(aDecoder, maximumDate, NSDate);
        ORK_DECODE_OBJ_CLASS(aDecoder, calendar, NSCalendar);
        ORK_DECODE_BOOL(aDecoder, shouldRequestAuthorization);
    }
    return self;
}

- (void)encodeWithCoder:(NSCoder *)aCoder {
    [super encodeWithCoder:aCoder];
    ORK_ENCODE_OBJ(aCoder, characteristicType);
    ORK_ENCODE_OBJ(aCoder, defaultDate);
    ORK_ENCODE_OBJ(aCoder, minimumDate);
    ORK_ENCODE_OBJ(aCoder, maximumDate);
    ORK_ENCODE_OBJ(aCoder, calendar);
    ORK_ENCODE_BOOL(aCoder, shouldRequestAuthorization);
}

+ (BOOL)supportsSecureCoding {
    return YES;
}

@end


@interface ORKHealthKitQuantityTypeAnswerFormat ()

- (instancetype)initWithCoder:(NSCoder *)aDecoder NS_DESIGNATED_INITIALIZER;

@end


@implementation ORKHealthKitQuantityTypeAnswerFormat {
    ORKAnswerFormat *_impliedAnswerFormat;
    HKUnit *_userUnit;
}

+ (instancetype)new {
    ORKThrowMethodUnavailableException();
}

- (instancetype)init {
    ORKThrowMethodUnavailableException();
}

- (BOOL)isHealthKitAnswerFormat {
    return YES;
}

- (HKObjectType *)healthKitObjectType {
    return _quantityType;
}

- (HKObjectType *)healthKitObjectTypeForAuthorization {
    if (self.shouldRequestAuthorization) {
        return [self healthKitObjectType];
    }
    else {
        return nil;
    }
}

- (ORKQuestionType)questionType {
    return [[self impliedAnswerFormat] questionType];
}

- (Class)questionResultClass {
    return [[self impliedAnswerFormat] questionResultClass];
}

+ (instancetype)answerFormatWithQuantityType:(HKQuantityType *)quantityType unit:(HKUnit *)unit style:(ORKNumericAnswerStyle)style {
    ORKHealthKitQuantityTypeAnswerFormat *format = [[ORKHealthKitQuantityTypeAnswerFormat alloc] initWithQuantityType:quantityType unit:unit style:style];
    return format;
}

- (instancetype)initWithQuantityType:(HKQuantityType *)quantityType unit:(HKUnit *)unit style:(ORKNumericAnswerStyle)style {
    self = [super init];
    if (self) {
        // Quantity type and unit are immutable, so this should be equivalent to -copy
        _quantityType = quantityType;
        _unit = unit;
        _numericAnswerStyle = style;
        _shouldRequestAuthorization = YES;
    }
    return self;
}

- (BOOL)isEqual:(id)object {
    BOOL isParentSame = [super isEqual:object];
    
    __typeof(self) castObject = object;
    return (isParentSame &&
            ORKEqualObjects(self.quantityType, castObject.quantityType) &&
            ORKEqualObjects(self.unit, castObject.unit) &&
            (_numericAnswerStyle == castObject.numericAnswerStyle));
}

- (NSUInteger)hash {
    return super.hash ^ self.quantityType.hash ^ self.unit.hash ^ _numericAnswerStyle;
}

- (ORKAnswerFormat *)impliedAnswerFormat {
    if (_impliedAnswerFormat) {
        return _impliedAnswerFormat;
    }
    
    if (_quantityType) {
        if ([_quantityType.identifier isEqualToString:HKQuantityTypeIdentifierHeight]) {
            ORKHeightAnswerFormat *format = [ORKDateAnswerFormat heightAnswerFormat];
            _impliedAnswerFormat = format;
        } else {
        ORKNumericAnswerFormat *format = nil;
            HKUnit *unit = [self healthKitUserUnit];
        if (_numericAnswerStyle == ORKNumericAnswerStyleDecimal) {
            format = [ORKNumericAnswerFormat decimalAnswerFormatWithUnit:[unit localizedUnitString]];
        } else {
            format = [ORKNumericAnswerFormat integerAnswerFormatWithUnit:[unit localizedUnitString]];
            }
            _impliedAnswerFormat = format;
        }
    }
    return _impliedAnswerFormat;
}

- (HKUnit *)healthKitUnit {
    return _unit;
}

- (HKUnit *)healthKitUserUnit {
    return _unit ? : _userUnit;
}

- (void)setHealthKitUserUnit:(HKUnit *)unit {
    if (_unit == nil && _userUnit != unit) {
        _userUnit = unit;
     
        // Clear the implied answer format
        _impliedAnswerFormat = nil;
    }
}

- (id)resultWithIdentifier:(NSString *)identifier answer:(id)answer {
    id result = [super resultWithIdentifier:identifier answer:answer];
    if ([result isKindOfClass:[ORKNumericQuestionResult class]]) {
        ORKNumericQuestionResult *questionResult = (ORKNumericQuestionResult *)result;
        if (questionResult.unit == nil) {
            // The unit should *not* be localized.
            questionResult.unit = [self healthKitUserUnit].unitString;
        }
    }
    return result;
}

- (instancetype)initWithCoder:(NSCoder *)aDecoder {
    self = [super initWithCoder:aDecoder];
    if (self) {
        ORK_DECODE_OBJ_CLASS(aDecoder, quantityType, HKQuantityType);
        ORK_DECODE_OBJ_CLASS(aDecoder, unit, HKUnit);
        ORK_DECODE_ENUM(aDecoder, numericAnswerStyle);
        ORK_DECODE_BOOL(aDecoder, shouldRequestAuthorization);
    }
    return self;
}

- (void)encodeWithCoder:(NSCoder *)aCoder {
    [super encodeWithCoder:aCoder];
    ORK_ENCODE_OBJ(aCoder, quantityType);
    ORK_ENCODE_ENUM(aCoder, numericAnswerStyle);
    ORK_ENCODE_OBJ(aCoder, unit);
    ORK_ENCODE_BOOL(aCoder, shouldRequestAuthorization);
}

+ (BOOL)supportsSecureCoding {
    return YES;
}

@end

@implementation HKUnit (ORKLocalized)

- (NSString *)localizedUnitString {
    NSUnit *unit = [[NSUnit alloc] initWithSymbol:self.unitString];
    if (unit != nil) {
        NSMeasurementFormatter *formatter = [[NSMeasurementFormatter alloc] init];
        formatter.unitOptions = NSMeasurementFormatterUnitOptionsProvidedUnit;
        return [formatter stringFromUnit:unit];
    }
    return self.unitString;
}

@end<|MERGE_RESOLUTION|>--- conflicted
+++ resolved
@@ -208,12 +208,6 @@
                                  ];
             ORKValuePickerAnswerFormat *format = [ORKAnswerFormat valuePickerAnswerFormatWithTextChoices:options];
             _impliedAnswerFormat = format;
-<<<<<<< HEAD
-        } else if ([identifier isEqualToString:HKCharacteristicTypeIdentifierWheelchairUse]) {
-            ORKBooleanAnswerFormat *boolAnswerFormat = [ORKAnswerFormat booleanAnswerFormat];
-            _impliedAnswerFormat = boolAnswerFormat.impliedAnswerFormat;
-=======
->>>>>>> 42a2d0ef
         }
 #ifdef __IPHONE_10_0
         else if ([identifier isEqualToString:HKCharacteristicTypeIdentifierWheelchairUse]) {
