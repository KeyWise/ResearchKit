/*
 Copyright (c) 2015, Bruce Duncan. All rights reserved.
 
 Redistribution and use in source and binary forms, with or without modification,
 are permitted provided that the following conditions are met:
 
 1.  Redistributions of source code must retain the above copyright notice, this
 list of conditions and the following disclaimer.
 
 2.  Redistributions in binary form must reproduce the above copyright notice,
 this list of conditions and the following disclaimer in the documentation and/or
 other materials provided with the distribution.
 
 3.  Neither the name of the copyright holder(s) nor the names of any contributors
 may be used to endorse or promote products derived from this software without
 specific prior written permission. No license is granted to the trademarks of
 the copyright holders even if such marks are included in this software.
 
 THIS SOFTWARE IS PROVIDED BY THE COPYRIGHT HOLDERS AND CONTRIBUTORS "AS IS"
 AND ANY EXPRESS OR IMPLIED WARRANTIES, INCLUDING, BUT NOT LIMITED TO, THE
 IMPLIED WARRANTIES OF MERCHANTABILITY AND FITNESS FOR A PARTICULAR PURPOSE
 ARE DISCLAIMED. IN NO EVENT SHALL THE COPYRIGHT OWNER OR CONTRIBUTORS BE LIABLE
 FOR ANY DIRECT, INDIRECT, INCIDENTAL, SPECIAL, EXEMPLARY, OR CONSEQUENTIAL
 DAMAGES (INCLUDING, BUT NOT LIMITED TO, PROCUREMENT OF SUBSTITUTE GOODS OR
 SERVICES; LOSS OF USE, DATA, OR PROFITS; OR BUSINESS INTERRUPTION) HOWEVER
 CAUSED AND ON ANY THEORY OF LIABILITY, WHETHER IN CONTRACT, STRICT LIABILITY,
 OR TORT (INCLUDING NEGLIGENCE OR OTHERWISE) ARISING IN ANY WAY OUT OF THE USE
 OF THIS SOFTWARE, EVEN IF ADVISED OF THE POSSIBILITY OF SUCH DAMAGE.
 */


#import "ORKImageCaptureView.h"
#import "ORKImageCaptureCameraPreviewView.h"
#import "ORKNavigationContainerView_Internal.h"
#import "ORKHelpers.h"
#import "ORKSkin.h"
#import "ORKStepHeaderView_Internal.h"


@implementation ORKImageCaptureView {
    ORKStepHeaderView *_headerView;
    ORKImageCaptureCameraPreviewView *_previewView;
    ORKNavigationContainerView *_continueSkipContainer;
    UIBarButtonItem *_skipButtonItem;

<<<<<<< HEAD
    SEL _continueAction;
    id _continueTarget;
    NSString *_continueTitle;

    BOOL _capturePressesIgnored;
    BOOL _retakePressesIgnored;

    NSMutableArray *_variableConstraints;
}
=======
@property (nonatomic, strong) ORKStepHeaderView *headerView;
@property (nonatomic, strong) ORKImageCaptureCameraPreviewView *previewView;
@property (nonatomic, strong) ORKNavigationContainerView *continueSkipContainer;
@property (nonatomic, strong) UIBarButtonItem *captureButtonItem;
@property (nonatomic, strong) UIBarButtonItem *recaptureButtonItem;
@property (nonatomic, strong) NSMutableArray *mconstraints;

@property (nonatomic) BOOL capturePressesIgnored;
@property (nonatomic) BOOL retakePressesIgnored;
@property (nonatomic) BOOL showSkipButtonItem;

@end


@implementation ORKImageCaptureView
>>>>>>> 6f44f740

- (instancetype)initWithFrame:(CGRect)aRect {
    self = [super initWithFrame:aRect];
    if (self) {
        _variableConstraints = [[NSMutableArray alloc] init];
        
        _previewView = [[ORKImageCaptureCameraPreviewView alloc] init];
        [self addSubview:_previewView];
        
        _headerView = [[ORKStepHeaderView alloc] init];
        _headerView.alpha = 0;
        [self addSubview:_headerView];
        
        _captureButtonItem = [[UIBarButtonItem alloc] initWithTitle:ORKLocalizedString(@"CAPTURE_BUTTON_CAPTURE_IMAGE", nil) style:UIBarButtonItemStylePlain target:self action:@selector(capturePressed)];
        _recaptureButtonItem = [[UIBarButtonItem alloc] initWithTitle:ORKLocalizedString(@"CAPTURE_BUTTON_RECAPTURE_IMAGE", nil) style:UIBarButtonItemStylePlain target:self action:@selector(retakePressed)];
        
        _continueSkipContainer = [ORKNavigationContainerView new];
        _continueSkipContainer.continueEnabled = YES;
        _continueSkipContainer.topMargin = 5;
        _continueSkipContainer.bottomMargin = 15;
        _continueSkipContainer.optional = YES;
        _continueSkipContainer.backgroundColor = ORKColor(ORKBackgroundColorKey);
        [self addSubview:_continueSkipContainer];
        
        NSDictionary *dictionary = NSDictionaryOfVariableBindings(self, _previewView, _continueSkipContainer, _headerView);
        ORKEnableAutoLayoutForViews([dictionary allValues]);
        
        [[NSNotificationCenter defaultCenter] addObserver:self selector:@selector(orientationDidChange) name:UIApplicationDidChangeStatusBarOrientationNotification object:nil];
        [[NSNotificationCenter defaultCenter] addObserver:self selector:@selector(queue_sessionRunning) name:AVCaptureSessionDidStartRunningNotification object:nil];
        
        [self updateAppearance];
    }
    return self;
}

- (void)dealloc {
    [[NSNotificationCenter defaultCenter] removeObserver:self];
}

-(void)queue_sessionRunning {
    dispatch_async(dispatch_get_main_queue(), ^{
        _previewView.templateImageHidden = NO;
    });
}

- (void)orientationDidChange {
    AVCaptureVideoOrientation orientation;
    switch ([[UIApplication sharedApplication] statusBarOrientation]) {
        case UIInterfaceOrientationLandscapeRight:
            orientation = AVCaptureVideoOrientationLandscapeRight;
            break;
        case UIInterfaceOrientationLandscapeLeft:
            orientation = AVCaptureVideoOrientationLandscapeLeft;
            break;
        case UIInterfaceOrientationPortraitUpsideDown:
            orientation = AVCaptureVideoOrientationPortraitUpsideDown;
            break;
        case UIInterfaceOrientationPortrait:
            orientation = AVCaptureVideoOrientationPortrait;
            break;
        case UIInterfaceOrientationUnknown:
            // Do nothing in these cases, since we don't need to change display orientation.
            return;
    }
    [_previewView setVideoOrientation:orientation];
    [self.delegate videoOrientationDidChange:orientation];
    [self setNeedsUpdateConstraints];
}

- (void)setImageCaptureStep:(ORKImageCaptureStep *)imageCaptureStep {
    _imageCaptureStep = imageCaptureStep;
    
    _previewView.templateImage = imageCaptureStep.templateImage;
    _previewView.templateImageInsets = imageCaptureStep.templateImageInsets;
    _showSkipButtonItem = imageCaptureStep.optional;
}

- (void)updateAppearance {
    if (self.error) {
        // Hide the template image if there is an error
        _previewView.templateImageHidden = YES;
        
        // Show skip, if available, and hide the template and continue/capture button
        _continueSkipContainer.continueButtonItem = nil;
        _continueSkipContainer.skipButtonItem = _skipButtonItem;
    } else if (self.capturedImage) {
        // Hide the template image after capturing
        _previewView.templateImageHidden = YES;

        // Set the continue button to the one we've saved and configure the skip button as a recapture button
        _continueSkipContainer.continueButtonItem = _continueButtonItem;
        _continueSkipContainer.skipButtonItem = _recaptureButtonItem;
    } else {
        // Show the template image during capturing
        _previewView.templateImageHidden = NO;
    
        // Change the continue button back to capture, and change the recapture button back to skip (if available)
        _continueSkipContainer.continueButtonItem = _captureButtonItem;
        _continueSkipContainer.skipButtonItem = _skipButtonItem;
    }
}

- (void)setCapturedImage:(UIImage * __nullable)capturedImage {
    _previewView.capturedImage = capturedImage;
    [self updateAppearance];
}

- (UIImage *)capturedImage {
    return _previewView.capturedImage;
}

- (void)setError:(NSError * __nullable)error {
    _error = error;
    _headerView.alpha = error==nil ? 0 : 1;
<<<<<<< HEAD
    _headerView.instructionLabel.text = [error.userInfo valueForKey:NSLocalizedDescriptionKey];
    if (error && _continueTitle) {
        _continueSkipContainer.continueButtonItem.title = _continueTitle;
        _continueSkipContainer.skipButtonItem = nil;
    }
    
=======
    _headerView.instructionLabel.text = error==nil ? nil : [error.userInfo valueForKey:NSLocalizedDescriptionKey];
    [self updateAppearance];
>>>>>>> 6f44f740
    [self setNeedsUpdateConstraints];
}

const CGFloat CONTINUE_ALPHA_TRANSLUCENT = 0.5;
const CGFloat CONTINUE_ALPHA_OPAQUE = 0;

- (void)updateConstraints {
<<<<<<< HEAD
    if (_variableConstraints) {
        [NSLayoutConstraint deactivateConstraints:_variableConstraints];
        [_variableConstraints removeAllObjects];
=======
    if (_mconstraints) {
        [NSLayoutConstraint deactivateConstraints:_mconstraints];
        [_mconstraints removeAllObjects];
>>>>>>> 6f44f740
    }
    
    NSDictionary *dictionary = NSDictionaryOfVariableBindings(self, _previewView, _continueSkipContainer, _headerView);
    ORKEnableAutoLayoutForViews([dictionary allValues]);
<<<<<<< HEAD
    if (_error) {
        // If we have an error to show, do not display the previewView at all
        [_variableConstraints addObjectsFromArray:[NSLayoutConstraint constraintsWithVisualFormat:@"H:|[_headerView]|"
                                                                                          options:NSLayoutFormatDirectionLeadingToTrailing metrics:nil
                                                                                            views:dictionary]];
        [_variableConstraints addObjectsFromArray:[NSLayoutConstraint constraintsWithVisualFormat:@"H:|[_continueSkipContainer]|" options:NSLayoutFormatDirectionLeadingToTrailing
                                                                                          metrics:nil
                                                                                            views:dictionary]];
        [_variableConstraints addObjectsFromArray:[NSLayoutConstraint constraintsWithVisualFormat:@"V:|[_headerView]-[_continueSkipContainer]|" options:NSLayoutFormatDirectionLeadingToTrailing metrics:nil views:dictionary]];
    } else {
        // If we do not have an error to show, layout the previewView and continueSkipContainer
        [_variableConstraints addObjectsFromArray:[NSLayoutConstraint constraintsWithVisualFormat:@"H:|[_previewView]|"
                                                                                          options:NSLayoutFormatDirectionLeadingToTrailing
                                                                                          metrics:nil
                                                                                            views:dictionary]];
        [_variableConstraints addObjectsFromArray:[NSLayoutConstraint constraintsWithVisualFormat:@"H:|[_continueSkipContainer]|"
                                                                                          options:NSLayoutFormatDirectionLeadingToTrailing metrics:nil
                                                                                            views:dictionary]];
        
        // Float the continue view over the previewView if in landscape to give more room for the preview
        if (UIInterfaceOrientationIsLandscape([UIApplication sharedApplication].statusBarOrientation)) {
            [_variableConstraints addObjectsFromArray:[NSLayoutConstraint constraintsWithVisualFormat:@"V:|[_previewView]|"
                                                                                              options:NSLayoutFormatDirectionLeadingToTrailing
                                                                                              metrics:nil
                                                                                                views:dictionary]];
            [_variableConstraints addObject:[NSLayoutConstraint constraintWithItem:_continueSkipContainer
                                                                         attribute:NSLayoutAttributeBottom
                                                                         relatedBy:NSLayoutRelationEqual
                                                                            toItem:self
                                                                         attribute:NSLayoutAttributeBottom
                                                                        multiplier:1.0
                                                                          constant:0.0]];
            _continueSkipContainer.backgroundColor = [_continueSkipContainer.backgroundColor colorWithAlphaComponent:CONTINUE_ALPHA_TRANSLUCENT];
        } else {
            [_variableConstraints addObjectsFromArray:[NSLayoutConstraint constraintsWithVisualFormat:@"V:|[_previewView]-[_continueSkipContainer]|"
                                                                                              options:NSLayoutFormatDirectionLeadingToTrailing
                                                                                              metrics:nil
                                                                                                views:dictionary]];
            _continueSkipContainer.backgroundColor = [_continueSkipContainer.backgroundColor colorWithAlphaComponent:CONTINUE_ALPHA_OPAQUE];
        }
        
        [NSLayoutConstraint activateConstraints:_variableConstraints];
    }
    
=======
    
    if (_error) {
        // If we have an error to show, do not display the previewView at all
        [self.mconstraints addObjectsFromArray:[NSLayoutConstraint constraintsWithVisualFormat:@"H:|[_headerView]|" options:NSLayoutFormatDirectionLeadingToTrailing metrics:nil views:dictionary]];
        [self.mconstraints addObjectsFromArray:[NSLayoutConstraint constraintsWithVisualFormat:@"H:|[_continueSkipContainer]|" options:NSLayoutFormatDirectionLeadingToTrailing metrics:nil views:dictionary]];
        [self.mconstraints addObjectsFromArray:[NSLayoutConstraint constraintsWithVisualFormat:@"V:|[_headerView]-[_continueSkipContainer]|" options:NSLayoutFormatDirectionLeadingToTrailing metrics:nil views:dictionary]];
    } else {
        // If we do not have an error to show, layout the previewView and continueSkipContainer
        [self.mconstraints addObjectsFromArray:[NSLayoutConstraint constraintsWithVisualFormat:@"H:|[_previewView]|" options:NSLayoutFormatDirectionLeadingToTrailing metrics:nil views:dictionary]];
        [self.mconstraints addObjectsFromArray:[NSLayoutConstraint constraintsWithVisualFormat:@"H:|[_continueSkipContainer]|" options:NSLayoutFormatDirectionLeadingToTrailing metrics:nil views:dictionary]];
        
        // Float the continue view over the previewView if in landscape to give more room for the preview
        if (UIInterfaceOrientationIsLandscape([UIApplication sharedApplication].statusBarOrientation)) {
            [self.mconstraints addObjectsFromArray:[NSLayoutConstraint constraintsWithVisualFormat:@"V:|[_previewView]|" options:NSLayoutFormatDirectionLeadingToTrailing metrics:nil views:dictionary]];
            [self.mconstraints addObject:[NSLayoutConstraint constraintWithItem:_continueSkipContainer attribute:NSLayoutAttributeBottom relatedBy:NSLayoutRelationEqual toItem:self attribute:NSLayoutAttributeBottom multiplier:1 constant:0]];
            _continueSkipContainer.backgroundColor = [_continueSkipContainer.backgroundColor colorWithAlphaComponent:CONTINUE_ALPHA_TRANSLUCENT];
        } else {
            [self.mconstraints addObjectsFromArray:[NSLayoutConstraint constraintsWithVisualFormat:@"V:|[_previewView]-[_continueSkipContainer]|" options:NSLayoutFormatDirectionLeadingToTrailing metrics:nil views:dictionary]];
            _continueSkipContainer.backgroundColor = [_continueSkipContainer.backgroundColor colorWithAlphaComponent:CONTINUE_ALPHA_OPAQUE];
        }
    }
    
    [NSLayoutConstraint activateConstraints:_mconstraints];
>>>>>>> 6f44f740
    [super updateConstraints];
}

- (AVCaptureSession *)session {
    return _previewView.session;
}

- (void)setSession:(AVCaptureSession * __nullable)session {
    _previewView.session = session;
    // Set up the proper videoOrientation from the start
    [self orientationDidChange];
}

- (void)setSkipButtonItem:(UIBarButtonItem *)skipButtonItem {
    if (_showSkipButtonItem) {
        _skipButtonItem = skipButtonItem;
        [self updateAppearance];
    }
}

- (void)setContinueButtonItem:(UIBarButtonItem *)continueButtonItem {
<<<<<<< HEAD
    // Intercept the continue button press.  This can be called multiple
    // times with the same UIBarButtonItem, or with different UIBarButtonItems,
    // so capture it whenever the button does not point to our selector
    if (continueButtonItem.action != @selector(capturePressed)) {
        _continueAction = continueButtonItem.action;
        _continueTarget = continueButtonItem.target;
        _continueTitle = continueButtonItem.title;
        continueButtonItem.action = @selector(capturePressed);
        continueButtonItem.target = self;
    }
    
    // If we do not have an error to show, and we haven't already gotten a captured
    // image, then change the title of the button to be appropriate for the capture action
    if (!self.capturedImage && !self.error) {
        continueButtonItem.title = ORKLocalizedString(@"CAPTURE_BUTTON_CAPTURE_IMAGE", nil);
    } else if(self.capturedImage) {
        _continueSkipContainer.skipButtonItem = _skipButtonItem;
    }
    
    _continueSkipContainer.continueButtonItem = continueButtonItem;
=======
    _continueButtonItem = continueButtonItem;
    [self updateAppearance];
>>>>>>> 6f44f740
}

- (void)capturePressed {
    // If we are still waiting for the delegate to complete, ignore futher presses
    if (_capturePressesIgnored)
        return;
    
    // Ignore futher presses until the delegate completes
    _capturePressesIgnored = YES;
        
<<<<<<< HEAD
                // Reset the continue button title and configure the skip button as a recapture button
                _continueSkipContainer.continueButtonItem.title = _continueTitle;
                _continueSkipContainer.skipButtonItem = _skipButtonItem;
            }
            // Stop ignoring presses
            _capturePressesIgnored = NO;
        }];
    } else {
        // Perform the original action of the Continue button
        [_continueTarget performSelector:_continueAction withObject:_continueSkipContainer.continueButtonItem afterDelay:0];
    }
=======
    // Capture the image via the delegate
    [self.delegate capturePressed:^(BOOL captureSuccess){
        // Stop ignoring presses
        _capturePressesIgnored = NO;
    }];
>>>>>>> 6f44f740
}

- (void)retakePressed {
    // If we are still waiting for the delegate to complete, ignore futher presses
    if (_retakePressesIgnored)
        return;
    
    // Ignore futher presses until the delegate completes
    _retakePressesIgnored = YES;
    
    // Tell the delegate to start capturing again
    [self.delegate retakePressed:^{
        // Stop ignoring presses
        _retakePressesIgnored = NO;
    }];
}

@end<|MERGE_RESOLUTION|>--- conflicted
+++ resolved
@@ -37,23 +37,8 @@
 #import "ORKStepHeaderView_Internal.h"
 
 
-@implementation ORKImageCaptureView {
-    ORKStepHeaderView *_headerView;
-    ORKImageCaptureCameraPreviewView *_previewView;
-    ORKNavigationContainerView *_continueSkipContainer;
-    UIBarButtonItem *_skipButtonItem;
-
-<<<<<<< HEAD
-    SEL _continueAction;
-    id _continueTarget;
-    NSString *_continueTitle;
-
-    BOOL _capturePressesIgnored;
-    BOOL _retakePressesIgnored;
-
-    NSMutableArray *_variableConstraints;
-}
-=======
+@interface ORKImageCaptureView ()
+
 @property (nonatomic, strong) ORKStepHeaderView *headerView;
 @property (nonatomic, strong) ORKImageCaptureCameraPreviewView *previewView;
 @property (nonatomic, strong) ORKNavigationContainerView *continueSkipContainer;
@@ -69,12 +54,11 @@
 
 
 @implementation ORKImageCaptureView
->>>>>>> 6f44f740
 
 - (instancetype)initWithFrame:(CGRect)aRect {
     self = [super initWithFrame:aRect];
     if (self) {
-        _variableConstraints = [[NSMutableArray alloc] init];
+        _mconstraints = [[NSMutableArray alloc] init];
         
         _previewView = [[ORKImageCaptureCameraPreviewView alloc] init];
         [self addSubview:_previewView];
@@ -184,17 +168,8 @@
 - (void)setError:(NSError * __nullable)error {
     _error = error;
     _headerView.alpha = error==nil ? 0 : 1;
-<<<<<<< HEAD
-    _headerView.instructionLabel.text = [error.userInfo valueForKey:NSLocalizedDescriptionKey];
-    if (error && _continueTitle) {
-        _continueSkipContainer.continueButtonItem.title = _continueTitle;
-        _continueSkipContainer.skipButtonItem = nil;
-    }
-    
-=======
     _headerView.instructionLabel.text = error==nil ? nil : [error.userInfo valueForKey:NSLocalizedDescriptionKey];
     [self updateAppearance];
->>>>>>> 6f44f740
     [self setNeedsUpdateConstraints];
 }
 
@@ -202,65 +177,13 @@
 const CGFloat CONTINUE_ALPHA_OPAQUE = 0;
 
 - (void)updateConstraints {
-<<<<<<< HEAD
-    if (_variableConstraints) {
-        [NSLayoutConstraint deactivateConstraints:_variableConstraints];
-        [_variableConstraints removeAllObjects];
-=======
     if (_mconstraints) {
         [NSLayoutConstraint deactivateConstraints:_mconstraints];
         [_mconstraints removeAllObjects];
->>>>>>> 6f44f740
     }
     
     NSDictionary *dictionary = NSDictionaryOfVariableBindings(self, _previewView, _continueSkipContainer, _headerView);
     ORKEnableAutoLayoutForViews([dictionary allValues]);
-<<<<<<< HEAD
-    if (_error) {
-        // If we have an error to show, do not display the previewView at all
-        [_variableConstraints addObjectsFromArray:[NSLayoutConstraint constraintsWithVisualFormat:@"H:|[_headerView]|"
-                                                                                          options:NSLayoutFormatDirectionLeadingToTrailing metrics:nil
-                                                                                            views:dictionary]];
-        [_variableConstraints addObjectsFromArray:[NSLayoutConstraint constraintsWithVisualFormat:@"H:|[_continueSkipContainer]|" options:NSLayoutFormatDirectionLeadingToTrailing
-                                                                                          metrics:nil
-                                                                                            views:dictionary]];
-        [_variableConstraints addObjectsFromArray:[NSLayoutConstraint constraintsWithVisualFormat:@"V:|[_headerView]-[_continueSkipContainer]|" options:NSLayoutFormatDirectionLeadingToTrailing metrics:nil views:dictionary]];
-    } else {
-        // If we do not have an error to show, layout the previewView and continueSkipContainer
-        [_variableConstraints addObjectsFromArray:[NSLayoutConstraint constraintsWithVisualFormat:@"H:|[_previewView]|"
-                                                                                          options:NSLayoutFormatDirectionLeadingToTrailing
-                                                                                          metrics:nil
-                                                                                            views:dictionary]];
-        [_variableConstraints addObjectsFromArray:[NSLayoutConstraint constraintsWithVisualFormat:@"H:|[_continueSkipContainer]|"
-                                                                                          options:NSLayoutFormatDirectionLeadingToTrailing metrics:nil
-                                                                                            views:dictionary]];
-        
-        // Float the continue view over the previewView if in landscape to give more room for the preview
-        if (UIInterfaceOrientationIsLandscape([UIApplication sharedApplication].statusBarOrientation)) {
-            [_variableConstraints addObjectsFromArray:[NSLayoutConstraint constraintsWithVisualFormat:@"V:|[_previewView]|"
-                                                                                              options:NSLayoutFormatDirectionLeadingToTrailing
-                                                                                              metrics:nil
-                                                                                                views:dictionary]];
-            [_variableConstraints addObject:[NSLayoutConstraint constraintWithItem:_continueSkipContainer
-                                                                         attribute:NSLayoutAttributeBottom
-                                                                         relatedBy:NSLayoutRelationEqual
-                                                                            toItem:self
-                                                                         attribute:NSLayoutAttributeBottom
-                                                                        multiplier:1.0
-                                                                          constant:0.0]];
-            _continueSkipContainer.backgroundColor = [_continueSkipContainer.backgroundColor colorWithAlphaComponent:CONTINUE_ALPHA_TRANSLUCENT];
-        } else {
-            [_variableConstraints addObjectsFromArray:[NSLayoutConstraint constraintsWithVisualFormat:@"V:|[_previewView]-[_continueSkipContainer]|"
-                                                                                              options:NSLayoutFormatDirectionLeadingToTrailing
-                                                                                              metrics:nil
-                                                                                                views:dictionary]];
-            _continueSkipContainer.backgroundColor = [_continueSkipContainer.backgroundColor colorWithAlphaComponent:CONTINUE_ALPHA_OPAQUE];
-        }
-        
-        [NSLayoutConstraint activateConstraints:_variableConstraints];
-    }
-    
-=======
     
     if (_error) {
         // If we have an error to show, do not display the previewView at all
@@ -284,7 +207,6 @@
     }
     
     [NSLayoutConstraint activateConstraints:_mconstraints];
->>>>>>> 6f44f740
     [super updateConstraints];
 }
 
@@ -306,31 +228,8 @@
 }
 
 - (void)setContinueButtonItem:(UIBarButtonItem *)continueButtonItem {
-<<<<<<< HEAD
-    // Intercept the continue button press.  This can be called multiple
-    // times with the same UIBarButtonItem, or with different UIBarButtonItems,
-    // so capture it whenever the button does not point to our selector
-    if (continueButtonItem.action != @selector(capturePressed)) {
-        _continueAction = continueButtonItem.action;
-        _continueTarget = continueButtonItem.target;
-        _continueTitle = continueButtonItem.title;
-        continueButtonItem.action = @selector(capturePressed);
-        continueButtonItem.target = self;
-    }
-    
-    // If we do not have an error to show, and we haven't already gotten a captured
-    // image, then change the title of the button to be appropriate for the capture action
-    if (!self.capturedImage && !self.error) {
-        continueButtonItem.title = ORKLocalizedString(@"CAPTURE_BUTTON_CAPTURE_IMAGE", nil);
-    } else if(self.capturedImage) {
-        _continueSkipContainer.skipButtonItem = _skipButtonItem;
-    }
-    
-    _continueSkipContainer.continueButtonItem = continueButtonItem;
-=======
     _continueButtonItem = continueButtonItem;
     [self updateAppearance];
->>>>>>> 6f44f740
 }
 
 - (void)capturePressed {
@@ -341,25 +240,11 @@
     // Ignore futher presses until the delegate completes
     _capturePressesIgnored = YES;
         
-<<<<<<< HEAD
-                // Reset the continue button title and configure the skip button as a recapture button
-                _continueSkipContainer.continueButtonItem.title = _continueTitle;
-                _continueSkipContainer.skipButtonItem = _skipButtonItem;
-            }
-            // Stop ignoring presses
-            _capturePressesIgnored = NO;
-        }];
-    } else {
-        // Perform the original action of the Continue button
-        [_continueTarget performSelector:_continueAction withObject:_continueSkipContainer.continueButtonItem afterDelay:0];
-    }
-=======
     // Capture the image via the delegate
     [self.delegate capturePressed:^(BOOL captureSuccess){
         // Stop ignoring presses
         _capturePressesIgnored = NO;
     }];
->>>>>>> 6f44f740
 }
 
 - (void)retakePressed {
