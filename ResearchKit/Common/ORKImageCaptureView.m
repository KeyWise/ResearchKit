--- conflicted
+++ resolved
@@ -76,7 +76,7 @@
         
         [[NSNotificationCenter defaultCenter] addObserver:self selector:@selector(orientationDidChange) name:UIApplicationDidChangeStatusBarOrientationNotification object:nil];
         [[NSNotificationCenter defaultCenter] addObserver:self selector:@selector(queue_sessionRunning) name:AVCaptureSessionDidStartRunningNotification object:nil];
-
+        
         [self updateAppearance];
     }
     return self;
@@ -182,13 +182,9 @@
 }
 
 - (void)updateConstraints {
-<<<<<<< HEAD
     const CGFloat ContinueSkipContainerTranslucentAlpha = 0.5;
     const CGFloat ContinueSkipContainerOpaqueAlpha = 0.0;
 
-=======
-    
->>>>>>> c786ed06
     if (_variableConstraints) {
         [NSLayoutConstraint deactivateConstraints:_variableConstraints];
         [_variableConstraints removeAllObjects];
@@ -201,86 +197,34 @@
     NSDictionary *views = NSDictionaryOfVariableBindings(self, _previewView, _continueSkipContainer, _headerView);
     ORKEnableAutoLayoutForViews([views allValues]);
     
-<<<<<<< HEAD
-    if (_error) {
-        // If we have an error to show, do not display the previewView at all
-        [_variableConstraints addObjectsFromArray:
-         [NSLayoutConstraint constraintsWithVisualFormat:@"H:|[_headerView]|"
-                                                 options:NSLayoutFormatDirectionLeadingToTrailing
-                                                 metrics:nil
-                                                   views:views]];
-        [_variableConstraints addObjectsFromArray:
-         [NSLayoutConstraint constraintsWithVisualFormat:@"H:|[_continueSkipContainer]|"
-                                                 options:NSLayoutFormatDirectionLeadingToTrailing
-                                                 metrics:nil
-                                                   views:views]];
-        [_variableConstraints addObjectsFromArray:
-         [NSLayoutConstraint constraintsWithVisualFormat:@"V:|[_headerView]-[_continueSkipContainer]|"
-                                                 options:NSLayoutFormatDirectionLeadingToTrailing
-                                                 metrics:nil
-                                                   views:views]];
-    } else {
-        // If we do not have an error to show, layout the previewView and continueSkipContainer
-        [_variableConstraints addObjectsFromArray:
-         [NSLayoutConstraint constraintsWithVisualFormat:@"H:|[_previewView]|"
-                                                 options:NSLayoutFormatDirectionLeadingToTrailing
-                                                 metrics:nil
-                                                   views:views]];
-        [_variableConstraints addObjectsFromArray:
-         [NSLayoutConstraint constraintsWithVisualFormat:@"H:|[_continueSkipContainer]|"
-                                                 options:NSLayoutFormatDirectionLeadingToTrailing
-                                                 metrics:nil
-                                                   views:views]];
-        
-        // Float the continue view over the previewView if in landscape to give more room for the preview
-        if (UIInterfaceOrientationIsLandscape([UIApplication sharedApplication].statusBarOrientation)) {
-            [_variableConstraints addObjectsFromArray:
-             [NSLayoutConstraint constraintsWithVisualFormat:@"V:|[_previewView]|"
-                                                     options:NSLayoutFormatDirectionLeadingToTrailing metrics:nil
-                                                       views:views]];
-            [_variableConstraints addObject:[NSLayoutConstraint constraintWithItem:_continueSkipContainer
-                                                                         attribute:NSLayoutAttributeBottom
-                                                                         relatedBy:NSLayoutRelationEqual
-                                                                            toItem:self
-                                                                         attribute:NSLayoutAttributeBottom
-                                                                        multiplier:1.0
-                                                                          constant:0.0]];
-            _continueSkipContainer.backgroundColor = [_continueSkipContainer.backgroundColor colorWithAlphaComponent:ContinueSkipContainerTranslucentAlpha];
-        } else {
-            [_variableConstraints addObjectsFromArray:
-             [NSLayoutConstraint constraintsWithVisualFormat:@"V:|[_previewView]-[_continueSkipContainer]|"
-                                                     options:NSLayoutFormatDirectionLeadingToTrailing
-                                                     metrics:nil
-                                                       views:views]];
-            _continueSkipContainer.backgroundColor = [_continueSkipContainer.backgroundColor colorWithAlphaComponent:ContinueSkipContainerOpaqueAlpha];
-        }
-=======
-    
-    [_variableConstraints addObjectsFromArray:[NSLayoutConstraint constraintsWithVisualFormat:@"H:|[_headerView]|"
-                                                                                    options:NSLayoutFormatDirectionLeadingToTrailing
-                                                                                    metrics:nil
-                                                                                      views:views]];
-
+    [_variableConstraints addObjectsFromArray:
+     [NSLayoutConstraint constraintsWithVisualFormat:@"H:|[_headerView]|"
+                                             options:NSLayoutFormatDirectionLeadingToTrailing
+                                             metrics:nil
+                                               views:views]];
+    
     [_variableConstraints addObjectsFromArray:[NSLayoutConstraint constraintsWithVisualFormat:@"H:|[_previewView]|"
                                                                                       options:NSLayoutFormatDirectionLeadingToTrailing
                                                                                       metrics:nil
                                                                                         views:views]];
     
-    [_variableConstraints addObjectsFromArray:[NSLayoutConstraint constraintsWithVisualFormat:@"H:|[_continueSkipContainer]|"
-                                                                                      options:NSLayoutFormatDirectionLeadingToTrailing
-                                                                                      metrics:nil
-                                                                                        views:views]];
-    
-    [_variableConstraints addObjectsFromArray:[NSLayoutConstraint constraintsWithVisualFormat:@"V:|[_headerView]-[_continueSkipContainer]|"
-                                                                                      options:NSLayoutFormatDirectionLeadingToTrailing
-                                                                                      metrics:nil
-                                                                                        views:views]];
+    [_variableConstraints addObjectsFromArray:
+     [NSLayoutConstraint constraintsWithVisualFormat:@"V:|[_headerView]-[_continueSkipContainer]|"
+                                             options:NSLayoutFormatDirectionLeadingToTrailing
+                                             metrics:nil
+                                               views:views]];
+    [_variableConstraints addObjectsFromArray:
+     [NSLayoutConstraint constraintsWithVisualFormat:@"H:|[_continueSkipContainer]|"
+                                             options:NSLayoutFormatDirectionLeadingToTrailing
+                                             metrics:nil
+                                               views:views]];
     
     // Float the continue view over the previewView if in landscape to give more room for the preview
     if (UIInterfaceOrientationIsLandscape([UIApplication sharedApplication].statusBarOrientation)) {
-        [_variableConstraints addObjectsFromArray:[NSLayoutConstraint constraintsWithVisualFormat:@"V:|[_previewView]|"
-                                                                                          options:NSLayoutFormatDirectionLeadingToTrailing metrics:nil
-                                                                                            views:views]];
+        [_variableConstraints addObjectsFromArray:
+         [NSLayoutConstraint constraintsWithVisualFormat:@"V:|[_previewView]|"
+                                                 options:NSLayoutFormatDirectionLeadingToTrailing metrics:nil
+                                                   views:views]];
         [_variableConstraints addObject:[NSLayoutConstraint constraintWithItem:_continueSkipContainer
                                                                      attribute:NSLayoutAttributeBottom
                                                                      relatedBy:NSLayoutRelationEqual
@@ -288,14 +232,14 @@
                                                                      attribute:NSLayoutAttributeBottom
                                                                     multiplier:1.0
                                                                       constant:0.0]];
-        _continueSkipContainer.backgroundColor = [_continueSkipContainer.backgroundColor colorWithAlphaComponent:CONTINUE_ALPHA_TRANSLUCENT];
+        _continueSkipContainer.backgroundColor = [_continueSkipContainer.backgroundColor colorWithAlphaComponent:ContinueSkipContainerTranslucentAlpha];
     } else {
-        [_variableConstraints addObjectsFromArray:[NSLayoutConstraint constraintsWithVisualFormat:@"V:|[_previewView]-[_continueSkipContainer]|"
-                                                                                          options:NSLayoutFormatDirectionLeadingToTrailing
-                                                                                          metrics:nil
-                                                                                            views:views]];
-        _continueSkipContainer.backgroundColor = [_continueSkipContainer.backgroundColor colorWithAlphaComponent:CONTINUE_ALPHA_OPAQUE];
->>>>>>> c786ed06
+        [_variableConstraints addObjectsFromArray:
+         [NSLayoutConstraint constraintsWithVisualFormat:@"V:|[_previewView]-[_continueSkipContainer]|"
+                                                 options:NSLayoutFormatDirectionLeadingToTrailing
+                                                 metrics:nil
+                                                   views:views]];
+        _continueSkipContainer.backgroundColor = [_continueSkipContainer.backgroundColor colorWithAlphaComponent:ContinueSkipContainerOpaqueAlpha];
     }
     
     [NSLayoutConstraint activateConstraints:_variableConstraints];
