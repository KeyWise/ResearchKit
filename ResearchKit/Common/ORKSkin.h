/*
 Copyright (c) 2015, Apple Inc. All rights reserved.
 
 Redistribution and use in source and binary forms, with or without modification,
 are permitted provided that the following conditions are met:
 
 1.  Redistributions of source code must retain the above copyright notice, this
 list of conditions and the following disclaimer.
 
 2.  Redistributions in binary form must reproduce the above copyright notice,
 this list of conditions and the following disclaimer in the documentation and/or
 other materials provided with the distribution.
 
 3.  Neither the name of the copyright holder(s) nor the names of any contributors
 may be used to endorse or promote products derived from this software without
 specific prior written permission. No license is granted to the trademarks of
 the copyright holders even if such marks are included in this software.
 
 THIS SOFTWARE IS PROVIDED BY THE COPYRIGHT HOLDERS AND CONTRIBUTORS "AS IS"
 AND ANY EXPRESS OR IMPLIED WARRANTIES, INCLUDING, BUT NOT LIMITED TO, THE
 IMPLIED WARRANTIES OF MERCHANTABILITY AND FITNESS FOR A PARTICULAR PURPOSE
 ARE DISCLAIMED. IN NO EVENT SHALL THE COPYRIGHT OWNER OR CONTRIBUTORS BE LIABLE
 FOR ANY DIRECT, INDIRECT, INCIDENTAL, SPECIAL, EXEMPLARY, OR CONSEQUENTIAL
 DAMAGES (INCLUDING, BUT NOT LIMITED TO, PROCUREMENT OF SUBSTITUTE GOODS OR
 SERVICES; LOSS OF USE, DATA, OR PROFITS; OR BUSINESS INTERRUPTION) HOWEVER
 CAUSED AND ON ANY THEORY OF LIABILITY, WHETHER IN CONTRACT, STRICT LIABILITY,
 OR TORT (INCLUDING NEGLIGENCE OR OTHERWISE) ARISING IN ANY WAY OUT OF THE USE
 OF THIS SOFTWARE, EVEN IF ADVISED OF THE POSSIBILITY OF SUCH DAMAGE.
 */


#import <Foundation/Foundation.h>
#import <UIKit/UIKit.h>
#import <ResearchKit/ORKDefines.h>


NS_ASSUME_NONNULL_BEGIN

/// Color used for toolbar
ORK_EXTERN NSString *const ORKToolBarTintColorKey;

/// Color used for view's backgroud
ORK_EXTERN NSString *const ORKBackgroundColorKey;

/// Color used for signature
ORK_EXTERN NSString *const ORKSignatureColorKey;

/// Color used for a light-colored tint
ORK_EXTERN NSString *const ORKLightTintColorKey;

/// Color used for a dark-colored tint
ORK_EXTERN NSString *const ORKDarkTintColorKey;

/// Color used for caption text
ORK_EXTERN NSString *const ORKCaptionTextColorKey;

/// Color used for a "blue" highlight
ORK_EXTERN NSString *const ORKBlueHighlightColorKey;

/// Default color used for legend, title and text on ORKPieChartView
ORK_EXTERN NSString *const ORKChartDefaultTextColorKey;

/// Default color used for axes of ORKGraphChartView
ORK_EXTERN NSString *const ORKGraphAxisColorKey;

/// Default color used for titles on axes of ORKGraphChartView
ORK_EXTERN NSString *const ORKGraphAxisTitleColorKey;

/// Default color used for scrubber line of ORKGraphChartView
ORK_EXTERN NSString *const ORKGraphScrubberLineColorKey;

/// Default color used for scrubber thumb of ORKGraphChartView
ORK_EXTERN NSString *const ORKGraphScrubberThumbColorKey;

/// Default color used for reference line of ORKGraphChartView
ORK_EXTERN NSString *const ORKGraphReferenceLineColorKey;

/// Return the color for a specified ORK...ColorKey
UIColor *ORKColor(NSString *colorKey);

/// Modify the color for a specified ORK...ColorKey. (for customization)
void ORKColorSetColorForKey(NSString *key, UIColor *color);

@interface UIColor (ORKColor)

+ (UIColor *)ork_midGrayTintColor;
+ (UIColor *)ork_redColor;
+ (UIColor *)ork_grayColor;
+ (UIColor *)ork_darkGrayColor;

@end

extern const CGFloat ORKScreenMetricMaxDimension;

typedef NS_ENUM(NSInteger, ORKScreenMetric) {
    ORKScreenMetricTopToCaptionBaseline,
    ORKScreenMetricFontSizeHeadline,
    ORKScreenMetricMaxFontSizeHeadline,
    ORKScreenMetricFontSizeSurveyHeadline,
    ORKScreenMetricMaxFontSizeSurveyHeadline,
    ORKScreenMetricFontSizeSubheadline,
    ORKScreenMetricCaptionBaselineToFitnessTimerTop,
    ORKScreenMetricCaptionBaselineToTappingLabelTop,
    ORKScreenMetricCaptionBaselineToInstructionBaseline,
    ORKScreenMetricInstructionBaselineToLearnMoreBaseline,
    ORKScreenMetricLearnMoreBaselineToStepViewTop,
    ORKScreenMetricLearnMoreBaselineToStepViewTopWithNoLearnMore,
    ORKScreenMetricContinueButtonTopMargin,
    ORKScreenMetricContinueButtonTopMarginForIntroStep,
    ORKScreenMetricTopToIllustration,
    ORKScreenMetricIllustrationToCaptionBaseline,
    ORKScreenMetricIllustrationHeight,
    ORKScreenMetricInstructionImageHeight,
    ORKScreenMetricContinueButtonHeightRegular,
    ORKScreenMetricContinueButtonHeightCompact,
    ORKScreenMetricContinueButtonWidth,
    ORKScreenMetricMinimumStepHeaderHeightForMemoryGame,
    ORKScreenMetricMinimumStepHeaderHeightForTowerOfHanoiPuzzle,
    ORKScreenMetricTableCellDefaultHeight,
    ORKScreenMetricTextFieldCellHeight,
    ORKScreenMetricChoiceCellFirstBaselineOffsetFromTop,
    ORKScreenMetricChoiceCellLastBaselineToBottom,
    ORKScreenMetricChoiceCellLabelLastBaselineToLabelFirstBaseline,
    ORKScreenMetricLearnMoreButtonSideMargin,
    ORKScreenMetricHeadlineSideMargin,
    ORKScreenMetricToolbarHeight,
    ORKScreenMetricVerticalScaleHeight,
    ORKScreenMetricSignatureViewHeight,
    ORKScreenMetricPSATKeyboardViewWidth,
    ORKScreenMetricPSATKeyboardViewHeight,
    ORKScreenMetricLocationQuestionMapHeight,
<<<<<<< HEAD
    ORKScreenMetricTopToIconImageViewTop,
    ORKScreenMetricIconImageViewToCaptionBaseline,
=======
    ORKScreenMetricVerificationTextBaselineToResendButtonBaseline,
>>>>>>> 4be283e8
    ORKScreenMetric_COUNT
};

typedef NS_ENUM(NSInteger, ORKScreenType) {
    ORKScreenTypeiPhone6Plus,
    ORKScreenTypeiPhone6,
    ORKScreenTypeiPhone5,
    ORKScreenTypeiPhone4,
    ORKScreenTypeiPad,
    ORKScreenType_COUNT
};

ORKScreenType ORKGetVerticalScreenTypeForWindow(UIWindow *_Nullable window);
CGFloat ORKGetMetricForWindow(ORKScreenMetric metric, UIWindow *_Nullable window);

CGFloat ORKStandardLeftMarginForTableViewCell(UIView *view);
CGFloat ORKStandardHorizontalMarginForView(UIView *view);
UIEdgeInsets ORKStandardLayoutMarginsForTableViewCell(UIView *view);
UIEdgeInsets ORKStandardFullScreenLayoutMarginsForView(UIView *view);
UIEdgeInsets ORKScrollIndicatorInsetsForScrollView(UIView *view);
CGFloat ORKWidthForSignatureView(UIWindow *_Nullable window);

void ORKUpdateScrollViewBottomInset(UIScrollView *scrollView, CGFloat bottomInset);


NS_ASSUME_NONNULL_END<|MERGE_RESOLUTION|>--- conflicted
+++ resolved
@@ -129,12 +129,9 @@
     ORKScreenMetricPSATKeyboardViewWidth,
     ORKScreenMetricPSATKeyboardViewHeight,
     ORKScreenMetricLocationQuestionMapHeight,
-<<<<<<< HEAD
     ORKScreenMetricTopToIconImageViewTop,
     ORKScreenMetricIconImageViewToCaptionBaseline,
-=======
     ORKScreenMetricVerificationTextBaselineToResendButtonBaseline,
->>>>>>> 4be283e8
     ORKScreenMetric_COUNT
 };
 
