/*
 Copyright (c) 2015, Apple Inc. All rights reserved.
 
 Redistribution and use in source and binary forms, with or without modification,
 are permitted provided that the following conditions are met:
 
 1.  Redistributions of source code must retain the above copyright notice, this
 list of conditions and the following disclaimer.
 
 2.  Redistributions in binary form must reproduce the above copyright notice,
 this list of conditions and the following disclaimer in the documentation and/or
 other materials provided with the distribution.
 
 3.  Neither the name of the copyright holder(s) nor the names of any contributors
 may be used to endorse or promote products derived from this software without
 specific prior written permission. No license is granted to the trademarks of
 the copyright holders even if such marks are included in this software.
 
 THIS SOFTWARE IS PROVIDED BY THE COPYRIGHT HOLDERS AND CONTRIBUTORS "AS IS"
 AND ANY EXPRESS OR IMPLIED WARRANTIES, INCLUDING, BUT NOT LIMITED TO, THE
 IMPLIED WARRANTIES OF MERCHANTABILITY AND FITNESS FOR A PARTICULAR PURPOSE
 ARE DISCLAIMED. IN NO EVENT SHALL THE COPYRIGHT OWNER OR CONTRIBUTORS BE LIABLE
 FOR ANY DIRECT, INDIRECT, INCIDENTAL, SPECIAL, EXEMPLARY, OR CONSEQUENTIAL
 DAMAGES (INCLUDING, BUT NOT LIMITED TO, PROCUREMENT OF SUBSTITUTE GOODS OR
 SERVICES; LOSS OF USE, DATA, OR PROFITS; OR BUSINESS INTERRUPTION) HOWEVER
 CAUSED AND ON ANY THEORY OF LIABILITY, WHETHER IN CONTRACT, STRICT LIABILITY,
 OR TORT (INCLUDING NEGLIGENCE OR OTHERWISE) ARISING IN ANY WAY OUT OF THE USE
 OF THIS SOFTWARE, EVEN IF ADVISED OF THE POSSIBILITY OF SUCH DAMAGE.
 */


#import "ORKFormStepViewController.h"

#import "ORKCaption1Label.h"
#import "ORKChoiceViewCell_Internal.h"
#import "ORKFormItemCell.h"
#import "ORKFormSectionTitleLabel.h"
#import "ORKStepHeaderView_Internal.h"
#import "ORKTableContainerView.h"
#import "ORKStepContentView.h"
#import "ORKBodyItem.h"
#import "ORKLearnMoreView.h"

#import "ORKSurveyCardHeaderView.h"
#import "ORKTextChoiceCellGroup.h"
#import "ORKLearnMoreStepViewController.h"
#import "ORKBodyItem.h"

#import "ORKNavigationContainerView_Internal.h"
#import "ORKStepViewController_Internal.h"
#import "ORKTaskViewController_Internal.h"

#import "ORKAnswerFormat_Internal.h"
#import "ORKCollectionResult_Private.h"
#import "ORKQuestionResult_Private.h"
#import "ORKFormItem_Internal.h"
#import "ORKResult_Private.h"
#import "ORKStep_Private.h"

#import "ORKHelpers_Internal.h"
#import "ORKSkin.h"

@interface ORKTableCellItem : NSObject

- (instancetype)initWithFormItem:(ORKFormItem *)formItem;
- (instancetype)initWithFormItem:(ORKFormItem *)formItem choiceIndex:(NSUInteger)index;

@property (nonatomic, copy) ORKFormItem *formItem;

@property (nonatomic, copy) ORKAnswerFormat *answerFormat;

@property (nonatomic, readonly) CGFloat labelWidth;

// For choice types only
@property (nonatomic, copy, readonly) ORKTextChoice *choice;

@end


@implementation ORKTableCellItem

- (instancetype)initWithFormItem:(ORKFormItem *)formItem {
    self = [super init];
    if (self) {
        self.formItem = formItem;
        _answerFormat = [[formItem impliedAnswerFormat] copy];
    }
    return self;
}

- (instancetype)initWithFormItem:(ORKFormItem *)formItem choiceIndex:(NSUInteger)index {
    self = [super init];
    if (self) {
        self.formItem = formItem;
        _answerFormat = [[formItem impliedAnswerFormat] copy];
        
        if ([self textChoiceAnswerFormat] != nil) {
            _choice = [self.textChoiceAnswerFormat.textChoices[index] copy];
        }
    }
    return self;
}

- (ORKTextChoiceAnswerFormat *)textChoiceAnswerFormat {
    if ([self.answerFormat isKindOfClass:[ORKTextChoiceAnswerFormat class]]) {
        return (ORKTextChoiceAnswerFormat *)self.answerFormat;
    }
    return nil;
}

- (CGFloat)labelWidth {
    static ORKCaption1Label *sharedLabel;
    
    if (sharedLabel == nil) {
        sharedLabel = [ORKCaption1Label new];
    }
    
    sharedLabel.text = _formItem.text;
    
    return [sharedLabel textRectForBounds:CGRectInfinite limitedToNumberOfLines:1].size.width;
}

@end


@interface ORKTableSection : NSObject

- (instancetype)initWithSectionIndex:(NSUInteger)index;

@property (nonatomic, assign, readonly) NSUInteger index;

@property (nonatomic, copy) NSString *title;

<<<<<<< HEAD
@property (nonatomic, copy, readonly) NSArray<ORKTableCellItem *> *items;
@property (nonatomic, copy, readonly) NSArray<ORKFormItem *> *formItems;
=======
@property (nonatomic, copy, nullable) NSString *detailText;

@property (nonatomic) BOOL showsProgress;

@property (nonatomic, nullable) ORKLearnMoreItem *learnMoreItem;

// ORKTableCellItem
@property (nonatomic, copy, readonly) NSArray *items;
>>>>>>> ae70457c

@property (nonatomic, readonly) BOOL hasChoiceRows;

@property (nonatomic, strong) ORKTextChoiceCellGroup *textChoiceCellGroup;

- (void)addFormItem:(ORKFormItem *)item;
- (ORKTableCellItem * _Nullable)cellItemForFormItem:(ORKFormItem *)formItem;

@property (nonatomic, readonly) CGFloat maxLabelWidth;

@end


@implementation ORKTableSection {
    NSMutableDictionary<ORKFormItem *, ORKTableCellItem*> *_cellItemForFormItem;
}

- (instancetype)initWithSectionIndex:(NSUInteger)index {
    self = [super init];
    if (self) {
        _items = [NSMutableArray new];
        _formItems = [NSMutableArray new];
        self.title = nil;
        _index = index;
        _cellItemForFormItem = [NSMutableDictionary new];
    }
    return self;
}

- (void)setTitle:(NSString *)title {
    _title = title;
}

- (void)addFormItem:(ORKFormItem *)item {
    if ([[item impliedAnswerFormat] isKindOfClass:[ORKTextChoiceAnswerFormat class]]) {
        _hasChoiceRows = YES;
        ORKTextChoiceAnswerFormat *textChoiceAnswerFormat = (ORKTextChoiceAnswerFormat *)[item impliedAnswerFormat];
        
        _textChoiceCellGroup = [[ORKTextChoiceCellGroup alloc] initWithTextChoiceAnswerFormat:textChoiceAnswerFormat
                                                                                       answer:nil
                                                                           beginningIndexPath:[NSIndexPath indexPathForRow:0 inSection:_index]
                                                                          immediateNavigation:NO];
        
        [textChoiceAnswerFormat.textChoices enumerateObjectsUsingBlock:^(id obj, NSUInteger idx, BOOL *stop) {
            ORKTableCellItem *cellItem = [[ORKTableCellItem alloc] initWithFormItem:item choiceIndex:idx];
            [(NSMutableArray *)self.items addObject:cellItem];
        }];
        
    } else {
        ORKTableCellItem *cellItem = [[ORKTableCellItem alloc] initWithFormItem:item];
        [(NSMutableArray *)self.items addObject:cellItem];
        _cellItemForFormItem[item] = cellItem;
    }
    [(NSMutableArray *)self.formItems addObject:item];
}

- (ORKTableCellItem * _Nullable)cellItemForFormItem:(ORKFormItem *)formItem {
    return _cellItemForFormItem[formItem];
}

- (CGFloat)maxLabelWidth {
    CGFloat max = 0;
    for (ORKTableCellItem *item in self.items) {
        if (item.labelWidth > max) {
            max = item.labelWidth;
        }
    }
    return max;
}

@end

@interface ORKFormSectionHeaderView : UIView

- (instancetype)initWithTitle:(NSString *)title tableView:(UITableView *)tableView firstSection:(BOOL)firstSection;

@property (nonatomic, strong) NSLayoutConstraint *leftMarginConstraint;

@property (nonatomic, weak) UITableView *tableView;

@end


@implementation ORKFormSectionHeaderView {
    ORKFormSectionTitleLabel *_label;
    BOOL _firstSection;
}

- (instancetype)initWithTitle:(NSString *)title tableView:(UITableView *)tableView firstSection:(BOOL)firstSection {
    self = [super init];
    if (self) {
        _tableView = tableView;
        _firstSection = firstSection;
        self.backgroundColor = [UIColor whiteColor];
        
        _label = [ORKFormSectionTitleLabel new];
        _label.text = title;
        _label.numberOfLines = 0;
        _label.translatesAutoresizingMaskIntoConstraints = NO;
        [self addSubview:_label];
        [self setUpConstraints];
    }
    return self;
}

- (void)setUpConstraints {
    
    const CGFloat LabelFirstBaselineToTop = _firstSection ? 20.0 : 40.0;
    const CGFloat LabelLastBaselineToBottom = -10.0;
    const CGFloat LabelRightMargin = -4.0;
    
    NSMutableArray *constraints = [NSMutableArray new];
    [constraints addObject:[NSLayoutConstraint constraintWithItem:_label
                                                        attribute:NSLayoutAttributeFirstBaseline
                                                        relatedBy:NSLayoutRelationEqual
                                                           toItem:self
                                                        attribute:NSLayoutAttributeTop
                                                       multiplier:1.0
                                                         constant:LabelFirstBaselineToTop]];
    
    self.leftMarginConstraint = [NSLayoutConstraint constraintWithItem:_label
                                                             attribute:NSLayoutAttributeLeft
                                                             relatedBy:NSLayoutRelationEqual
                                                                toItem:self
                                                             attribute:NSLayoutAttributeLeft
                                                            multiplier:1.0
                                                              constant:0.0];
    
    [constraints addObject:self.leftMarginConstraint];
    
    [constraints addObject:[NSLayoutConstraint constraintWithItem:_label
                                                        attribute:NSLayoutAttributeLastBaseline
                                                        relatedBy:NSLayoutRelationEqual
                                                           toItem:self
                                                        attribute:NSLayoutAttributeBottom
                                                       multiplier:1.0
                                                         constant:LabelLastBaselineToBottom]];
    
    [constraints addObject:[NSLayoutConstraint constraintWithItem:_label
                                                        attribute:NSLayoutAttributeRight
                                                        relatedBy:NSLayoutRelationEqual
                                                           toItem:self
                                                        attribute:NSLayoutAttributeRight
                                                       multiplier:1.0
                                                         constant:LabelRightMargin]];
    
    [NSLayoutConstraint activateConstraints:constraints];
}

- (void)updateConstraints {
    [super updateConstraints];
    self.leftMarginConstraint.constant = _tableView.layoutMargins.left;
}

@end


@interface ORKFormStepViewController () <UITableViewDataSource, UITableViewDelegate, ORKFormItemCellDelegate, ORKTableContainerViewDelegate, ORKTextChoiceCellGroupDelegate, ORKChoiceOtherViewCellDelegate, ORKLearnMoreViewDelegate>

@property (nonatomic, strong) ORKTableContainerView *tableContainer;
@property (nonatomic, strong) UITableView *tableView;
@property (nonatomic, strong) ORKStepContentView *headerView;

@property (nonatomic, strong) NSMutableDictionary *savedAnswers;
@property (nonatomic, strong) NSMutableDictionary *savedAnswerDates;
@property (nonatomic, strong) NSMutableDictionary *savedSystemCalendars;
@property (nonatomic, strong) NSMutableDictionary *savedSystemTimeZones;
@property (nonatomic, strong) NSDictionary *originalAnswers;

@property (nonatomic, strong) NSMutableDictionary *savedDefaults;

@end


@implementation ORKFormStepViewController {
    ORKAnswerDefaultSource *_defaultSource;
    ORKNavigationContainerView *_navigationFooterView;
    NSMutableSet *_formItemCells;
    NSMutableArray<ORKTableSection *> *_sections;
<<<<<<< HEAD
    NSMutableArray<ORKTableSection *> *_allSections;
    NSMutableArray<ORKFormItem *> *_hiddenFormItems;
    NSMutableArray<ORKTableCellItem *> *_hiddenCellItems;
=======
>>>>>>> ae70457c
    BOOL _skipped;
    UITableViewCell *_currentFirstResponderCell;
    NSArray<NSLayoutConstraint *> *_constraints;
}

- (instancetype)ORKFormStepViewController_initWithResult:(ORKResult *)result {
    _defaultSource = [ORKAnswerDefaultSource sourceWithHealthStore:[HKHealthStore new]];
    if (result) {
        NSAssert([result isKindOfClass:[ORKStepResult class]], @"Expect a ORKStepResult instance");

        NSArray *resultsArray = [(ORKStepResult *)result results];
        for (ORKQuestionResult *currentResult in resultsArray) {
            id answer = currentResult.answer ? : ORKNullAnswerValue();
            [self setAnswer:answer forIdentifier:currentResult.identifier];
        }
        self.originalAnswers = [[NSDictionary alloc] initWithDictionary:self.savedAnswers];
    }
    return self;
}

- (instancetype)initWithStep:(ORKStep *)step {
    self = [super initWithStep:step];
    return [self ORKFormStepViewController_initWithResult:nil];
}

- (instancetype)initWithStep:(ORKStep *)step result:(ORKResult *)result {

    self = [super initWithStep:step];
    return [self ORKFormStepViewController_initWithResult:result];
}

- (void)viewDidLoad {
    [super viewDidLoad];
    [self stepDidChange];
}

- (void)viewDidLayoutSubviews {
    [super viewDidLayoutSubviews];
    [_tableContainer sizeHeaderToFit];
}

- (void)viewWillAppear:(BOOL)animated {
    [super viewWillAppear:animated];
    
    NSMutableSet *types = [NSMutableSet set];
    for (ORKFormItem *item in [self formItems]) {
        ORKAnswerFormat *format = [item answerFormat];
        HKObjectType *objType = [format healthKitObjectTypeForAuthorization];
        if (objType) {
            [types addObject:objType];
        }
    }
    
    BOOL refreshDefaultsPending = NO;
    if (types.count) {
        NSSet<HKObjectType *> *alreadyRequested = [[self taskViewController] requestedHealthTypesForRead];
        if (![types isSubsetOfSet:alreadyRequested]) {
            refreshDefaultsPending = YES;
            [_defaultSource.healthStore requestAuthorizationToShareTypes:nil readTypes:types completion:^(BOOL success, NSError *error) {
                if (!success) {
                    ORK_Log_Debug(@"Authorization: %@",error);
                }
                dispatch_async(dispatch_get_main_queue(), ^{
                    [self refreshDefaults];
                });
            }];
        }
    }
    if (!refreshDefaultsPending) {
        [self refreshDefaults];
    }
    
    // Reset skipped flag - result can now be non-empty
    _skipped = NO;
    [_tableContainer layoutIfNeeded];
}

- (void)viewDidAppear:(BOOL)animated {
    [super viewDidAppear:animated];
    UIAccessibilityPostNotification(UIAccessibilityScreenChangedNotification, nil);
}

- (void)updateDefaults:(NSMutableDictionary *)defaults {
    _savedDefaults = defaults;
    
    for (ORKFormItemCell *cell in [_tableView visibleCells]) {
        NSIndexPath *indexPath = [_tableView indexPathForCell:cell];
        
        ORKTableSection *section = _sections[indexPath.section];
        ORKTableCellItem *cellItem = [section items][indexPath.row];
        ORKFormItem *formItem = cellItem.formItem;
        if ([cell isKindOfClass:[ORKChoiceViewCell class]]) {
            id answer = _savedAnswers[formItem.identifier];
            answer = answer ? : _savedDefaults[formItem.identifier];
            
            [section.textChoiceCellGroup setAnswer:answer];
            
            // Answers need to be saved.
            [self setAnswer:answer forIdentifier:formItem.identifier];
            
        } else {
            cell.defaultAnswer = _savedDefaults[formItem.identifier];
        }
    }
    
    _skipped = NO;
    [self updateButtonStates];
    [self notifyDelegateOnResultChange];
}

- (void)refreshDefaults {
    NSArray *formItems = [self formItems];
    ORKAnswerDefaultSource *source = _defaultSource;
    ORKWeakTypeOf(self) weakSelf = self;
    dispatch_async(dispatch_get_global_queue(QOS_CLASS_USER_INITIATED, 0), ^{
        dispatch_semaphore_t semaphore = dispatch_semaphore_create(0);
        __block NSMutableDictionary *defaults = [NSMutableDictionary dictionary];
        for (ORKFormItem *formItem in formItems) {
            [source fetchDefaultValueForAnswerFormat:formItem.answerFormat handler:^(id defaultValue, NSError *error) {
                if (defaultValue != nil) {
                    defaults[formItem.identifier] = defaultValue;
                } else if (error != nil) {
                    ORK_Log_Warning(@"Error fetching default for %@: %@", formItem, error);
                }
                dispatch_semaphore_signal(semaphore);
            }];
        }
        for (__unused ORKFormItem *formItem in formItems) {
            dispatch_semaphore_wait(semaphore, DISPATCH_TIME_FOREVER);
        }
        
        // All fetches have completed.
        dispatch_async(dispatch_get_main_queue(), ^{
            ORKStrongTypeOf(weakSelf) strongSelf = weakSelf;
            [strongSelf updateDefaults:defaults];
        });
        
    });
    
    
}

- (void)removeAnswerForIdentifier:(NSString *)identifier {
    if (identifier == nil) {
        return;
    }
    [_savedAnswers removeObjectForKey:identifier];
    _savedAnswerDates[identifier] = [NSDate date];
}

- (void)setAnswer:(id)answer forIdentifier:(NSString *)identifier {
    if (answer == nil || identifier == nil) {
        return;
    }
    if (_savedAnswers == nil) {
        _savedAnswers = [NSMutableDictionary new];
    }
    if (_savedAnswerDates == nil) {
        _savedAnswerDates = [NSMutableDictionary new];
    }
    if (_savedSystemCalendars == nil) {
        _savedSystemCalendars = [NSMutableDictionary new];
    }
    if (_savedSystemTimeZones == nil) {
        _savedSystemTimeZones = [NSMutableDictionary new];
    }
    _savedAnswers[identifier] = answer;
    _savedAnswerDates[identifier] = [NSDate date];
    _savedSystemCalendars[identifier] = [NSCalendar currentCalendar];
    _savedSystemTimeZones[identifier] = [NSTimeZone systemTimeZone];
}

// Override to monitor button title change
- (void)setContinueButtonItem:(UIBarButtonItem *)continueButtonItem {
    [super setContinueButtonItem:continueButtonItem];
    _navigationFooterView.continueButtonItem = continueButtonItem;
    [self updateButtonStates];
}

- (void)setCancelButtonItem:(UIBarButtonItem *)cancelButtonItem {
    [super setCancelButtonItem:cancelButtonItem];
    _navigationFooterView.cancelButtonItem = cancelButtonItem;
}

- (void)setSkipButtonItem:(UIBarButtonItem *)skipButtonItem {
    [super setSkipButtonItem:skipButtonItem];
    
    _navigationFooterView.skipButtonItem = skipButtonItem;
    [self updateButtonStates];
}

- (void)stepDidChange {
    [super stepDidChange];

    [_tableContainer removeFromSuperview];
    _tableContainer = nil;
    
    _tableView.delegate = nil;
    _tableView.dataSource = nil;
    _tableView = nil;
    _formItemCells = nil;
    _headerView = nil;
    _navigationFooterView = nil;
    
    if (self.isViewLoaded && self.step) {
        [self buildSections];
        
        _formItemCells = [NSMutableSet new];
        
        _tableContainer = [ORKTableContainerView new];
        _tableContainer.tableContainerDelegate = self;
        [self.view addSubview:_tableContainer];
        _tableContainer.tapOffView = self.view;
        
        _tableView = _tableContainer.tableView;
        _tableView.delegate = self;
        _tableView.dataSource = self;
        _tableView.clipsToBounds = YES;
        _tableView.rowHeight = UITableViewAutomaticDimension;
        _tableView.sectionHeaderHeight = UITableViewAutomaticDimension;
        _tableView.estimatedRowHeight = ORKGetMetricForWindow(ORKScreenMetricTableCellDefaultHeight, self.view.window);
        _tableView.estimatedSectionHeaderHeight = 30.0;
        
        if ([self formStep].useCardView) {
            _tableView.separatorStyle = UITableViewCellSeparatorStyleNone;
            
            if (ORKNeedWideScreenDesign(self.view)) {
                [_tableView setBackgroundColor:[UIColor clearColor]];
                [self.taskViewController.navigationBar setBarTintColor:ORKColor(ORKBackgroundColorKey)];
                [self.view setBackgroundColor:ORKColor(ORKBackgroundColorKey)];
            }
            else {
                [_tableView setBackgroundColor:ORKColor(ORKBackgroundColorKey)];
                [self.taskViewController.navigationBar setBarTintColor:[_tableView backgroundColor]];
                [self.view setBackgroundColor:[_tableView backgroundColor]];
            }
        }
        _headerView = _tableContainer.stepContentView;
        _headerView.stepTopContentImage = self.step.image;
        _headerView.titleIconImage = self.step.iconImage;
        _headerView.stepTitle = self.step.title;
        _headerView.stepText = self.step.text;
        _headerView.stepDetailText = self.step.detailText;
        _headerView.bodyItems = self.step.bodyItems;
        _tableContainer.stepTopContentImageContentMode = self.step.imageContentMode;
        
        
        _navigationFooterView = _tableContainer.navigationFooterView;
        [_navigationFooterView removeStyling];
        _navigationFooterView.skipButtonItem = self.skipButtonItem;
        _navigationFooterView.continueEnabled = [self continueButtonEnabled];
        _navigationFooterView.continueButtonItem = self.continueButtonItem;
        _navigationFooterView.cancelButtonItem = self.cancelButtonItem;
        _navigationFooterView.optional = self.step.optional;
        _navigationFooterView.footnoteLabel.text = [self formStep].footnote;
        if (self.readOnlyMode) {
            _navigationFooterView.optional = YES;
            [_navigationFooterView setNeverHasContinueButton:YES];
            _navigationFooterView.skipEnabled = [self skipButtonEnabled];
            _navigationFooterView.skipButton.accessibilityTraits = UIAccessibilityTraitStaticText;
        }
        [self setupConstraints];
        [_tableContainer setNeedsLayout];
    }
}

- (void)setupConstraints {
    if (_constraints) {
        [NSLayoutConstraint deactivateConstraints:_constraints];
    }
    _tableContainer.translatesAutoresizingMaskIntoConstraints = NO;
    _constraints = nil;

    
    _constraints = @[
                     [NSLayoutConstraint constraintWithItem:_tableContainer
                                                  attribute:NSLayoutAttributeTop
                                                  relatedBy:NSLayoutRelationEqual
                                                     toItem:self.view
                                                  attribute:NSLayoutAttributeTop
                                                 multiplier:1.0
                                                   constant:0.0],
                     [NSLayoutConstraint constraintWithItem:_tableContainer
                                                  attribute:NSLayoutAttributeLeft
                                                  relatedBy:NSLayoutRelationEqual
                                                     toItem:self.view
                                                  attribute:NSLayoutAttributeLeft
                                                 multiplier:1.0
                                                   constant:0.0],
                     [NSLayoutConstraint constraintWithItem:_tableContainer
                                                  attribute:NSLayoutAttributeRight
                                                  relatedBy:NSLayoutRelationEqual
                                                     toItem:self.view
                                                  attribute:NSLayoutAttributeRight
                                                 multiplier:1.0
                                                   constant:0.0],
                     [NSLayoutConstraint constraintWithItem:_tableContainer
                                                  attribute:NSLayoutAttributeBottom
                                                  relatedBy:NSLayoutRelationEqual
                                                     toItem:self.view
                                                  attribute:NSLayoutAttributeBottom
                                                 multiplier:1.0
                                                   constant:0.0]
                     ];
    [NSLayoutConstraint activateConstraints:_constraints];
    
}

- (void)buildSections {
    NSArray *items = [self allFormItems];
    _sections = [NSMutableArray new];
    ORKTableSection *section = nil;
    
    if (items.count > 0) {
        ORKFormItem *firstFormItem = items.firstObject;
        if (firstFormItem.answerFormat) {
            [self buildSectionsWithoutGrouping];
            return;
        }
    }
    
    for (ORKFormItem *item in items) {
        if (!item.answerFormat) {
            // Add new section
            section = [[ORKTableSection alloc] initWithSectionIndex:_sections.count];
            [_sections addObject:section];
            
            // Save title
            section.title = item.text;
            section.detailText = item.detailText;
            section.learnMoreItem = item.learnMoreItem;
            section.showsProgress = item.showsProgress;
        } else {
            if (section) {
                [section addFormItem:item];
            }
        }
    }
}

- (void)buildSectionsWithoutGrouping {
    NSArray *items = [self allFormItems];

    _sections = [NSMutableArray new];
    ORKTableSection *section = nil;

    NSArray *singleSectionTypes = @[@(ORKQuestionTypeBoolean),
                                    @(ORKQuestionTypeSingleChoice),
                                    @(ORKQuestionTypeMultipleChoice),
                                    @(ORKQuestionTypeLocation)];

    for (ORKFormItem *item in items) {
        // Section header
        if ([item impliedAnswerFormat] == nil) {
            // Add new section
            section = [[ORKTableSection alloc] initWithSectionIndex:_sections.count];
            [_sections addObject:section];
            // Save title
            section.title = item.text;
        // Actual item
        } else {
            ORKAnswerFormat *answerFormat = [item impliedAnswerFormat];

            BOOL multiCellChoices = ([singleSectionTypes containsObject:@(answerFormat.questionType)] &&
                                     NO == [answerFormat isKindOfClass:[ORKValuePickerAnswerFormat class]]);

            BOOL multilineTextEntry = (answerFormat.questionType == ORKQuestionTypeText && [(ORKTextAnswerFormat *)answerFormat multipleLines]);

            BOOL scale = (answerFormat.questionType == ORKQuestionTypeScale);

            // Items require individual section
            if (multiCellChoices || multilineTextEntry || scale) {
                // Add new section
                section = [[ORKTableSection alloc]  initWithSectionIndex:_sections.count];
                [_sections addObject:section];

                // Save title
                section.title = item.text;

                [section addFormItem:item];

                // following item should start a new section
                section = nil;
            } else {
                // In case no section available, create new one.
                if (section == nil) {
                    section = [[ORKTableSection alloc]  initWithSectionIndex:_sections.count];
                    [_sections addObject:section];
                }
                [section addFormItem:item];
            }
        }
    }
}

- (NSInteger)numberOfAnsweredFormItemsInDictionary:(NSDictionary *)dictionary {
    __block NSInteger nonNilCount = 0;
    [dictionary enumerateKeysAndObjectsUsingBlock:^(id key, id answer, BOOL *stop) {
        if (ORKIsAnswerEmpty(answer) == NO) {
            nonNilCount ++;
        }
    }];
    return nonNilCount;
}

- (NSInteger)numberOfAnsweredFormItems {
    return [self numberOfAnsweredFormItemsInDictionary:self.savedAnswers];
}

- (BOOL)allAnsweredFormItemsAreValid {
    for (ORKFormItem *item in [self formItems]) {
        id answer = _savedAnswers[item.identifier];
        if (ORKIsAnswerEmpty(answer) == NO && ![item.impliedAnswerFormat isAnswerValid:answer]) {
            return NO;
        }
    }
    return YES;
}

- (BOOL)allNonOptionalFormItemsHaveAnswers {
    for (ORKFormItem *item in [self formItems]) {
        if (!item.optional) {
            id answer = _savedAnswers[item.identifier];
            if (ORKIsAnswerEmpty(answer) || ![item.impliedAnswerFormat isAnswerValid:answer]) {
                return NO;
            }
        }
    }
    return YES;
}

- (BOOL)continueButtonEnabled {
    BOOL enabled = ([self numberOfAnsweredFormItems] > 0
                    && [self allAnsweredFormItemsAreValid]
                    && [self allNonOptionalFormItemsHaveAnswers]);
    if (self.isBeingReviewed) {
        enabled = enabled && ![self.savedAnswers isEqualToDictionary:self.originalAnswers];
    }
    return enabled;
}

- (BOOL)skipButtonEnabled {
    BOOL enabled = self.formStep.optional;
    if (self.isBeingReviewed) {
        enabled = self.readOnlyMode ? NO : enabled && [self numberOfAnsweredFormItemsInDictionary:self.originalAnswers] > 0;
    }
    return enabled;
}

- (void)updateButtonStates {
    _navigationFooterView.continueEnabled = [self continueButtonEnabled];
    _navigationFooterView.skipEnabled = [self skipButtonEnabled];
}

<<<<<<< HEAD
- (void)hideSections {
    NSMutableArray<ORKTableSection *> *newSections = [NSMutableArray new];
    NSMutableArray<ORKTableCellItem *> *newHiddenCellItems = [NSMutableArray new];
    _hiddenFormItems = [NSMutableArray new];
    
    NSMutableArray *deleteRows = [NSMutableArray new];
    NSMutableArray *insertRows = [NSMutableArray new];
    NSMutableIndexSet *deleteSections = [NSMutableIndexSet new];
    NSMutableIndexSet *insertSections = [NSMutableIndexSet new];
    NSMutableIndexSet *sectionsToReload = [NSMutableIndexSet new];
    
    ORKTaskResult *taskResult = self.taskViewController.result;
    
    for (ORKTableSection *section in _allSections) {
        BOOL hideSection = YES;
        NSUInteger currentSectionIndex = [_sections indexOfObject:section];
        NSMutableArray *pendingRowInsertions = [NSMutableArray new];
        NSMutableArray *pendingRowDeletions = [NSMutableArray new];
        for (ORKFormItem *formItem in section.formItems) {
            BOOL formItemIsHidden = [formItem.hidePredicate evaluateWithObject:@[taskResult]
                                                         substitutionVariables:@{ORKResultPredicateTaskIdentifierVariableName : taskResult.identifier}];
            ORKTableCellItem *cellItem = [section cellItemForFormItem:formItem];
            NSArray *currentShowingCellItems = [self showingCellItemsForSection:section];
            NSUInteger currentRowIndex = [currentShowingCellItems indexOfObject:cellItem];
            NSMutableArray *newRows = [NSMutableArray new];
            if (formItemIsHidden) {
                if (currentRowIndex != NSNotFound && currentSectionIndex != NSNotFound) {
                    [pendingRowDeletions addObject:[NSIndexPath indexPathForRow:currentRowIndex inSection:currentSectionIndex]];
                }
                [_hiddenFormItems addObject:formItem];
                if (cellItem) {
                    [newHiddenCellItems addObject:cellItem];
                }
            } else {
                if (cellItem && currentRowIndex == NSNotFound) {
                    [pendingRowInsertions addObject:[NSIndexPath indexPathForRow:newRows.count inSection:newSections.count]];
                }
                if (cellItem) {
                    [newRows addObject:cellItem];
                }
                hideSection = NO;
            }
        }
        
        if (hideSection) {
            if (currentSectionIndex != NSNotFound) {
                [deleteSections addIndex:currentSectionIndex];
            }
            [deleteRows addObjectsFromArray:pendingRowDeletions];
            [insertRows addObjectsFromArray:pendingRowInsertions];
        } else {
            [newSections addObject:section];
            if (currentSectionIndex == NSNotFound) {
                [insertSections addIndex:newSections.count - 1];
                [deleteRows addObjectsFromArray:pendingRowDeletions];
                [insertRows addObjectsFromArray:pendingRowInsertions];
            } else if (section.formItems.count > 1) {
                [sectionsToReload addIndex:newSections.count - 1];
            }
        }
    }
    
    if (_tableView != nil) {
        if (insertSections.count > 0 || deleteSections.count > 0 || insertRows.count > 0 || deleteRows.count > 0) {
            [_tableView beginUpdates];
            _sections = newSections;
            _hiddenCellItems = newHiddenCellItems;
            if (deleteRows.count > 0) {
                [_tableView deleteRowsAtIndexPaths:deleteRows withRowAnimation:UITableViewRowAnimationAutomatic];
            }
            if (deleteSections.count > 0) {
                [_tableView deleteSections:deleteSections withRowAnimation:UITableViewRowAnimationAutomatic];
            }
            if (insertSections.count > 0) {
                [_tableView insertSections:insertSections withRowAnimation:UITableViewRowAnimationAutomatic];
            }
            if (insertRows.count > 0) {
                [_tableView insertRowsAtIndexPaths:insertRows withRowAnimation:UITableViewRowAnimationAutomatic];
            }
            [_tableView endUpdates];
        } else {
            _sections = newSections;
            _hiddenCellItems = newHiddenCellItems;
        }
        if (sectionsToReload.count > 0) {
            [_tableView reloadSections:sectionsToReload withRowAnimation:UITableViewRowAnimationAutomatic];
        }
    } else {
        _sections = newSections;
        _hiddenCellItems = newHiddenCellItems;
    }
}

- (NSArray *)showingCellItemsForSection:(ORKTableSection *)section {
    NSMutableArray *showingCells = [NSMutableArray new];
    for (ORKTableCellItem *cellItem in section.items) {
        if (![_hiddenCellItems containsObject:cellItem]) {
            [showingCells addObject:cellItem];
        }
    }
    return showingCells;
}

- (NSIndexPath *)unhiddenIndexPathForIndexPath:(NSIndexPath *)hiddenIndexPath {
    return [NSIndexPath indexPathForRow:hiddenIndexPath.row inSection:[_allSections indexOfObject:_sections[hiddenIndexPath.section]]];
}

- (NSIndexPath *)hiddenIndexPathForIndexPath:(NSIndexPath *)unhiddenIndexPath {
    return [NSIndexPath indexPathForRow:unhiddenIndexPath.row inSection:[_sections indexOfObject:_allSections[unhiddenIndexPath.section]]];
}

=======
>>>>>>> ae70457c
#pragma mark Helpers

- (ORKFormStep *)formStep {
    NSAssert(!self.step || [self.step isKindOfClass:[ORKFormStep class]], nil);
    return (ORKFormStep *)self.step;
}

- (NSArray *)allFormItems {
    return [[self formStep] formItems];
}

- (NSArray *)formItems {
    NSArray *formItems = [self allFormItems];
    NSMutableArray *array = [NSMutableArray arrayWithCapacity:formItems.count];
    for (ORKFormItem *item in formItems) {
        if (item.answerFormat != nil) {
            [array addObject:item];
        }
    }
    
    return [array copy];
}

- (BOOL)showValidityAlertWithMessage:(NSString *)text {
    // Ignore if our answer is null
    if (_skipped) {
        return NO;
    }
    
    return [super showValidityAlertWithMessage:text];
}

- (ORKStepResult *)result {
    ORKStepResult *parentResult = [super result];
    
    NSArray *items = [self formItems];
    
    // "Now" is the end time of the result, which is either actually now,
    // or the last time we were in the responder chain.
    NSDate *now = parentResult.endDate;
    
    NSMutableArray *qResults = [NSMutableArray new];
    for (ORKFormItem *item in items) {

        // Skipped forms report a "null" value for every item -- by skipping, the user has explicitly said they don't want
        // to report any values from this form.
        
        id answer = ORKNullAnswerValue();
        NSDate *answerDate = now;
        NSCalendar *systemCalendar = [NSCalendar currentCalendar];
        NSTimeZone *systemTimeZone = [NSTimeZone systemTimeZone];
        if (!_skipped) {
            answer = _savedAnswers[item.identifier];
            answerDate = _savedAnswerDates[item.identifier] ? : now;
            systemCalendar = _savedSystemCalendars[item.identifier];
            NSAssert(answer == nil || answer == ORKNullAnswerValue() || systemCalendar != nil, @"systemCalendar NOT saved");
            systemTimeZone = _savedSystemTimeZones[item.identifier];
            NSAssert(answer == nil || answer == ORKNullAnswerValue() || systemTimeZone != nil, @"systemTimeZone NOT saved");
        }
        
        ORKQuestionResult *result = [item.answerFormat resultWithIdentifier:item.identifier answer:answer];
        ORKAnswerFormat *impliedAnswerFormat = [item impliedAnswerFormat];
        
        if ([impliedAnswerFormat isKindOfClass:[ORKDateAnswerFormat class]]) {
            ORKDateQuestionResult *dqr = (ORKDateQuestionResult *)result;
            if (dqr.dateAnswer) {
                NSCalendar *usedCalendar = [(ORKDateAnswerFormat *)impliedAnswerFormat calendar] ? : systemCalendar;
                dqr.calendar = [NSCalendar calendarWithIdentifier:usedCalendar.calendarIdentifier];
                dqr.timeZone = systemTimeZone;
            }
        } else if ([impliedAnswerFormat isKindOfClass:[ORKNumericAnswerFormat class]]) {
            ORKNumericQuestionResult *nqr = (ORKNumericQuestionResult *)result;
            if (nqr.unit == nil) {
                nqr.unit = [(ORKNumericAnswerFormat *)impliedAnswerFormat unit];
            }
        }
        
        result.startDate = answerDate;
        result.endDate = answerDate;

        [qResults addObject:result];
    }
    
    parentResult.results = [parentResult.results arrayByAddingObjectsFromArray:qResults] ? : qResults;
    
    return parentResult;
}

- (void)skipForward {
    // This _skipped flag is a hack so that the -result method can return an empty
    // result after the skip action, without having to generate the result
    // in advance.
    _skipped = YES;
    [self notifyDelegateOnResultChange];
    
    [super skipForward];
}

- (void)goBackward {
    if (self.isBeingReviewed) {
        self.savedAnswers = [[NSMutableDictionary alloc] initWithDictionary:self.originalAnswers];
    }
    [super goBackward];
}

#pragma mark UITableViewDataSource

- (NSInteger)numberOfSectionsInTableView:(UITableView *)tableView {
    return _sections.count;
}

- (NSInteger)numberOfRowsInSection:(NSInteger)section {
    ORKTableSection *sectionObject = (ORKTableSection *)_sections[section];
    return [self showingCellItemsForSection:sectionObject].count;
}

- (NSInteger)tableView:(UITableView *)tableView numberOfRowsInSection:(NSInteger)section {
    return [self numberOfRowsInSection:section];
}

- (UITableViewCell *)tableView:(UITableView *)tableView cellForRowAtIndexPath:(NSIndexPath *)indexPath {
<<<<<<< HEAD
    NSIndexPath *unhiddenIndexPath = [self unhiddenIndexPathForIndexPath:indexPath];
    
    ORKTableSection *section = (ORKTableSection *)_sections[indexPath.section];
    NSArray <ORKTableCellItem *> *showingCellItems = [self showingCellItemsForSection:section];
    ORKTableCellItem *cellItem = showingCellItems[indexPath.row];
    
    NSString *identifier = [NSString stringWithFormat:@"%ld-%ld",(long)unhiddenIndexPath.section, (long)unhiddenIndexPath.row];
=======
    NSString *identifier = [NSString stringWithFormat:@"%ld-%ld",(long)indexPath.section, (long)indexPath.row];
>>>>>>> ae70457c
    
    UITableViewCell *cell;
    
    // if the state of the tableview changes due to dynamic hiding/showing via a hidePredicate, the
    // corner radius of the cells in the section may change based on which rows are first, middle, and
    // last. Forcing a reload of the cell ensures they are drawn correctly based on the new state.
    if (section.items.count < 2) {
        cell = [tableView dequeueReusableCellWithIdentifier:identifier];
    }
    
    if (cell == nil) {
        bool isLastItem = showingCellItems.count == indexPath.row + 1;

        bool isFirstItemWithSectionWithoutTitle = indexPath.row == 0 && !section.title;
        ORKFormItem *formItem = cellItem.formItem;
        id answer = _savedAnswers[formItem.identifier];
        
        if (section.textChoiceCellGroup) {
            [section.textChoiceCellGroup setAnswer:answer];
            section.textChoiceCellGroup.delegate = self;
            ORKChoiceViewCell *choiceViewCell = nil;
            choiceViewCell = [section.textChoiceCellGroup cellAtIndexPath:indexPath withReuseIdentifier:identifier];
            if ([choiceViewCell isKindOfClass:[ORKChoiceOtherViewCell class]]) {
                ORKChoiceOtherViewCell *choiceOtherViewCell = (ORKChoiceOtherViewCell *)choiceViewCell;
                choiceOtherViewCell.delegate = self;
            }
            choiceViewCell.useCardView = [self formStep].useCardView;
            choiceViewCell.isLastItem = isLastItem;
            choiceViewCell.isFirstItemInSectionWithoutTitle = isFirstItemWithSectionWithoutTitle;
            cell = choiceViewCell;

        } else {
            ORKAnswerFormat *answerFormat = [cellItem.formItem impliedAnswerFormat];
            ORKQuestionType type = answerFormat.questionType;
            
            Class class = nil;
            switch (type) {
                case ORKQuestionTypeSingleChoice:
                case ORKQuestionTypeMultipleChoice: {
                    if ([formItem.impliedAnswerFormat isKindOfClass:[ORKImageChoiceAnswerFormat class]]) {
                        class = [ORKFormItemImageSelectionCell class];
                    } else if ([formItem.impliedAnswerFormat isKindOfClass:[ORKValuePickerAnswerFormat class]]) {
                        class = [ORKFormItemPickerCell class];
                    }
                    break;
                }
                    
                case ORKQuestionTypeDateAndTime:
                case ORKQuestionTypeDate:
                case ORKQuestionTypeTimeOfDay:
                case ORKQuestionTypeTimeInterval:
                case ORKQuestionTypeMultiplePicker:
                case ORKQuestionTypeHeight:
                case ORKQuestionTypeWeight: {
                    class = [ORKFormItemPickerCell class];
                    break;
                }
                    
                case ORKQuestionTypeDecimal:
                case ORKQuestionTypeInteger: {
                    class = [ORKFormItemNumericCell class];
                    break;
                }
                    
                case ORKQuestionTypeText: {
                    if ([formItem.answerFormat isKindOfClass:[ORKConfirmTextAnswerFormat class]]) {
                        class = [ORKFormItemConfirmTextCell class];
                    } else {
                        ORKTextAnswerFormat *textFormat = (ORKTextAnswerFormat *)answerFormat;
                        if (!textFormat.multipleLines) {
                            class = [ORKFormItemTextFieldCell class];
                        } else {
                            class = [ORKFormItemTextCell class];
                        }
                    }
                    break;
                }
                    
                case ORKQuestionTypeScale: {
                    class = [ORKFormItemScaleCell class];
                    break;
                }
                    
                case ORKQuestionTypeLocation: {
                    class = [ORKFormItemLocationCell class];
                    break;
                }
                    
                default:
                    NSAssert(NO, @"SHOULD NOT FALL IN HERE %@ %@", @(type), answerFormat);
                    break;
            }
            
            if (class) {
                if ([class isSubclassOfClass:[ORKChoiceViewCell class]]) {
                    NSAssert(NO, @"SHOULD NOT FALL IN HERE");
                } else {
                    ORKFormItemCell *formCell = nil;
                    formCell = [[class alloc] initWithReuseIdentifier:identifier formItem:formItem answer:answer maxLabelWidth:section.maxLabelWidth delegate:self];
                    [_formItemCells addObject:formCell];
                    [formCell setExpectedLayoutWidth:self.tableView.bounds.size.width];
                    formCell.selectionStyle = UITableViewCellSelectionStyleNone;
                    formCell.defaultAnswer = _savedDefaults[formItem.identifier];
                    if (!_savedAnswers) {
                        _savedAnswers = [NSMutableDictionary new];
                    }
                    formCell.savedAnswers = _savedAnswers;
                    formCell.useCardView = [self formStep].useCardView;
                    formCell.isLastItem = isLastItem;
                    formCell.isFirstItemInSectionWithoutTitle = isFirstItemWithSectionWithoutTitle;
                    cell = formCell;
                }
            } else {
                NSAssert(NO, @"SHOULD NOT FALL IN HERE");
            }
        }
    }
    else {
        [cell setNeedsDisplay];
    }
    cell.userInteractionEnabled = !self.readOnlyMode;
    
    return cell;
}

- (BOOL)isChoiceSelected:(id)value atIndex:(NSUInteger)index answer:(id)answer {
    BOOL isSelected = NO;
    if (answer != nil && answer != ORKNullAnswerValue()) {
        if ([answer isKindOfClass:[NSArray class]]) {
            if (value) {
                isSelected = [(NSArray *)answer containsObject:value];
            } else {
                isSelected = [(NSArray *)answer containsObject:@(index)];
            }
        } else {
            if (value) {
                isSelected = ([answer isEqual:value]);
            } else {
                isSelected = (((NSNumber *)answer).integerValue == index);
            }
        }
    }
    return isSelected;
}

#pragma mark UITableViewDelegate

- (BOOL)tableView:(UITableView *)tableView shouldHighlightRowAtIndexPath:(NSIndexPath *)indexPath {
    return YES;
}

- (void)tableView:(UITableView *)tableView didSelectRowAtIndexPath:(NSIndexPath *)indexPath {
    
    [tableView deselectRowAtIndexPath:indexPath animated:NO];
    
    ORKFormItemCell *cell = (ORKFormItemCell *)[tableView cellForRowAtIndexPath:indexPath];
    if ([cell isKindOfClass:[ORKFormItemCell class]]) {
        [cell becomeFirstResponder];
        [_tableView scrollToRowAtIndexPath:indexPath atScrollPosition:UITableViewScrollPositionNone animated:YES];
    } else {
        // Dismiss other textField's keyboard
        [tableView endEditing:NO];
        
        ORKTableSection *section = _sections[indexPath.section];
        [section.textChoiceCellGroup didSelectCellAtIndexPath:indexPath];
    }
}

- (CGFloat)tableView:(UITableView *)tableView heightForRowAtIndexPath:(NSIndexPath *)indexPath {
    return UITableViewAutomaticDimension;
}

- (CGFloat)tableView:(UITableView *)tableView heightForHeaderInSection:(NSInteger)section {
    NSString *title = _sections[section].title;

    // Make first section header view zero height when there is no title
    return [self formStep].useCardView ? UITableViewAutomaticDimension : (title.length > 0) ? UITableViewAutomaticDimension : ((section == 0) ? 0 : UITableViewAutomaticDimension);
}

- (UIView *)tableView:(UITableView *)tableView viewForHeaderInSection:(NSInteger)section {
    NSString *title = _sections[section].title;
    NSString *detailText = _sections[section].detailText;
    NSString *sectionProgressText = nil;
    ORKLearnMoreView *learnMoreView;
    
    if (_sections[section].showsProgress && (_sections.count > 1)) {
        sectionProgressText = [NSString localizedStringWithFormat:ORKLocalizedString(@"FORM_ITEM_PROGRESS", nil) ,ORKLocalizedStringFromNumber(@(section + 1)), ORKLocalizedStringFromNumber(@([_sections count]))];
    }
    
    if (_sections[section].learnMoreItem) {
        learnMoreView = [ORKLearnMoreView learnMoreViewWithItem:_sections[section].learnMoreItem];
        learnMoreView.delegate = self;
    }
    
    ORKFormStep *formStep = [self formStep];
    
    if (formStep.useCardView && _sections[section].items.count > 0) {
        
        ORKSurveyCardHeaderView *cardHeaderView = (ORKSurveyCardHeaderView *)[tableView dequeueReusableHeaderFooterViewWithIdentifier:@(section).stringValue];
        
        if (cardHeaderView == nil && title) {
            cardHeaderView = [[ORKSurveyCardHeaderView alloc] initWithTitle:title detailText:detailText learnMoreView:learnMoreView progressText:sectionProgressText];
        }
        
        return cardHeaderView;
    }
    else {
        ORKFormSectionHeaderView *view = (ORKFormSectionHeaderView *)[tableView dequeueReusableHeaderFooterViewWithIdentifier:@(section).stringValue];
        
        if (view == nil) {
            // Do not create a header view if first section header has no title
            if (title.length > 0 || section > 0) {
                view = [[ORKFormSectionHeaderView alloc] initWithTitle:title tableView:tableView firstSection:(section == 0)];
            }
        }
        
        return view;
    }
}

#pragma mark ORKFormItemCellDelegate

- (void)formItemCellDidBecomeFirstResponder:(ORKFormItemCell *)cell {
    _currentFirstResponderCell = cell;
    NSIndexPath *path = [_tableView indexPathForCell:cell];
    if (path) {
        [_tableContainer scrollCellVisible:cell animated:YES];
    }
}

- (void)formItemCellDidResignFirstResponder:(ORKFormItemCell *)cell {
    if (_currentFirstResponderCell == cell) {
        _currentFirstResponderCell = nil;
    }
}

- (void)formItemCell:(ORKFormItemCell *)cell invalidInputAlertWithMessage:(NSString *)input {
    [self showValidityAlertWithMessage:input];
}

- (void)formItemCell:(ORKFormItemCell *)cell invalidInputAlertWithTitle:(NSString *)title message:(NSString *)message {
    [self showValidityAlertWithTitle:title message:message];
}

- (void)formItemCell:(ORKFormItemCell *)cell answerDidChangeTo:(id)answer {
    if (answer && cell.formItem.identifier) {
        [self setAnswer:answer forIdentifier:cell.formItem.identifier];
    } else if (answer == nil && cell.formItem.identifier) {
        [self removeAnswerForIdentifier:cell.formItem.identifier];
    }
    
    _skipped = NO;
    [self updateButtonStates];
    [self notifyDelegateOnResultChange];
}

#pragma mark ORKTableContainerViewDelegate

- (UITableViewCell *)currentFirstResponderCellForTableContainerView:(ORKTableContainerView *)tableContainerView {
    return _currentFirstResponderCell;
}

#pragma mark UIStateRestoration

static NSString *const _ORKSavedAnswersRestoreKey = @"savedAnswers";
static NSString *const _ORKSavedAnswerDatesRestoreKey = @"savedAnswerDates";
static NSString *const _ORKSavedSystemCalendarsRestoreKey = @"savedSystemCalendars";
static NSString *const _ORKSavedSystemTimeZonesRestoreKey = @"savedSystemTimeZones";
static NSString *const _ORKOriginalAnswersRestoreKey = @"originalAnswers";

- (void)encodeRestorableStateWithCoder:(NSCoder *)coder {
    [super encodeRestorableStateWithCoder:coder];
    
    [coder encodeObject:_savedAnswers forKey:_ORKSavedAnswersRestoreKey];
    [coder encodeObject:_savedAnswerDates forKey:_ORKSavedAnswerDatesRestoreKey];
    [coder encodeObject:_savedSystemCalendars forKey:_ORKSavedSystemCalendarsRestoreKey];
    [coder encodeObject:_savedSystemTimeZones forKey:_ORKSavedSystemTimeZonesRestoreKey];
    [coder encodeObject:_originalAnswers forKey:_ORKOriginalAnswersRestoreKey];
}

- (void)decodeRestorableStateWithCoder:(NSCoder *)coder {
    [super decodeRestorableStateWithCoder:coder];
    
    _savedAnswers = [coder decodeObjectOfClass:[NSMutableDictionary class] forKey:_ORKSavedAnswersRestoreKey];
    _savedAnswerDates = [coder decodeObjectOfClass:[NSMutableDictionary class] forKey:_ORKSavedAnswerDatesRestoreKey];
    _savedSystemCalendars = [coder decodeObjectOfClass:[NSMutableDictionary class] forKey:_ORKSavedSystemCalendarsRestoreKey];
    _savedSystemTimeZones = [coder decodeObjectOfClass:[NSMutableDictionary class] forKey:_ORKSavedSystemTimeZonesRestoreKey];
    _originalAnswers = [coder decodeObjectOfClass:[NSMutableDictionary class] forKey:_ORKOriginalAnswersRestoreKey];
}

#pragma mark Rotate

- (void)viewWillTransitionToSize:(CGSize)size withTransitionCoordinator:(id<UIViewControllerTransitionCoordinator>)coordinator {
    [super viewWillTransitionToSize:size withTransitionCoordinator:coordinator];
    for (ORKFormItemCell *cell in _formItemCells) {
        [cell setExpectedLayoutWidth:size.width];
    }
}


#pragma mark ORKTextChoiceCellGroupDelegate

- (void)answerChangedForIndexPath:(NSIndexPath *)indexPath {
    ORKTableSection *section = _sections[indexPath.section];
    ORKTableCellItem *cellItem = section.items[indexPath.row];
    id answer = ([cellItem.formItem.answerFormat isKindOfClass:[ORKBooleanAnswerFormat class]]) ? [section.textChoiceCellGroup answerForBoolean] : [section.textChoiceCellGroup answer];
    NSString *formItemIdentifier = cellItem.formItem.identifier;
    if (answer && formItemIdentifier) {
        [self setAnswer:answer forIdentifier:formItemIdentifier];
    } else if (answer == nil && formItemIdentifier) {
        [self removeAnswerForIdentifier:formItemIdentifier];
    }
    
    _skipped = NO;
    [self updateButtonStates];
    [self notifyDelegateOnResultChange];
}

- (void)tableViewCellHeightUpdated {
    [_tableView reloadData];
}

#pragma mark - ORKChoiceOtherViewCellDelegate

- (void)textChoiceOtherCellDidBecomeFirstResponder:(ORKChoiceOtherViewCell *)choiceOtherViewCell {
    _currentFirstResponderCell = choiceOtherViewCell;
    NSIndexPath *path = [_tableView indexPathForCell:choiceOtherViewCell];
    if (path) {
        [_tableContainer scrollCellVisible:choiceOtherViewCell animated:YES];
    }
}

- (void)textChoiceOtherCellDidResignFirstResponder:(ORKChoiceOtherViewCell *)choiceOtherViewCell {
    if (_currentFirstResponderCell == choiceOtherViewCell) {
        _currentFirstResponderCell = nil;
    }
    NSIndexPath *indexPath = [_tableView indexPathForCell:choiceOtherViewCell];
    ORKTableSection *section = _sections[indexPath.section];
    [section.textChoiceCellGroup textViewDidResignResponderForCellAtIndexPath:indexPath];
}

#pragma mark - ORKlearnMoreStepViewControllerDelegate

- (void)learnMoreButtonPressedWithStep:(ORKLearnMoreInstructionStep *)learnMoreStep {
    ORKLearnMoreStepViewController *learnMoreViewController = [[ORKLearnMoreStepViewController alloc] initWithStep:learnMoreStep];
    UINavigationController *navigationController = [[UINavigationController alloc] initWithRootViewController:learnMoreViewController];
    [self presentViewController:navigationController animated:YES completion:nil];
}

@end<|MERGE_RESOLUTION|>--- conflicted
+++ resolved
@@ -83,7 +83,7 @@
     self = [super init];
     if (self) {
         self.formItem = formItem;
-        _answerFormat = [[formItem impliedAnswerFormat] copy];
+         _answerFormat = [[formItem impliedAnswerFormat] copy];
     }
     return self;
 }
@@ -131,10 +131,6 @@
 
 @property (nonatomic, copy) NSString *title;
 
-<<<<<<< HEAD
-@property (nonatomic, copy, readonly) NSArray<ORKTableCellItem *> *items;
-@property (nonatomic, copy, readonly) NSArray<ORKFormItem *> *formItems;
-=======
 @property (nonatomic, copy, nullable) NSString *detailText;
 
 @property (nonatomic) BOOL showsProgress;
@@ -143,32 +139,26 @@
 
 // ORKTableCellItem
 @property (nonatomic, copy, readonly) NSArray *items;
->>>>>>> ae70457c
 
 @property (nonatomic, readonly) BOOL hasChoiceRows;
 
 @property (nonatomic, strong) ORKTextChoiceCellGroup *textChoiceCellGroup;
 
 - (void)addFormItem:(ORKFormItem *)item;
-- (ORKTableCellItem * _Nullable)cellItemForFormItem:(ORKFormItem *)formItem;
 
 @property (nonatomic, readonly) CGFloat maxLabelWidth;
 
 @end
 
 
-@implementation ORKTableSection {
-    NSMutableDictionary<ORKFormItem *, ORKTableCellItem*> *_cellItemForFormItem;
-}
+@implementation ORKTableSection
 
 - (instancetype)initWithSectionIndex:(NSUInteger)index {
     self = [super init];
     if (self) {
         _items = [NSMutableArray new];
-        _formItems = [NSMutableArray new];
         self.title = nil;
         _index = index;
-        _cellItemForFormItem = [NSMutableDictionary new];
     }
     return self;
 }
@@ -194,14 +184,8 @@
         
     } else {
         ORKTableCellItem *cellItem = [[ORKTableCellItem alloc] initWithFormItem:item];
-        [(NSMutableArray *)self.items addObject:cellItem];
-        _cellItemForFormItem[item] = cellItem;
-    }
-    [(NSMutableArray *)self.formItems addObject:item];
-}
-
-- (ORKTableCellItem * _Nullable)cellItemForFormItem:(ORKFormItem *)formItem {
-    return _cellItemForFormItem[formItem];
+       [(NSMutableArray *)self.items addObject:cellItem];
+    }
 }
 
 - (CGFloat)maxLabelWidth {
@@ -323,12 +307,6 @@
     ORKNavigationContainerView *_navigationFooterView;
     NSMutableSet *_formItemCells;
     NSMutableArray<ORKTableSection *> *_sections;
-<<<<<<< HEAD
-    NSMutableArray<ORKTableSection *> *_allSections;
-    NSMutableArray<ORKFormItem *> *_hiddenFormItems;
-    NSMutableArray<ORKTableCellItem *> *_hiddenCellItems;
-=======
->>>>>>> ae70457c
     BOOL _skipped;
     UITableViewCell *_currentFirstResponderCell;
     NSArray<NSLayoutConstraint *> *_constraints;
@@ -783,120 +761,6 @@
     _navigationFooterView.skipEnabled = [self skipButtonEnabled];
 }
 
-<<<<<<< HEAD
-- (void)hideSections {
-    NSMutableArray<ORKTableSection *> *newSections = [NSMutableArray new];
-    NSMutableArray<ORKTableCellItem *> *newHiddenCellItems = [NSMutableArray new];
-    _hiddenFormItems = [NSMutableArray new];
-    
-    NSMutableArray *deleteRows = [NSMutableArray new];
-    NSMutableArray *insertRows = [NSMutableArray new];
-    NSMutableIndexSet *deleteSections = [NSMutableIndexSet new];
-    NSMutableIndexSet *insertSections = [NSMutableIndexSet new];
-    NSMutableIndexSet *sectionsToReload = [NSMutableIndexSet new];
-    
-    ORKTaskResult *taskResult = self.taskViewController.result;
-    
-    for (ORKTableSection *section in _allSections) {
-        BOOL hideSection = YES;
-        NSUInteger currentSectionIndex = [_sections indexOfObject:section];
-        NSMutableArray *pendingRowInsertions = [NSMutableArray new];
-        NSMutableArray *pendingRowDeletions = [NSMutableArray new];
-        for (ORKFormItem *formItem in section.formItems) {
-            BOOL formItemIsHidden = [formItem.hidePredicate evaluateWithObject:@[taskResult]
-                                                         substitutionVariables:@{ORKResultPredicateTaskIdentifierVariableName : taskResult.identifier}];
-            ORKTableCellItem *cellItem = [section cellItemForFormItem:formItem];
-            NSArray *currentShowingCellItems = [self showingCellItemsForSection:section];
-            NSUInteger currentRowIndex = [currentShowingCellItems indexOfObject:cellItem];
-            NSMutableArray *newRows = [NSMutableArray new];
-            if (formItemIsHidden) {
-                if (currentRowIndex != NSNotFound && currentSectionIndex != NSNotFound) {
-                    [pendingRowDeletions addObject:[NSIndexPath indexPathForRow:currentRowIndex inSection:currentSectionIndex]];
-                }
-                [_hiddenFormItems addObject:formItem];
-                if (cellItem) {
-                    [newHiddenCellItems addObject:cellItem];
-                }
-            } else {
-                if (cellItem && currentRowIndex == NSNotFound) {
-                    [pendingRowInsertions addObject:[NSIndexPath indexPathForRow:newRows.count inSection:newSections.count]];
-                }
-                if (cellItem) {
-                    [newRows addObject:cellItem];
-                }
-                hideSection = NO;
-            }
-        }
-        
-        if (hideSection) {
-            if (currentSectionIndex != NSNotFound) {
-                [deleteSections addIndex:currentSectionIndex];
-            }
-            [deleteRows addObjectsFromArray:pendingRowDeletions];
-            [insertRows addObjectsFromArray:pendingRowInsertions];
-        } else {
-            [newSections addObject:section];
-            if (currentSectionIndex == NSNotFound) {
-                [insertSections addIndex:newSections.count - 1];
-                [deleteRows addObjectsFromArray:pendingRowDeletions];
-                [insertRows addObjectsFromArray:pendingRowInsertions];
-            } else if (section.formItems.count > 1) {
-                [sectionsToReload addIndex:newSections.count - 1];
-            }
-        }
-    }
-    
-    if (_tableView != nil) {
-        if (insertSections.count > 0 || deleteSections.count > 0 || insertRows.count > 0 || deleteRows.count > 0) {
-            [_tableView beginUpdates];
-            _sections = newSections;
-            _hiddenCellItems = newHiddenCellItems;
-            if (deleteRows.count > 0) {
-                [_tableView deleteRowsAtIndexPaths:deleteRows withRowAnimation:UITableViewRowAnimationAutomatic];
-            }
-            if (deleteSections.count > 0) {
-                [_tableView deleteSections:deleteSections withRowAnimation:UITableViewRowAnimationAutomatic];
-            }
-            if (insertSections.count > 0) {
-                [_tableView insertSections:insertSections withRowAnimation:UITableViewRowAnimationAutomatic];
-            }
-            if (insertRows.count > 0) {
-                [_tableView insertRowsAtIndexPaths:insertRows withRowAnimation:UITableViewRowAnimationAutomatic];
-            }
-            [_tableView endUpdates];
-        } else {
-            _sections = newSections;
-            _hiddenCellItems = newHiddenCellItems;
-        }
-        if (sectionsToReload.count > 0) {
-            [_tableView reloadSections:sectionsToReload withRowAnimation:UITableViewRowAnimationAutomatic];
-        }
-    } else {
-        _sections = newSections;
-        _hiddenCellItems = newHiddenCellItems;
-    }
-}
-
-- (NSArray *)showingCellItemsForSection:(ORKTableSection *)section {
-    NSMutableArray *showingCells = [NSMutableArray new];
-    for (ORKTableCellItem *cellItem in section.items) {
-        if (![_hiddenCellItems containsObject:cellItem]) {
-            [showingCells addObject:cellItem];
-        }
-    }
-    return showingCells;
-}
-
-- (NSIndexPath *)unhiddenIndexPathForIndexPath:(NSIndexPath *)hiddenIndexPath {
-    return [NSIndexPath indexPathForRow:hiddenIndexPath.row inSection:[_allSections indexOfObject:_sections[hiddenIndexPath.section]]];
-}
-
-- (NSIndexPath *)hiddenIndexPathForIndexPath:(NSIndexPath *)unhiddenIndexPath {
-    return [NSIndexPath indexPathForRow:unhiddenIndexPath.row inSection:[_sections indexOfObject:_allSections[unhiddenIndexPath.section]]];
-}
-
-=======
->>>>>>> ae70457c
 #pragma mark Helpers
 
 - (ORKFormStep *)formStep {
@@ -1010,7 +874,7 @@
 
 - (NSInteger)numberOfRowsInSection:(NSInteger)section {
     ORKTableSection *sectionObject = (ORKTableSection *)_sections[section];
-    return [self showingCellItemsForSection:sectionObject].count;
+    return sectionObject.items.count;
 }
 
 - (NSInteger)tableView:(UITableView *)tableView numberOfRowsInSection:(NSInteger)section {
@@ -1018,30 +882,14 @@
 }
 
 - (UITableViewCell *)tableView:(UITableView *)tableView cellForRowAtIndexPath:(NSIndexPath *)indexPath {
-<<<<<<< HEAD
-    NSIndexPath *unhiddenIndexPath = [self unhiddenIndexPathForIndexPath:indexPath];
-    
-    ORKTableSection *section = (ORKTableSection *)_sections[indexPath.section];
-    NSArray <ORKTableCellItem *> *showingCellItems = [self showingCellItemsForSection:section];
-    ORKTableCellItem *cellItem = showingCellItems[indexPath.row];
-    
-    NSString *identifier = [NSString stringWithFormat:@"%ld-%ld",(long)unhiddenIndexPath.section, (long)unhiddenIndexPath.row];
-=======
     NSString *identifier = [NSString stringWithFormat:@"%ld-%ld",(long)indexPath.section, (long)indexPath.row];
->>>>>>> ae70457c
-    
-    UITableViewCell *cell;
-    
-    // if the state of the tableview changes due to dynamic hiding/showing via a hidePredicate, the
-    // corner radius of the cells in the section may change based on which rows are first, middle, and
-    // last. Forcing a reload of the cell ensures they are drawn correctly based on the new state.
-    if (section.items.count < 2) {
-        cell = [tableView dequeueReusableCellWithIdentifier:identifier];
-    }
+    
+    UITableViewCell *cell = [tableView dequeueReusableCellWithIdentifier:identifier];
     
     if (cell == nil) {
-        bool isLastItem = showingCellItems.count == indexPath.row + 1;
-
+        ORKTableSection *section = (ORKTableSection *)_sections[indexPath.section];
+        ORKTableCellItem *cellItem = [section items][indexPath.row];
+        bool isLastItem = [section items].count == indexPath.row + 1;
         bool isFirstItemWithSectionWithoutTitle = indexPath.row == 0 && !section.title;
         ORKFormItem *formItem = cellItem.formItem;
         id answer = _savedAnswers[formItem.identifier];
