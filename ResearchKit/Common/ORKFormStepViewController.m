/*
 Copyright (c) 2015, Apple Inc. All rights reserved.
 
 Redistribution and use in source and binary forms, with or without modification,
 are permitted provided that the following conditions are met:
 
 1.  Redistributions of source code must retain the above copyright notice, this
 list of conditions and the following disclaimer.
 
 2.  Redistributions in binary form must reproduce the above copyright notice,
 this list of conditions and the following disclaimer in the documentation and/or
 other materials provided with the distribution.
 
 3.  Neither the name of the copyright holder(s) nor the names of any contributors
 may be used to endorse or promote products derived from this software without
 specific prior written permission. No license is granted to the trademarks of
 the copyright holders even if such marks are included in this software.
 
 THIS SOFTWARE IS PROVIDED BY THE COPYRIGHT HOLDERS AND CONTRIBUTORS "AS IS"
 AND ANY EXPRESS OR IMPLIED WARRANTIES, INCLUDING, BUT NOT LIMITED TO, THE
 IMPLIED WARRANTIES OF MERCHANTABILITY AND FITNESS FOR A PARTICULAR PURPOSE
 ARE DISCLAIMED. IN NO EVENT SHALL THE COPYRIGHT OWNER OR CONTRIBUTORS BE LIABLE
 FOR ANY DIRECT, INDIRECT, INCIDENTAL, SPECIAL, EXEMPLARY, OR CONSEQUENTIAL
 DAMAGES (INCLUDING, BUT NOT LIMITED TO, PROCUREMENT OF SUBSTITUTE GOODS OR
 SERVICES; LOSS OF USE, DATA, OR PROFITS; OR BUSINESS INTERRUPTION) HOWEVER
 CAUSED AND ON ANY THEORY OF LIABILITY, WHETHER IN CONTRACT, STRICT LIABILITY,
 OR TORT (INCLUDING NEGLIGENCE OR OTHERWISE) ARISING IN ANY WAY OUT OF THE USE
 OF THIS SOFTWARE, EVEN IF ADVISED OF THE POSSIBILITY OF SUCH DAMAGE.
 */


#import "ORKFormStepViewController.h"
#import <ResearchKit/ResearchKit_Private.h>
#import "ORKHelpers.h"
#import "ORKFormItemCell.h"
#import "ORKFormItem_Internal.h"
#import "ORKAnswerFormat_Internal.h"
#import "ORKTaskViewController_Internal.h"
#import "ORKStepViewController_Internal.h"
#import "ORKVerticalContainerView.h"
#import "ORKVerticalContainerView_Internal.h"
#import "ORKTableContainerView.h"
#import "ORKChoiceViewCell.h"
#import "ORKSkin.h"
#import "ORKCaption1Label.h"
#import "ORKFormSectionTitleLabel.h"
#import "ORKDefines_Private.h"
#import "ORKStep_Private.h"
#import "ORKTextChoiceCellGroup.h"
#import "ORKStepHeaderView_Internal.h"
#import "ORKNavigationContainerView_Internal.h"

@interface ORKTableCellItem : NSObject

- (instancetype)initWithFormItem:(ORKFormItem *)formItem;

- (instancetype)initWithFormItem:(ORKFormItem *)formItem choiceIndex:(NSUInteger)index;


@property (nonatomic, copy) ORKFormItem *formItem;

@property (nonatomic, copy) ORKAnswerFormat *answerFormat;

@property (nonatomic, readonly) CGFloat labelWidth;

// For choice types only
@property (nonatomic, copy, readonly) ORKTextChoice *choice;

@end

@implementation ORKTableCellItem

- (instancetype)initWithFormItem:(ORKFormItem *)formItem {
    
    self = [super init];
    if (self) {
        self.formItem = formItem;
         _answerFormat = [[formItem impliedAnswerFormat] copy];
    }
    return self;

}

- (instancetype)initWithFormItem:(ORKFormItem *)formItem choiceIndex:(NSUInteger)index {
    self = [super init];
    if (self) {
        
        self.formItem = formItem;
        _answerFormat = [[formItem impliedAnswerFormat] copy];
        
        if ([self textChoiceAnswerFormat] != nil) {
            _choice = [self.textChoiceAnswerFormat.textChoices[index] copy];
        }

    }
    return self;
}

- (ORKTextChoiceAnswerFormat *)textChoiceAnswerFormat {
    if ([self.answerFormat isKindOfClass:[ORKTextChoiceAnswerFormat class]]) {
        return (ORKTextChoiceAnswerFormat *)self.answerFormat;
    }
    return nil;
}

- (CGFloat)labelWidth {
    static ORKCaption1Label *sharedLabel;
    
    if (sharedLabel == nil) {
        sharedLabel = [ORKCaption1Label new];
    }
    
    sharedLabel.text = _formItem.text;
    
    return [sharedLabel textRectForBounds:CGRectInfinite limitedToNumberOfLines:1].size.width;
}

@end


@interface ORKTableSection : NSObject

- (instancetype)initWithSectionIndex:(NSUInteger)index;

@property (nonatomic, assign, readonly) NSUInteger index;

@property (nonatomic, copy) NSString *title;

// ORKTableCellItem
@property (nonatomic, copy, readonly) NSArray *items;

@property (nonatomic, readonly) BOOL hasChoiceRows;

@property (nonatomic, strong) ORKTextChoiceCellGroup *textChoiceCellGroup;

- (void)addFormItem:(ORKFormItem *)item;

@property (nonatomic, readonly) CGFloat maxLabelWidth;

@end

@implementation ORKTableSection

- (instancetype)initWithSectionIndex:(NSUInteger)index {
    self = [super init];
    if (self) {
        _items = [NSMutableArray new];
        self.title = nil;
        _index = index;
    }
    return self;
}

- (void)setTitle:(NSString *)title {
    _title = [[title uppercaseStringWithLocale:[NSLocale currentLocale]] copy];
}

- (void)addFormItem:(ORKFormItem *)item {
    
    if ([[item impliedAnswerFormat] isKindOfClass:[ORKTextChoiceAnswerFormat class]]) {
       
        _hasChoiceRows = YES;
        ORKTextChoiceAnswerFormat *taf = (ORKTextChoiceAnswerFormat *)[item impliedAnswerFormat];
        
        _textChoiceCellGroup = [[ORKTextChoiceCellGroup alloc] initWithTextChoiceAnswerFormat:taf
                                                                                       answer:nil
                                                                           beginningIndexPath:[NSIndexPath indexPathForRow:1 inSection:_index]
                                                                          immediateNavigation:NO];
        
        [taf.textChoices enumerateObjectsUsingBlock:^(id obj, NSUInteger idx, BOOL *stop) {
           
            ORKTableCellItem *cellItem = [[ORKTableCellItem alloc] initWithFormItem:item choiceIndex:idx];
            [(NSMutableArray *)self.items addObject:cellItem];

        }];
    
    }
    else if ([[item impliedAnswerFormat] isKindOfClass:[ORKBooleanAnswerFormat class]]) {
        _hasChoiceRows = YES;
        {
            ORKTableCellItem *cellItem = [[ORKTableCellItem alloc] initWithFormItem:item choiceIndex:0];
            [(NSMutableArray *)self.items addObject:cellItem];
        }
        {
            ORKTableCellItem *cellItem = [[ORKTableCellItem alloc] initWithFormItem:item choiceIndex:1];
            [(NSMutableArray *)self.items addObject:cellItem];
        }
    }
    else
    {
        ORKTableCellItem *cellItem = [[ORKTableCellItem alloc] initWithFormItem:item];
       [(NSMutableArray *)self.items addObject:cellItem];
    }
}

- (CGFloat)maxLabelWidth {
    CGFloat max = 0;
    
    for (ORKTableCellItem *item in self.items) {
        if (item.labelWidth > max) {
            max = item.labelWidth;
        }
    }
    
    return max;
}

@end



@interface ORKFormStepViewController () <UITableViewDataSource, UITableViewDelegate, ORKFormItemCellDelegate, ORKTableContainerViewDelegate>

@property (nonatomic, strong) ORKTableContainerView *tableContainer;
@property (nonatomic, strong) UITableView *tableView;
@property (nonatomic, strong) ORKStepHeaderView *headerView;

@property (nonatomic, strong) NSMutableDictionary *savedAnswers;
@property (nonatomic, strong) NSMutableDictionary *savedAnswerDates;
@property (nonatomic, strong) NSMutableDictionary *savedSystemCalendars;
@property (nonatomic, strong) NSMutableDictionary *savedSystemTimeZones;

@property (nonatomic, strong) NSMutableDictionary *savedDefaults;

@end

@implementation ORKFormStepViewController {
    ORKAnswerDefaultSource *_defaultSource;
    ORKNavigationContainerView *_continueSkipView;
    
    NSMutableSet *_formItemCells;
    
    NSMutableArray *_sections;

    BOOL _skipped;
    
    ORKFormItemCell *_currentFirstResponderCell;
}

- (instancetype)ORKFormStepViewController_initWithResult:(ORKResult *)result {
    
    _defaultSource = [ORKAnswerDefaultSource sourceWithHealthStore:[HKHealthStore new]];
    
    if (result) {
        NSAssert([result isKindOfClass:[ORKStepResult class]], @"Expect a ORKStepResult instance");

        NSArray *resultsArray = [(ORKStepResult *)result results];
        for (ORKQuestionResult *result in resultsArray) {
            id answer = result.answer ? : ORKNullAnswerValue();
            [self setAnswer:answer forIdentifier:result.identifier];
        }
    }
    return self;
}

- (instancetype)initWithStep:(ORKStep *)step {
    self = [super initWithStep:step];
    return [self ORKFormStepViewController_initWithResult:nil];
}

- (instancetype)initWithStep:(ORKStep *)step result:(ORKResult *)result {

    self = [super initWithStep:step];
    return [self ORKFormStepViewController_initWithResult:result];
}

- (void)viewWillAppear:(BOOL)animated {
    [super viewWillAppear:animated];
    
    [self.taskViewController setRegisteredScrollView:_tableView];
    
    NSMutableSet *types = [NSMutableSet set];
    for (ORKFormItem *item in [self formItems]) {
        ORKAnswerFormat *format = [item answerFormat];
        HKObjectType *objType = [format healthKitObjectType];
        if (objType) {
            [types addObject:objType];
        }
    }
    
    BOOL refreshDefaultsPending = NO;
    if ([types count]) {
        NSSet *alreadyRequested = [[self taskViewController] requestedHealthTypesForRead];
        if (! [types isSubsetOfSet:alreadyRequested]) {
            refreshDefaultsPending = YES;
            [_defaultSource.healthStore requestAuthorizationToShareTypes:nil readTypes:types completion:^(BOOL success, NSError *error) {
                if (! success) {
                    ORK_Log_Debug(@"Authorization: %@",error);
                }
                dispatch_async(dispatch_get_main_queue(), ^{
                    [self refreshDefaults];
                });
            }];
        }
    }
    if (! refreshDefaultsPending) {
        [self refreshDefaults];
    }
    
    // Reset skipped flag - result can now be non-empty
    _skipped = NO;
}

- (void)viewDidAppear:(BOOL)animated {
    [super viewDidAppear:animated];
    UIAccessibilityPostNotification(UIAccessibilityScreenChangedNotification, self.navigationItem.leftBarButtonItem);
}

- (void)updateDefaults:(NSMutableDictionary *)defaults {
    _savedDefaults = defaults;
    
    for (ORKFormItemCell *cell in [_tableView visibleCells]) {
        NSIndexPath *indexPath = [_tableView indexPathForCell:cell];
        if ([self isSeparatorRow:indexPath]) {
            continue;
        }
        
        ORKTableSection *section = (ORKTableSection *)_sections[indexPath.section];
        ORKTableCellItem *cellItem = [section items][indexPath.row-1];
        ORKFormItem *formItem = cellItem.formItem;
        if ([cell isKindOfClass:[ORKChoiceViewCell class]]) {
            id answer = _savedAnswers[formItem.identifier];
            answer = answer ? : _savedDefaults[formItem.identifier];
            
            [section.textChoiceCellGroup setAnswer:answer];
            
            // Answers need to be saved.
            [self setAnswer:answer forIdentifier:formItem.identifier];
            
        } else {
            cell.defaultAnswer = _savedDefaults[formItem.identifier];
        }
    }
    
    [self updateButtonStates];
    [self notifyDelegateOnResultChange];
}

- (void)refreshDefaults {
    NSArray *formItems = [self formItems];
    ORKAnswerDefaultSource *source = _defaultSource;
    __weak typeof(self) weakSelf = self;
    dispatch_async(dispatch_get_global_queue(QOS_CLASS_USER_INITIATED, 0), ^{
        dispatch_semaphore_t sem = dispatch_semaphore_create(0);
        __block NSMutableDictionary *defaults = [NSMutableDictionary dictionary];
        for (ORKFormItem *formItem in formItems) {
            
            [source fetchDefaultValueForAnswerFormat:formItem.answerFormat handler:^(id defaultValue, NSError *error) {
                if (defaultValue != nil) {
                    defaults[formItem.identifier] = defaultValue;
                } else if (error != nil) {
                    ORK_Log_Debug(@"Error fetching default for %@: %@", formItem, error);
                }
                dispatch_semaphore_signal(sem);
            }];
        }
        for (__unused ORKFormItem *formItem in formItems) {
            dispatch_semaphore_wait(sem, DISPATCH_TIME_FOREVER);
        }
        
        // All fetches have completed.
        dispatch_async(dispatch_get_main_queue(), ^{
            __strong typeof(weakSelf) strongSelf = weakSelf;
            [strongSelf updateDefaults:defaults];
        });
        
    });
    
    
}

- (void)removeAnswerForIdentifier:(NSString *)identifier {
    if (identifier == nil) {
        return;
    }
    [_savedAnswers removeObjectForKey:identifier];
    _savedAnswerDates[identifier] = [NSDate date];
}

- (void)setAnswer:(id)answer forIdentifier:(NSString *)identifier {
    if (answer == nil || identifier == nil) {
        return;
    }
    if (_savedAnswers == nil) {
        _savedAnswers = [NSMutableDictionary new];
    }
    if (_savedAnswerDates == nil) {
        _savedAnswerDates = [NSMutableDictionary new];
    }
    if (_savedSystemCalendars == nil) {
        _savedSystemCalendars = [NSMutableDictionary new];
    }
    if (_savedSystemTimeZones == nil) {
        _savedSystemTimeZones = [NSMutableDictionary new];
    }
    _savedAnswers[identifier] = answer;
    _savedAnswerDates[identifier] = [NSDate date];
    _savedSystemCalendars[identifier] = [NSCalendar currentCalendar];
    _savedSystemTimeZones[identifier] = [NSTimeZone systemTimeZone];
}

// Override to monitor button title change
- (void)setContinueButtonItem:(UIBarButtonItem *)continueButtonItem {
    [super setContinueButtonItem:continueButtonItem];
    _continueSkipView.continueButtonItem = continueButtonItem;
    [self updateButtonStates];
}


- (void)setLearnMoreButtonItem:(UIBarButtonItem *)learnMoreButtonItem {
    [super setLearnMoreButtonItem:learnMoreButtonItem];
    _headerView.learnMoreButtonItem = self.learnMoreButtonItem;
    
    [_tableContainer setNeedsLayout];
}

- (void)setSkipButtonItem:(UIBarButtonItem *)skipButtonItem {
    [super setSkipButtonItem:skipButtonItem];
    
    _continueSkipView.skipButtonItem = skipButtonItem;
    [self updateButtonStates];
}

- (void)stepDidChange {
    
    [super stepDidChange];

    [_tableContainer removeFromSuperview];
    _tableContainer = nil;
    
    _tableView.delegate = nil;
    _tableView.dataSource = nil;
    _tableView = nil;
    _formItemCells = nil;
    _headerView = nil;
    _continueSkipView = nil;
    
    if (self.step) {
        
        [self buildSections];
        
        _formItemCells = [NSMutableSet new];
        
        _tableContainer = [[ORKTableContainerView alloc] initWithFrame:self.view.bounds];
        _tableContainer.delegate = self;
        [self.view addSubview:_tableContainer];
        
        _tableView = _tableContainer.tableView;
        _tableView.delegate = self;
        _tableView.dataSource = self;
        _tableView.rowHeight = UITableViewAutomaticDimension;
        _tableView.sectionHeaderHeight = UITableViewAutomaticDimension;
        ORKScreenType screenType = ORKGetScreenTypeForWindow(self.view.window);
        _tableView.estimatedRowHeight = ORKGetMetricForScreenType(ORKScreenMetricTableCellDefaultHeight, screenType);
        _tableView.estimatedSectionHeaderHeight = 30.0;
        
        
        _headerView = _tableContainer.stepHeaderView;
        _headerView.captionLabel.text = [[self formStep] title];
        _headerView.captionLabel.useSurveyMode = [[self formStep] useSurveyMode];
        _headerView.instructionLabel.text = [[self formStep] text];
        _headerView.learnMoreButtonItem = self.learnMoreButtonItem;
        
        _continueSkipView = _tableContainer.continueSkipContainerView;
        _continueSkipView.skipButtonItem = self.skipButtonItem;
        _continueSkipView.continueEnabled = [self continueButtonEnabled];
        _continueSkipView.continueButtonItem = self.continueButtonItem;
        _continueSkipView.optional = self.step.optional;
        
        [self.view addSubview:_tableView];
    }

}

- (void)buildSections {
    NSArray *items = [self allFormItems];
    
    _sections = [NSMutableArray new];
    ORKTableSection *section = nil;
    
    NSArray * singleSectionTypes = @[@(ORKQuestionTypeBoolean),
                                     @(ORKQuestionTypeSingleChoice),
                                     @(ORKQuestionTypeMultipleChoice)];

    for (ORKFormItem *item in items) {
        // Section header
        if ([item impliedAnswerFormat] == nil) {
            // Add new section
            section = [[ORKTableSection alloc]  initWithSectionIndex:_sections.count];
            [_sections addObject:section];
            
            // Save title
            section.title = item.text;
        }
        // Actual item
        else
        {
            ORKAnswerFormat *answerFormat = [item impliedAnswerFormat];
            
            BOOL multiCellChoices = ([singleSectionTypes containsObject:@(answerFormat.questionType)] &&
                                     NO == [answerFormat isKindOfClass:[ORKValuePickerAnswerFormat class]]);
            
            BOOL multilineTextEntry = (answerFormat.questionType == ORKQuestionTypeText && [(ORKTextAnswerFormat *)answerFormat multipleLines]);
            
            // Items require individual section
            if (multiCellChoices || multilineTextEntry) {
                // Add new section
                section = [[ORKTableSection alloc]  initWithSectionIndex:_sections.count];
                [_sections addObject:section];
                
                // Save title
                section.title = item.text;
    
                [section addFormItem:item];

                // following item should start a new section
                section = nil;
            }
            else
            {
                // In case no section available, create new one.
                if (section == nil) {
                    section = [[ORKTableSection alloc]  initWithSectionIndex:_sections.count];
                    [_sections addObject:section];
                }
                
                [section addFormItem:item];
            }
            
        }
    }
    
    // Remove empty sections
    [_sections enumerateObjectsUsingBlock:^(id obj, NSUInteger idx, BOOL *stop) {
        ORKTableSection *section = obj;
        if (section.items.count == 0) {
            [_sections removeObject:section];
        }
    }];
    
}

- (NSInteger)numAnswered {
    __block NSInteger nonNilCount = 0;
    [self.savedAnswers enumerateKeysAndObjectsUsingBlock:^(id key, id obj, BOOL *stop) {
        if (obj != ORKNullAnswerValue()) {
            nonNilCount ++;
        }
    }];
    return nonNilCount;
}

- (BOOL)allAnswered {
    
    return ([self numAnswered] == [self formItems].count);
}

- (BOOL)continueButtonEnabled {
    return ([self allAnswered] || (self.step.optional && ([self numAnswered] > 0 || ! self.skipButtonItem)));
}

- (void)updateButtonStates {
    _continueSkipView.continueEnabled = [self continueButtonEnabled];
}

#pragma mark Helpers

- (ORKFormStep *)formStep {
    NSAssert(! self.step || [self.step isKindOfClass:[ORKFormStep class]], nil);
    return (ORKFormStep *)self.step;
}

- (NSArray *)allFormItems {
    return [[self formStep] formItems];
}

- (NSArray *)formItems {
    
    NSMutableArray *array = [NSMutableArray arrayWithArray:[self allFormItems]];
    
    [array enumerateObjectsUsingBlock:^(id obj, NSUInteger idx, BOOL *stop) {
        ORKFormItem *item = obj;
        if (item.answerFormat == nil) {
            [array removeObject:item];
        }
    }];

    
    return [array copy];
}

- (void)showValidityAlertWithMessage:(NSString *)text {
    // Ignore if our answer is null
    if (_skipped) {
        return;
    }
    
    [super showValidityAlertWithMessage:text];
}

- (ORKStepResult *)result {
    ORKStepResult *sResult = [super result];
    
    NSArray *items = [self formItems];
    
    // "Now" is the end time of the result, which is either actually now,
    // or the last time we were in the responder chain.
    NSDate *now = sResult.endDate;
    
    NSMutableArray *qResults = [NSMutableArray new];
    for (ORKFormItem *item in items) {
        
        // Skipped forms report a "null" value for every item -- by skipping, the user has explicitly said they don't want
        // to report any values from this form.
        
        id answer = ORKNullAnswerValue();
        NSDate *answerDate = now;
        NSCalendar *systemCalendar = [NSCalendar currentCalendar];
        NSTimeZone *systemTimeZone = [NSTimeZone systemTimeZone];
        if (! _skipped) {
            answer = _savedAnswers[item.identifier];
            answerDate = _savedAnswerDates[item.identifier] ? : now;
            systemCalendar = _savedSystemCalendars[item.identifier];
            NSAssert(answer == nil || answer == ORKNullAnswerValue() || systemCalendar!=nil, @"systemCalendar NOT saved");
            systemTimeZone = _savedSystemTimeZones[item.identifier];
            NSAssert(answer == nil || answer == ORKNullAnswerValue() || systemTimeZone!=nil, @"systemTimeZone NOT saved");
        }
        
        
        
        ORKQuestionResult *result = [item.answerFormat resultWithIdentifier:item.identifier answer:answer];
        ORKAnswerFormat *impliedAnswerFormat = [item impliedAnswerFormat];
        
        if ([impliedAnswerFormat isKindOfClass:[ORKDateAnswerFormat class]]) {
            ORKDateQuestionResult *dqr = (ORKDateQuestionResult *)result;
            if (dqr.dateAnswer) {
                NSCalendar *usedCalendar = [(ORKDateAnswerFormat *)impliedAnswerFormat calendar]? :systemCalendar;
                dqr.calendar = [NSCalendar calendarWithIdentifier:usedCalendar.calendarIdentifier];
                dqr.timeZone = systemTimeZone;
            }
        }
        else if ([impliedAnswerFormat isKindOfClass:[ORKNumericAnswerFormat class]]) {
            ORKNumericQuestionResult *nqr = (ORKNumericQuestionResult *)result;
            nqr.unit = (NSString *__nonnull)[(ORKNumericAnswerFormat *)impliedAnswerFormat unit];
        }
        
        result.startDate = answerDate;
        result.endDate = answerDate;

        [qResults addObject:result];
    }
    
    sResult.results = [qResults copy];
    
    
    return sResult;
}

- (void)skipForward {
    // This _skipped flag is a hack so that the -result method can return an empty
    // result after the skip action, without having to generate the result
    // in advance.
    _skipped = YES;
    [self notifyDelegateOnResultChange];
    
    [super skipForward];
}


#pragma mark UITableViewDataSource

- (BOOL)isLastSection:(NSUInteger)section {
    return section==(_sections.count-1);
}

- (BOOL)isSeparatorRow:(NSIndexPath *)indexPath {
    return (indexPath.row==0||
            (indexPath.row == ([self tableView:nil numberOfRowsInSection:indexPath.section] - 1) && _sections.count > 1));
}

- (NSInteger)numberOfSectionsInTableView:(UITableView *)tableView {
    return _sections.count;
}

- (NSInteger)tableView:(UITableView *)tableView numberOfRowsInSection:(NSInteger)section {
    ORKTableSection *sectionObject = (ORKTableSection *)_sections[section];
    return sectionObject.items.count+(_sections.count == 1?1:2);
}


- (UITableViewCell *)tableView:(UITableView *)tableView cellForRowAtIndexPath:(NSIndexPath *)indexPath {
    NSString *identifier = @"_ork.separator";
    if (! [self isSeparatorRow:indexPath]) {
        identifier = [NSString stringWithFormat:@"%ld-%ld",(long)indexPath.section, (long)indexPath.row];
    }
    
    UITableViewCell *cell = [tableView dequeueReusableCellWithIdentifier:identifier];
    
    if (cell == nil) {
        
        if ([self isSeparatorRow:indexPath]) {
            // seperator
            cell = [[UITableViewCell alloc] initWithStyle:UITableViewCellStyleDefault reuseIdentifier:identifier];
            
        } else {
            
            ORKTableSection *section = (ORKTableSection *)_sections[indexPath.section];
            ORKTableCellItem *cellItem = [section items][indexPath.row-1];
            ORKFormItem *formItem = cellItem.formItem;
            id answer = _savedAnswers[formItem.identifier];
            
            if (section.textChoiceCellGroup) {
                [section.textChoiceCellGroup setAnswer:answer];
                cell = [section.textChoiceCellGroup cellAtIndexPath:indexPath withReuseIdentifier:identifier];
                
            } else {
                
               
                ORKAnswerFormat *answerFormat = [cellItem.formItem impliedAnswerFormat];
                ORKQuestionType type = answerFormat.questionType;
                
               
                Class class = nil;
                switch (type) {
                    case ORKQuestionTypeSingleChoice:
                    case ORKQuestionTypeMultipleChoice:{
                        if ([formItem.impliedAnswerFormat isKindOfClass:[ORKImageChoiceAnswerFormat class]]) {
                            class = [ORKFormItemImageSelectionCell class];
                        }
                        else if ([formItem.impliedAnswerFormat isKindOfClass:[ORKValuePickerAnswerFormat class]]) {
                            class = [ORKFormItemPickerCell class];
                        }
                    }
                        break;
                        
                    case ORKQuestionTypeDateAndTime:
                    case ORKQuestionTypeDate:
                    case ORKQuestionTypeTimeOfDay:
                    case ORKQuestionTypeTimeInterval:{
                        class = [ORKFormItemPickerCell class];
                        
                    }
                        break;
                    case ORKQuestionTypeDecimal:
                    case ORKQuestionTypeInteger:{
                        class = [ORKFormItemNumericCell class];
                    }
                        break;
                    case ORKQuestionTypeText:{
                        ORKTextAnswerFormat *textFormat = (ORKTextAnswerFormat *)answerFormat;
                        if (! textFormat.multipleLines) {
                            class = [ORKFormItemTextFieldCell class];
                        } else {
                            class = [ORKFormItemTextCell class];
                        }
                    }
                        break;
                        
                    default:
                        NSAssert(NO, @"SHOULD NOT FALL IN HERE %@ %@", @(type), answerFormat);
                        break;
                }
                
                if (class) {
                    
                    if ([class isSubclassOfClass:[ORKChoiceViewCell class]]) {
                        
                        NSAssert(NO, @"SHOULD NOT FALL IN HERE");

                        
                    }
                    else
                    {
                        
                        ORKFormItemCell *formCell = nil;
                        formCell = [[class alloc] initWithReuseIdentifier:identifier formItem:formItem answer:answer maxLabelWidth:section.maxLabelWidth screenType:ORKGetScreenTypeForWindow(self.view.window)];
                        [_formItemCells addObject:formCell];
                        [formCell setExpectedLayoutWidth:self.tableView.bounds.size.width];
                        formCell.delegate  = self;
                        formCell.selectionStyle = UITableViewCellSelectionStyleNone;
                        formCell.defaultAnswer = _savedDefaults[formItem.identifier];
                        cell = formCell;
                    }
                }
            
            }
            
            
            
        }
        
    }
    
    return cell;
}

- (BOOL)isChoiceSelected:(id)value atIndex:(NSUInteger)index answer:(id)answer {
    BOOL isSelected = NO;

    if (answer != nil && answer != ORKNullAnswerValue()) {
        if ([answer isKindOfClass:[NSArray class]]) {
            if (value) {
                isSelected = [(NSArray *)answer containsObject:value];
            }
            else
            {
                isSelected = [(NSArray *)answer containsObject:@(index)];
            }
        }
        else
        {
            if (value) {
                isSelected = ([answer isEqual:value]);
            }
            else
            {
                isSelected = ([(NSNumber *)answer integerValue] == index);
            }
        }
        
    }
    return isSelected;
}

#pragma mark UITableViewDelegate

- (BOOL)tableView:(UITableView *)tableView shouldHighlightRowAtIndexPath:(NSIndexPath *)indexPath {
    return ([self isSeparatorRow:indexPath] == NO);
}


- (void)tableView:(UITableView *)tableView didSelectRowAtIndexPath:(NSIndexPath *)indexPath {
   
    if ([self isSeparatorRow:indexPath]) {
        return;
    }
    
    [tableView deselectRowAtIndexPath:indexPath animated:NO];
    
    ORKFormItemCell *cell = (ORKFormItemCell *)[tableView cellForRowAtIndexPath:indexPath];
    if ([cell isKindOfClass:[ORKFormItemCell class]]) {
        [cell becomeFirstResponder];
    }
    else
    {
        // Dismiss other textField's keyboard 
        [tableView endEditing:NO];
        
        ORKTableSection *section = _sections[indexPath.section];
        ORKTableCellItem *cellItem = section.items[indexPath.row - 1];
        [section.textChoiceCellGroup didSelectCellAtIndexPath:indexPath];
        
        id answer = (cellItem.formItem.questionType == ORKQuestionTypeBoolean)? [section.textChoiceCellGroup answerForBoolean] : [section.textChoiceCellGroup answer];
        
        NSString *formItemIdentifier = cellItem.formItem.identifier;
        if (answer && formItemIdentifier) {
            [self setAnswer:answer forIdentifier:formItemIdentifier];
        } else if (answer == nil && formItemIdentifier) {
            [self removeAnswerForIdentifier:formItemIdentifier];
        }
        
        [self updateButtonStates];
        [self notifyDelegateOnResultChange];
        
    }
    [_tableView scrollToRowAtIndexPath:indexPath atScrollPosition:UITableViewScrollPositionNone animated:YES];
}

- (CGFloat)tableView:(UITableView *)tableView heightForRowAtIndexPath:(NSIndexPath *)indexPath {
    // Seperator line
    if ([self isSeparatorRow:indexPath]){
        
        if (indexPath.row == 0) {
            return 1/[[UIScreen mainScreen] scale];
        } else {
            return 40;
        }
        
    } else if ([[self tableView:tableView cellForRowAtIndexPath:indexPath] isKindOfClass:[ORKChoiceViewCell class]]){
        
        ORKTableCellItem *cellItem = ((ORKTableCellItem *)[_sections[indexPath.section] items][indexPath.row-1]);
        return [ORKChoiceViewCell suggestedCellHeightForShortText:cellItem.choice.text LongText:cellItem.choice.detailText inTableView:_tableView];
    }
    
    return UITableViewAutomaticDimension;
}

- (CGFloat)tableView:(UITableView *)tableView heightForHeaderInSection:(NSInteger)section {
    NSString *title = [(ORKTableSection *)_sections[section] title];
    return (title.length > 0)? UITableViewAutomaticDimension : 0;
}

- (UIView *)tableView:(UITableView *)tableView viewForHeaderInSection:(NSInteger)section {
    NSString *title = [(ORKTableSection *)_sections[section] title];
    
    UIView *view = [UIView new];
    
    if (title.length > 0) {
        ORKFormSectionTitleLabel *label = [ORKFormSectionTitleLabel new];
        label.text = title;
        label.numberOfLines = 0;
        label.translatesAutoresizingMaskIntoConstraints = NO;
        
        [view addSubview:label];
        
        [view addConstraint:[NSLayoutConstraint constraintWithItem:view
                                                         attribute:NSLayoutAttributeTop
                                                         relatedBy:NSLayoutRelationEqual
                                                            toItem:label
                                                         attribute:NSLayoutAttributeFirstBaseline multiplier:1.0 constant:-20.0]];
        
        [view addConstraints:[NSLayoutConstraint constraintsWithVisualFormat:@"H:|-(hMargin)-[label]|"
                                                                     options:NSLayoutFormatDirectionLeadingToTrailing
                                                                     metrics:@{@"hMargin": @(tableView.layoutMargins.left)} views:@{@"label": label}]];
        
        [view addConstraint:[NSLayoutConstraint constraintWithItem:label
                                                         attribute:NSLayoutAttributeLastBaseline
                                                         relatedBy:NSLayoutRelationEqual
                                                            toItem:view
                                                         attribute:NSLayoutAttributeBottom multiplier:1.0 constant:-10.0]];
    }
    else
    {
        view = nil;
    }
    view.backgroundColor = [UIColor whiteColor];
    
    return view;
}

- (void)tableView:(UITableView *)tableView willDisplayCell:(UITableViewCell *)cell forRowAtIndexPath:(NSIndexPath *)indexPath {

    if ([self isSeparatorRow:indexPath] &&
        indexPath.row == ([self tableView:nil numberOfRowsInSection:indexPath.section] - 1)) {
        // Hide separator row completely (setting separator inset does nothing at all)
        cell.hidden = YES;
    }

}


#pragma mark ORKFormItemCellDelegate


<<<<<<< HEAD
- (void)formItemCellDidBecomeFirstResponder:(ORKFormItemCell *)cell {
=======
- (void)formItemCellDidBecomeFirstResponder:(ORKFormItemCell *)cell
{
    _currentFirstResponderCell = cell;
>>>>>>> 8a7ea2d0
    NSIndexPath *path = [_tableView indexPathForCell:cell];
    if (path) {
        [_tableContainer scrollCellVisible:cell animated:YES];
    }
}

- (void)formItemCellDidResignFirstResponder:(ORKFormItemCell *)cell
{
    if (_currentFirstResponderCell == cell) {
        _currentFirstResponderCell = nil;
    }
}

- (void)formItemCell:(ORKFormItemCell *)cell invalidInputAlertWithMessage:(NSString *)input {
    [self showValidityAlertWithMessage:input];
}

- (void)formItemCell:(ORKFormItemCell *)cell answerDidChangeTo:(id)answer {
    
    if (answer && cell.formItem.identifier) {
        [self setAnswer:answer forIdentifier:cell.formItem.identifier];
    } else if (answer == nil && cell.formItem.identifier) {
        [self removeAnswerForIdentifier:cell.formItem.identifier];
    }
    
    [self updateButtonStates];
    
    [self notifyDelegateOnResultChange];
}


#pragma mark ORKTableContainerViewDelegate

- (UITableViewCell *)currentFirstResponderCellForTableContainerView:(ORKTableContainerView *)tableContainerView {
    return _currentFirstResponderCell;
}

#pragma mark UIStateRestoration

static NSString * const _ORKSavedAnswersRestoreKey = @"savedAnswers";
static NSString * const _ORKSavedAnswerDatesRestoreKey = @"savedAnswerDates";
static NSString * const _ORKSavedSystemCalendarsRestoreKey = @"savedSystemCalendars";
static NSString * const _ORKSavedSystemTimeZonesRestoreKey = @"savedSystemTimeZones";

- (void)encodeRestorableStateWithCoder:(NSCoder *)coder {
    [super encodeRestorableStateWithCoder:coder];
    
    [coder encodeObject:_savedAnswers forKey:_ORKSavedAnswersRestoreKey];
    [coder encodeObject:_savedAnswerDates forKey:_ORKSavedAnswerDatesRestoreKey];
    [coder encodeObject:_savedSystemCalendars forKey:_ORKSavedSystemCalendarsRestoreKey];
    [coder encodeObject:_savedSystemTimeZones forKey:_ORKSavedSystemTimeZonesRestoreKey];
}

- (void)decodeRestorableStateWithCoder:(NSCoder *)coder {
    [super decodeRestorableStateWithCoder:coder];
    
    _savedAnswers = [coder decodeObjectOfClass:[NSMutableDictionary class] forKey:_ORKSavedAnswersRestoreKey];
    _savedAnswerDates = [coder decodeObjectOfClass:[NSMutableDictionary class] forKey:_ORKSavedAnswerDatesRestoreKey];
    _savedSystemCalendars = [coder decodeObjectOfClass:[NSMutableDictionary class] forKey:_ORKSavedSystemCalendarsRestoreKey];
    _savedSystemTimeZones = [coder decodeObjectOfClass:[NSMutableDictionary class] forKey:_ORKSavedSystemTimeZonesRestoreKey];
}

#pragma mark Rotate

- (void)viewWillTransitionToSize:(CGSize)size withTransitionCoordinator:(id<UIViewControllerTransitionCoordinator>)coordinator {
    [super viewWillTransitionToSize:size withTransitionCoordinator:coordinator];
    
    for (ORKFormItemCell *cell in _formItemCells) {
        [cell setExpectedLayoutWidth:size.width];
    }
}

@end
<|MERGE_RESOLUTION|>--- conflicted
+++ resolved
@@ -942,13 +942,8 @@
 #pragma mark ORKFormItemCellDelegate
 
 
-<<<<<<< HEAD
 - (void)formItemCellDidBecomeFirstResponder:(ORKFormItemCell *)cell {
-=======
-- (void)formItemCellDidBecomeFirstResponder:(ORKFormItemCell *)cell
-{
     _currentFirstResponderCell = cell;
->>>>>>> 8a7ea2d0
     NSIndexPath *path = [_tableView indexPathForCell:cell];
     if (path) {
         [_tableContainer scrollCellVisible:cell animated:YES];
