/*
 Copyright (c) 2015, Apple Inc. All rights reserved.
 
 Redistribution and use in source and binary forms, with or without modification,
 are permitted provided that the following conditions are met:
 
 1.  Redistributions of source code must retain the above copyright notice, this
 list of conditions and the following disclaimer.
 
 2.  Redistributions in binary form must reproduce the above copyright notice,
 this list of conditions and the following disclaimer in the documentation and/or
 other materials provided with the distribution.
 
 3.  Neither the name of the copyright holder(s) nor the names of any contributors
 may be used to endorse or promote products derived from this software without
 specific prior written permission. No license is granted to the trademarks of
 the copyright holders even if such marks are included in this software.
 
 THIS SOFTWARE IS PROVIDED BY THE COPYRIGHT HOLDERS AND CONTRIBUTORS "AS IS"
 AND ANY EXPRESS OR IMPLIED WARRANTIES, INCLUDING, BUT NOT LIMITED TO, THE
 IMPLIED WARRANTIES OF MERCHANTABILITY AND FITNESS FOR A PARTICULAR PURPOSE
 ARE DISCLAIMED. IN NO EVENT SHALL THE COPYRIGHT OWNER OR CONTRIBUTORS BE LIABLE
 FOR ANY DIRECT, INDIRECT, INCIDENTAL, SPECIAL, EXEMPLARY, OR CONSEQUENTIAL
 DAMAGES (INCLUDING, BUT NOT LIMITED TO, PROCUREMENT OF SUBSTITUTE GOODS OR
 SERVICES; LOSS OF USE, DATA, OR PROFITS; OR BUSINESS INTERRUPTION) HOWEVER
 CAUSED AND ON ANY THEORY OF LIABILITY, WHETHER IN CONTRACT, STRICT LIABILITY,
 OR TORT (INCLUDING NEGLIGENCE OR OTHERWISE) ARISING IN ANY WAY OUT OF THE USE
 OF THIS SOFTWARE, EVEN IF ADVISED OF THE POSSIBILITY OF SUCH DAMAGE.
 */


#import "ORKFormStepViewController.h"
#import <ResearchKit/ResearchKit_Private.h>
#import "ORKHelpers.h"
#import "ORKFormItemCell.h"
#import "ORKFormItem_Internal.h"
#import "ORKAnswerFormat_Internal.h"
#import "ORKTaskViewController_Internal.h"
#import "ORKStepViewController_Internal.h"
#import "ORKVerticalContainerView.h"
#import "ORKVerticalContainerView_Internal.h"
#import "ORKTableContainerView.h"
#import "ORKChoiceViewCell.h"
#import "ORKSkin.h"
#import "ORKCaption1Label.h"
#import "ORKFormSectionTitleLabel.h"
#import "ORKDefines_Private.h"
#import "ORKStep_Private.h"
#import "ORKTextChoiceCellGroup.h"
#import "ORKStepHeaderView_Internal.h"
#import "ORKNavigationContainerView_Internal.h"


@interface ORKTableCellItem : NSObject

- (instancetype)initWithFormItem:(ORKFormItem *)formItem;
- (instancetype)initWithFormItem:(ORKFormItem *)formItem choiceIndex:(NSUInteger)index;

@property (nonatomic, copy) ORKFormItem *formItem;

@property (nonatomic, copy) ORKAnswerFormat *answerFormat;

@property (nonatomic, readonly) CGFloat labelWidth;

// For choice types only
@property (nonatomic, copy, readonly) ORKTextChoice *choice;

@end


@implementation ORKTableCellItem

- (instancetype)initWithFormItem:(ORKFormItem *)formItem {
    self = [super init];
    if (self) {
        self.formItem = formItem;
         _answerFormat = [[formItem impliedAnswerFormat] copy];
    }
    return self;
}

- (instancetype)initWithFormItem:(ORKFormItem *)formItem choiceIndex:(NSUInteger)index {
    self = [super init];
    if (self) {
        self.formItem = formItem;
        _answerFormat = [[formItem impliedAnswerFormat] copy];
        
        if ([self textChoiceAnswerFormat] != nil) {
            _choice = [self.textChoiceAnswerFormat.textChoices[index] copy];
        }
    }
    return self;
}

- (ORKTextChoiceAnswerFormat *)textChoiceAnswerFormat {
    if ([self.answerFormat isKindOfClass:[ORKTextChoiceAnswerFormat class]]) {
        return (ORKTextChoiceAnswerFormat *)self.answerFormat;
    }
    return nil;
}

- (CGFloat)labelWidth {
    static ORKCaption1Label *sharedLabel;
    
    if (sharedLabel == nil) {
        sharedLabel = [ORKCaption1Label new];
    }
    
    sharedLabel.text = _formItem.text;
    
    return [sharedLabel textRectForBounds:CGRectInfinite limitedToNumberOfLines:1].size.width;
}

@end


@interface ORKTableSection : NSObject

- (instancetype)initWithSectionIndex:(NSUInteger)index;

@property (nonatomic, assign, readonly) NSUInteger index;

@property (nonatomic, copy) NSString *title;

// ORKTableCellItem
@property (nonatomic, copy, readonly) NSArray *items;

@property (nonatomic, readonly) BOOL hasChoiceRows;

@property (nonatomic, strong) ORKTextChoiceCellGroup *textChoiceCellGroup;

- (void)addFormItem:(ORKFormItem *)item;

@property (nonatomic, readonly) CGFloat maxLabelWidth;

@end


@implementation ORKTableSection

- (instancetype)initWithSectionIndex:(NSUInteger)index {
    self = [super init];
    if (self) {
        _items = [NSMutableArray new];
        self.title = nil;
        _index = index;
    }
    return self;
}

- (void)setTitle:(NSString *)title {
    _title = [[title uppercaseStringWithLocale:[NSLocale currentLocale]] copy];
}

- (void)addFormItem:(ORKFormItem *)item {
    if ([[item impliedAnswerFormat] isKindOfClass:[ORKTextChoiceAnswerFormat class]]) {
        _hasChoiceRows = YES;
        ORKTextChoiceAnswerFormat *textChoiceAnswerFormat = (ORKTextChoiceAnswerFormat *)[item impliedAnswerFormat];
        
        _textChoiceCellGroup = [[ORKTextChoiceCellGroup alloc] initWithTextChoiceAnswerFormat:textChoiceAnswerFormat
                                                                                       answer:nil
                                                                           beginningIndexPath:[NSIndexPath indexPathForRow:1 inSection:_index]
                                                                          immediateNavigation:NO];
        
        [textChoiceAnswerFormat.textChoices enumerateObjectsUsingBlock:^(id obj, NSUInteger idx, BOOL *stop) {
            ORKTableCellItem *cellItem = [[ORKTableCellItem alloc] initWithFormItem:item choiceIndex:idx];
            [(NSMutableArray *)self.items addObject:cellItem];
        }];
        
    } else if ([[item impliedAnswerFormat] isKindOfClass:[ORKBooleanAnswerFormat class]]) {
        _hasChoiceRows = YES;
        {
            ORKTableCellItem *cellItem = [[ORKTableCellItem alloc] initWithFormItem:item choiceIndex:0];
            [(NSMutableArray *)self.items addObject:cellItem];
        }
        
        {
            ORKTableCellItem *cellItem = [[ORKTableCellItem alloc] initWithFormItem:item choiceIndex:1];
            [(NSMutableArray *)self.items addObject:cellItem];
        }
        
    } else {
        ORKTableCellItem *cellItem = [[ORKTableCellItem alloc] initWithFormItem:item];
       [(NSMutableArray *)self.items addObject:cellItem];
    }
}

- (CGFloat)maxLabelWidth {
    CGFloat max = 0;
    for (ORKTableCellItem *item in self.items) {
        if (item.labelWidth > max) {
            max = item.labelWidth;
        }
    }
    return max;
}

@end

@interface ORKFormSectionHeaderView : UIView

- (instancetype)initWithTitle:(NSString *)title tableView:(UITableView *)tableView;

@property (nonatomic, strong) NSLayoutConstraint *leftMarginConstraint;

@property (nonatomic, weak) UITableView *tableView;

@end

@implementation ORKFormSectionHeaderView {
    ORKFormSectionTitleLabel *_label;
}

- (instancetype)initWithTitle:(NSString *)title tableView:(UITableView *)tableView {
    self = [super init];
    if (self) {
        _tableView = tableView;
        
        self.backgroundColor = [UIColor whiteColor];
        
        _label = [ORKFormSectionTitleLabel new];
        _label.text = title;
        _label.numberOfLines = 0;
        _label.translatesAutoresizingMaskIntoConstraints = NO;
        [self addSubview:_label];
        
        [self setUpConstraints];
    }
    return self;
}

- (void)setUpConstraints {
    
    const CGFloat LabelFirstBaselineToTop = 20.0;
    const CGFloat LabelLastBaselineToBottom = -10.0;
    
    NSMutableArray *constraints = [NSMutableArray new];
    [constraints addObject:[NSLayoutConstraint constraintWithItem:_label
                                                        attribute:NSLayoutAttributeFirstBaseline
                                                        relatedBy:NSLayoutRelationEqual
                                                           toItem:self
                                                        attribute:NSLayoutAttributeTop
                                                       multiplier:1.0
                                                         constant:LabelFirstBaselineToTop]];
    
    self.leftMarginConstraint = [NSLayoutConstraint constraintWithItem:_label
                                                             attribute:NSLayoutAttributeLeft
                                                             relatedBy:NSLayoutRelationEqual
                                                                toItem:self
                                                             attribute:NSLayoutAttributeLeft
                                                            multiplier:1.0
                                                              constant:0.0];
    
    [constraints addObject:self.leftMarginConstraint];
    
    [constraints addObject:[NSLayoutConstraint constraintWithItem:_label
                                                        attribute:NSLayoutAttributeLastBaseline
                                                        relatedBy:NSLayoutRelationEqual
                                                           toItem:self
                                                        attribute:NSLayoutAttributeBottom
                                                       multiplier:1.0
                                                         constant:LabelLastBaselineToBottom]];
    
    [NSLayoutConstraint activateConstraints:constraints];
}

- (void)updateConstraints {
    [super updateConstraints];
    self.leftMarginConstraint.constant = _tableView.layoutMargins.left;
}

@end

@interface ORKFormStepViewController () <UITableViewDataSource, UITableViewDelegate, ORKFormItemCellDelegate, ORKTableContainerViewDelegate>

@property (nonatomic, strong) ORKTableContainerView *tableContainer;
@property (nonatomic, strong) UITableView *tableView;
@property (nonatomic, strong) ORKStepHeaderView *headerView;

@property (nonatomic, strong) NSMutableDictionary *savedAnswers;
@property (nonatomic, strong) NSMutableDictionary *savedAnswerDates;
@property (nonatomic, strong) NSMutableDictionary *savedSystemCalendars;
@property (nonatomic, strong) NSMutableDictionary *savedSystemTimeZones;

@property (nonatomic, strong) NSMutableDictionary *savedDefaults;

@end


@implementation ORKFormStepViewController {
    ORKAnswerDefaultSource *_defaultSource;
    ORKNavigationContainerView *_continueSkipView;
    NSMutableSet *_formItemCells;
    NSMutableArray<ORKTableSection *> *_sections;
    BOOL _skipped;
    ORKFormItemCell *_currentFirstResponderCell;
}

- (instancetype)ORKFormStepViewController_initWithResult:(ORKResult *)result {
    _defaultSource = [ORKAnswerDefaultSource sourceWithHealthStore:[HKHealthStore new]];
    if (result) {
        NSAssert([result isKindOfClass:[ORKStepResult class]], @"Expect a ORKStepResult instance");

        NSArray *resultsArray = [(ORKStepResult *)result results];
        for (ORKQuestionResult *result in resultsArray) {
            id answer = result.answer ? : ORKNullAnswerValue();
            [self setAnswer:answer forIdentifier:result.identifier];
        }
    }
    return self;
}

- (instancetype)initWithStep:(ORKStep *)step {
    self = [super initWithStep:step];
    return [self ORKFormStepViewController_initWithResult:nil];
}

- (instancetype)initWithStep:(ORKStep *)step result:(ORKResult *)result {

    self = [super initWithStep:step];
    return [self ORKFormStepViewController_initWithResult:result];
}

- (void)viewWillAppear:(BOOL)animated {
    [super viewWillAppear:animated];
    
    [self.taskViewController setRegisteredScrollView:_tableView];
    
    NSMutableSet *types = [NSMutableSet set];
    for (ORKFormItem *item in [self formItems]) {
        ORKAnswerFormat *format = [item answerFormat];
        HKObjectType *objType = [format healthKitObjectType];
        if (objType) {
            [types addObject:objType];
        }
    }
    
    BOOL refreshDefaultsPending = NO;
    if (types.count) {
        NSSet<HKObjectType *> *alreadyRequested = [[self taskViewController] requestedHealthTypesForRead];
        if (![types isSubsetOfSet:alreadyRequested]) {
            refreshDefaultsPending = YES;
            [_defaultSource.healthStore requestAuthorizationToShareTypes:nil readTypes:types completion:^(BOOL success, NSError *error) {
                if (!success) {
                    ORK_Log_Debug(@"Authorization: %@",error);
                }
                dispatch_async(dispatch_get_main_queue(), ^{
                    [self refreshDefaults];
                });
            }];
        }
    }
    if (!refreshDefaultsPending) {
        [self refreshDefaults];
    }
    
    // Reset skipped flag - result can now be non-empty
    _skipped = NO;
}

- (void)viewDidAppear:(BOOL)animated {
    [super viewDidAppear:animated];
    UIAccessibilityPostNotification(UIAccessibilityScreenChangedNotification, self.navigationItem.leftBarButtonItem);
}

- (void)updateDefaults:(NSMutableDictionary *)defaults {
    _savedDefaults = defaults;
    
    for (ORKFormItemCell *cell in [_tableView visibleCells]) {
        NSIndexPath *indexPath = [_tableView indexPathForCell:cell];
        if ([self isSeparatorRow:indexPath]) {
            continue;
        }
        
        ORKTableSection *section = _sections[indexPath.section];
        ORKTableCellItem *cellItem = [section items][indexPath.row - 1];
        ORKFormItem *formItem = cellItem.formItem;
        if ([cell isKindOfClass:[ORKChoiceViewCell class]]) {
            id answer = _savedAnswers[formItem.identifier];
            answer = answer ? : _savedDefaults[formItem.identifier];
            
            [section.textChoiceCellGroup setAnswer:answer];
            
            // Answers need to be saved.
            [self setAnswer:answer forIdentifier:formItem.identifier];
            
        } else {
            cell.defaultAnswer = _savedDefaults[formItem.identifier];
        }
    }
    
    [self updateButtonStates];
    [self notifyDelegateOnResultChange];
}

- (void)refreshDefaults {
    NSArray *formItems = [self formItems];
    ORKAnswerDefaultSource *source = _defaultSource;
    __weak typeof(self) weakSelf = self;
    dispatch_async(dispatch_get_global_queue(QOS_CLASS_USER_INITIATED, 0), ^{
        dispatch_semaphore_t sem = dispatch_semaphore_create(0);
        __block NSMutableDictionary *defaults = [NSMutableDictionary dictionary];
        for (ORKFormItem *formItem in formItems) {
            [source fetchDefaultValueForAnswerFormat:formItem.answerFormat handler:^(id defaultValue, NSError *error) {
                if (defaultValue != nil) {
                    defaults[formItem.identifier] = defaultValue;
                } else if (error != nil) {
                    ORK_Log_Warning(@"Error fetching default for %@: %@", formItem, error);
                }
                dispatch_semaphore_signal(sem);
            }];
        }
        for (__unused ORKFormItem *formItem in formItems) {
            dispatch_semaphore_wait(sem, DISPATCH_TIME_FOREVER);
        }
        
        // All fetches have completed.
        dispatch_async(dispatch_get_main_queue(), ^{
            __strong typeof(weakSelf) strongSelf = weakSelf;
            [strongSelf updateDefaults:defaults];
        });
        
    });
    
    
}

- (void)removeAnswerForIdentifier:(NSString *)identifier {
    if (identifier == nil) {
        return;
    }
    [_savedAnswers removeObjectForKey:identifier];
    _savedAnswerDates[identifier] = [NSDate date];
}

- (void)setAnswer:(id)answer forIdentifier:(NSString *)identifier {
    if (answer == nil || identifier == nil) {
        return;
    }
    if (_savedAnswers == nil) {
        _savedAnswers = [NSMutableDictionary new];
    }
    if (_savedAnswerDates == nil) {
        _savedAnswerDates = [NSMutableDictionary new];
    }
    if (_savedSystemCalendars == nil) {
        _savedSystemCalendars = [NSMutableDictionary new];
    }
    if (_savedSystemTimeZones == nil) {
        _savedSystemTimeZones = [NSMutableDictionary new];
    }
    _savedAnswers[identifier] = answer;
    _savedAnswerDates[identifier] = [NSDate date];
    _savedSystemCalendars[identifier] = [NSCalendar currentCalendar];
    _savedSystemTimeZones[identifier] = [NSTimeZone systemTimeZone];
}

// Override to monitor button title change
- (void)setContinueButtonItem:(UIBarButtonItem *)continueButtonItem {
    [super setContinueButtonItem:continueButtonItem];
    _continueSkipView.continueButtonItem = continueButtonItem;
    [self updateButtonStates];
}


- (void)setLearnMoreButtonItem:(UIBarButtonItem *)learnMoreButtonItem {
    [super setLearnMoreButtonItem:learnMoreButtonItem];
    _headerView.learnMoreButtonItem = self.learnMoreButtonItem;
    [_tableContainer setNeedsLayout];
}

- (void)setSkipButtonItem:(UIBarButtonItem *)skipButtonItem {
    [super setSkipButtonItem:skipButtonItem];
    
    _continueSkipView.skipButtonItem = skipButtonItem;
    [self updateButtonStates];
}

- (void)stepDidChange {
    [super stepDidChange];

    [_tableContainer removeFromSuperview];
    _tableContainer = nil;
    
    _tableView.delegate = nil;
    _tableView.dataSource = nil;
    _tableView = nil;
    _formItemCells = nil;
    _headerView = nil;
    _continueSkipView = nil;
    
    if (self.step) {
        [self buildSections];
        
        _formItemCells = [NSMutableSet new];
        
        _tableContainer = [[ORKTableContainerView alloc] initWithFrame:self.view.bounds];
        _tableContainer.delegate = self;
        [self.view addSubview:_tableContainer];
        _tableContainer.tapOffView = self.view;
        
        _tableView = _tableContainer.tableView;
        _tableView.delegate = self;
        _tableView.dataSource = self;
        _tableView.rowHeight = UITableViewAutomaticDimension;
        _tableView.sectionHeaderHeight = UITableViewAutomaticDimension;
        _tableView.estimatedRowHeight = ORKGetMetricForWindow(ORKScreenMetricTableCellDefaultHeight, self.view.window);
        _tableView.estimatedSectionHeaderHeight = 30.0;
        
        _headerView = _tableContainer.stepHeaderView;
        _headerView.captionLabel.text = [[self formStep] title];
        _headerView.captionLabel.useSurveyMode = [[self formStep] useSurveyMode];
        _headerView.instructionLabel.text = [[self formStep] text];
        _headerView.learnMoreButtonItem = self.learnMoreButtonItem;
        
        _continueSkipView = _tableContainer.continueSkipContainerView;
        _continueSkipView.skipButtonItem = self.skipButtonItem;
        _continueSkipView.continueEnabled = [self continueButtonEnabled];
        _continueSkipView.continueButtonItem = self.continueButtonItem;
        _continueSkipView.optional = self.step.optional;
    }
}

- (void)buildSections {
    NSArray *items = [self allFormItems];
    
    _sections = [NSMutableArray new];
    ORKTableSection *section = nil;
    
    NSArray * singleSectionTypes = @[@(ORKQuestionTypeBoolean),
                                     @(ORKQuestionTypeSingleChoice),
                                     @(ORKQuestionTypeMultipleChoice)];

    for (ORKFormItem *item in items) {
        // Section header
        if ([item impliedAnswerFormat] == nil) {
            // Add new section
            section = [[ORKTableSection alloc] initWithSectionIndex:_sections.count];
            [_sections addObject:section];
            
            // Save title
            section.title = item.text;
        // Actual item
        } else {
            ORKAnswerFormat *answerFormat = [item impliedAnswerFormat];
            
            BOOL multiCellChoices = ([singleSectionTypes containsObject:@(answerFormat.questionType)] &&
                                     NO == [answerFormat isKindOfClass:[ORKValuePickerAnswerFormat class]]);
            
            BOOL multilineTextEntry = (answerFormat.questionType == ORKQuestionTypeText && [(ORKTextAnswerFormat *)answerFormat multipleLines]);
            
            BOOL scale = (answerFormat.questionType == ORKQuestionTypeScale);
            
            // Items require individual section
            if (multiCellChoices || multilineTextEntry || scale) {
                // Add new section
                section = [[ORKTableSection alloc]  initWithSectionIndex:_sections.count];
                [_sections addObject:section];
                
                // Save title
                section.title = item.text;
    
                [section addFormItem:item];

                // following item should start a new section
                section = nil;
            } else {
                // In case no section available, create new one.
                if (section == nil) {
                    section = [[ORKTableSection alloc]  initWithSectionIndex:_sections.count];
                    [_sections addObject:section];
                }
                [section addFormItem:item];
            }
        }
    }
}

- (NSInteger)numberOfAnsweredFormItems {
    __block NSInteger nonNilCount = 0;
    [self.savedAnswers enumerateKeysAndObjectsUsingBlock:^(id key, id answer, BOOL *stop) {
        if (ORKIsAnswerEmpty(answer) == NO) {
            nonNilCount ++;
        }
    }];
    return nonNilCount;
}

- (BOOL)allAnsweredFormItemsAreValid {
    for (ORKFormItem *item in [self formItems]) {
        id answer = _savedAnswers[item.identifier];
        if (ORKIsAnswerEmpty(answer) == NO && ![item.impliedAnswerFormat isAnswerValid:answer]) {
            return NO;
        }
    }
    return YES;
}

- (BOOL)allNonOptionalFormItemsHaveAnswers {
    for (ORKFormItem *item in [self formItems]) {
        if (!item.optional) {
            id answer = _savedAnswers[item.identifier];
            if (ORKIsAnswerEmpty(answer) || ![item.impliedAnswerFormat isAnswerValid:answer]) {
                return NO;
            }
        }
    }
    return YES;
}

- (BOOL)continueButtonEnabled {
    return ([self numberOfAnsweredFormItems] > 0
            && [self allAnsweredFormItemsAreValid]
            && [self allNonOptionalFormItemsHaveAnswers]);
}

- (void)updateButtonStates {
    _continueSkipView.continueEnabled = [self continueButtonEnabled];
}

#pragma mark Helpers

- (ORKFormStep *)formStep {
    NSAssert(!self.step || [self.step isKindOfClass:[ORKFormStep class]], nil);
    return (ORKFormStep *)self.step;
}

- (NSArray *)allFormItems {
    return [[self formStep] formItems];
}

- (NSArray *)formItems {
    NSArray *formItems = [self allFormItems];
    NSMutableArray *array = [NSMutableArray arrayWithCapacity:formItems.count];
    for (ORKFormItem *item in formItems) {
        if (item.answerFormat != nil) {
            [array addObject:item];
        }
    }
    
    return [array copy];
}

- (void)showValidityAlertWithMessage:(NSString *)text {
    // Ignore if our answer is null
    if (_skipped) {
        return;
    }
    
    [super showValidityAlertWithMessage:text];
}

- (ORKStepResult *)result {
    ORKStepResult *parentResult = [super result];
    
    NSArray *items = [self formItems];
    
    // "Now" is the end time of the result, which is either actually now,
    // or the last time we were in the responder chain.
    NSDate *now = parentResult.endDate;
    
    NSMutableArray *qResults = [NSMutableArray new];
    for (ORKFormItem *item in items) {

        // Skipped forms report a "null" value for every item -- by skipping, the user has explicitly said they don't want
        // to report any values from this form.
        
        id answer = ORKNullAnswerValue();
        NSDate *answerDate = now;
        NSCalendar *systemCalendar = [NSCalendar currentCalendar];
        NSTimeZone *systemTimeZone = [NSTimeZone systemTimeZone];
        if (!_skipped) {
            answer = _savedAnswers[item.identifier];
            answerDate = _savedAnswerDates[item.identifier] ? : now;
            systemCalendar = _savedSystemCalendars[item.identifier];
            NSAssert(answer == nil || answer == ORKNullAnswerValue() || systemCalendar!=nil, @"systemCalendar NOT saved");
            systemTimeZone = _savedSystemTimeZones[item.identifier];
            NSAssert(answer == nil || answer == ORKNullAnswerValue() || systemTimeZone!=nil, @"systemTimeZone NOT saved");
        }
        
        ORKQuestionResult *result = [item.answerFormat resultWithIdentifier:item.identifier answer:answer];
        ORKAnswerFormat *impliedAnswerFormat = [item impliedAnswerFormat];
        
        if ([impliedAnswerFormat isKindOfClass:[ORKDateAnswerFormat class]]) {
            ORKDateQuestionResult *dqr = (ORKDateQuestionResult *)result;
            if (dqr.dateAnswer) {
                NSCalendar *usedCalendar = [(ORKDateAnswerFormat *)impliedAnswerFormat calendar]? :systemCalendar;
                dqr.calendar = [NSCalendar calendarWithIdentifier:usedCalendar.calendarIdentifier];
                dqr.timeZone = systemTimeZone;
            }
        } else if ([impliedAnswerFormat isKindOfClass:[ORKNumericAnswerFormat class]]) {
            ORKNumericQuestionResult *nqr = (ORKNumericQuestionResult *)result;
            nqr.unit = [(ORKNumericAnswerFormat *)impliedAnswerFormat unit];
        }
        
        result.startDate = answerDate;
        result.endDate = answerDate;

        [qResults addObject:result];
    }
    
    parentResult.results = [qResults copy];
    
    return parentResult;
}

- (void)skipForward {
    // This _skipped flag is a hack so that the -result method can return an empty
    // result after the skip action, without having to generate the result
    // in advance.
    _skipped = YES;
    [self notifyDelegateOnResultChange];
    
    [super skipForward];
}

#pragma mark UITableViewDataSource

- (BOOL)isLastSection:(NSUInteger)section {
    return (section == (_sections.count - 1));
}

- (BOOL)isSeparatorRow:(NSIndexPath *)indexPath {
    return (indexPath.row == 0||
            (indexPath.row == ([self numberOfRowsInSection:indexPath.section] - 1) && _sections.count > 1));
}

- (NSInteger)numberOfSectionsInTableView:(UITableView *)tableView {
    return _sections.count;
}

- (NSInteger)numberOfRowsInSection:(NSInteger)section {
    ORKTableSection *sectionObject = (ORKTableSection *)_sections[section];
    return sectionObject.items.count+(_sections.count == 1?1:2);
}

- (NSInteger)tableView:(UITableView *)tableView numberOfRowsInSection:(NSInteger)section {
    return [self numberOfRowsInSection:section];
}

- (UITableViewCell *)tableView:(UITableView *)tableView cellForRowAtIndexPath:(NSIndexPath *)indexPath {
    NSString *identifier = @"_ork.separator";
    if (![self isSeparatorRow:indexPath]) {
        identifier = [NSString stringWithFormat:@"%ld-%ld",(long)indexPath.section, (long)indexPath.row];
    }
    
    UITableViewCell *cell = [tableView dequeueReusableCellWithIdentifier:identifier];
    
    if (cell == nil) {
        if ([self isSeparatorRow:indexPath]) {
            // seperator
            cell = [[UITableViewCell alloc] initWithStyle:UITableViewCellStyleDefault reuseIdentifier:identifier];
        } else {
            ORKTableSection *section = (ORKTableSection *)_sections[indexPath.section];
            ORKTableCellItem *cellItem = [section items][indexPath.row - 1];
            ORKFormItem *formItem = cellItem.formItem;
            id answer = _savedAnswers[formItem.identifier];
            
            if (section.textChoiceCellGroup) {
                [section.textChoiceCellGroup setAnswer:answer];
                cell = [section.textChoiceCellGroup cellAtIndexPath:indexPath withReuseIdentifier:identifier];
            } else {
                ORKAnswerFormat *answerFormat = [cellItem.formItem impliedAnswerFormat];
                ORKQuestionType type = answerFormat.questionType;
                
               
                Class class = nil;
                switch (type) {
                    case ORKQuestionTypeSingleChoice:
                    case ORKQuestionTypeMultipleChoice: {
                        if ([formItem.impliedAnswerFormat isKindOfClass:[ORKImageChoiceAnswerFormat class]]) {
                            class = [ORKFormItemImageSelectionCell class];
                        } else if ([formItem.impliedAnswerFormat isKindOfClass:[ORKValuePickerAnswerFormat class]]) {
                            class = [ORKFormItemPickerCell class];
                        }
                        break;
                    }
                        
                    case ORKQuestionTypeDateAndTime:
                    case ORKQuestionTypeDate:
                    case ORKQuestionTypeTimeOfDay:
                    case ORKQuestionTypeTimeInterval: {
                        class = [ORKFormItemPickerCell class];
                        break;
                    }
                        
                    case ORKQuestionTypeDecimal:
                    case ORKQuestionTypeInteger: {
                        class = [ORKFormItemNumericCell class];
                        break;
                    }
                        
                    case ORKQuestionTypeText: {
                        ORKTextAnswerFormat *textFormat = (ORKTextAnswerFormat *)answerFormat;
                        if (!textFormat.multipleLines) {
                            class = [ORKFormItemTextFieldCell class];
                        } else {
                            class = [ORKFormItemTextCell class];
                        }
                        break;
                    }
                        
                    case ORKQuestionTypeScale: {
                        class = [ORKFormItemScaleCell class];
                        break;
                    }
                        
<<<<<<< HEAD
                    case ORKQuestionTypeLocation: {
                        class = [ORKFormItemLocationCell class];
=======
                    case ORKQuestionTypeEligibility: {
                        class = [ORKFormItemEligibilityCell class];
>>>>>>> 7f106898
                        break;
                    }
                        
                    default:
                        NSAssert(NO, @"SHOULD NOT FALL IN HERE %@ %@", @(type), answerFormat);
                        break;
                }
                
                if (class) {
                    if ([class isSubclassOfClass:[ORKChoiceViewCell class]]) {
                        NSAssert(NO, @"SHOULD NOT FALL IN HERE");
                    } else {
                        ORKFormItemCell *formCell = nil;
                        formCell = [[class alloc] initWithReuseIdentifier:identifier formItem:formItem answer:answer maxLabelWidth:section.maxLabelWidth];
                        [_formItemCells addObject:formCell];
                        [formCell setExpectedLayoutWidth:self.tableView.bounds.size.width];
                        formCell.delegate  = self;
                        formCell.selectionStyle = UITableViewCellSelectionStyleNone;
                        formCell.defaultAnswer = _savedDefaults[formItem.identifier];
                        cell = formCell;
                    }
                }
            }
        }
    }
    return cell;
}

- (BOOL)isChoiceSelected:(id)value atIndex:(NSUInteger)index answer:(id)answer {
    BOOL isSelected = NO;
    if (answer != nil && answer != ORKNullAnswerValue()) {
        if ([answer isKindOfClass:[NSArray class]]) {
            if (value) {
                isSelected = [(NSArray *)answer containsObject:value];
            } else {
                isSelected = [(NSArray *)answer containsObject:@(index)];
            }
        } else {
            if (value) {
                isSelected = ([answer isEqual:value]);
            } else {
                isSelected = (((NSNumber *)answer).integerValue == index);
            }
        }
    }
    return isSelected;
}

#pragma mark UITableViewDelegate

- (BOOL)tableView:(UITableView *)tableView shouldHighlightRowAtIndexPath:(NSIndexPath *)indexPath {
    return ([self isSeparatorRow:indexPath] == NO);
}

- (void)tableView:(UITableView *)tableView didSelectRowAtIndexPath:(NSIndexPath *)indexPath {
    if ([self isSeparatorRow:indexPath]) {
        return;
    }
    
    [tableView deselectRowAtIndexPath:indexPath animated:NO];
    
    ORKFormItemCell *cell = (ORKFormItemCell *)[tableView cellForRowAtIndexPath:indexPath];
    if ([cell isKindOfClass:[ORKFormItemCell class]]) {
        [cell becomeFirstResponder];
    } else {
        // Dismiss other textField's keyboard 
        [tableView endEditing:NO];
        
        ORKTableSection *section = _sections[indexPath.section];
        ORKTableCellItem *cellItem = section.items[indexPath.row - 1];
        [section.textChoiceCellGroup didSelectCellAtIndexPath:indexPath];
        
        id answer = (cellItem.formItem.questionType == ORKQuestionTypeBoolean)? [section.textChoiceCellGroup answerForBoolean] : [section.textChoiceCellGroup answer];
        
        NSString *formItemIdentifier = cellItem.formItem.identifier;
        if (answer && formItemIdentifier) {
            [self setAnswer:answer forIdentifier:formItemIdentifier];
        } else if (answer == nil && formItemIdentifier) {
            [self removeAnswerForIdentifier:formItemIdentifier];
        }
        
        [self updateButtonStates];
        [self notifyDelegateOnResultChange];
    }
    [_tableView scrollToRowAtIndexPath:indexPath atScrollPosition:UITableViewScrollPositionNone animated:YES];
}

- (CGFloat)tableView:(UITableView *)tableView heightForRowAtIndexPath:(NSIndexPath *)indexPath {
    // Seperator line
    if ([self isSeparatorRow:indexPath]) {
        if (indexPath.row == 0) {
            return 1.0 / [UIScreen mainScreen].scale;
        } else {
            return 40.0;
        }
    } else if ([[self tableView:tableView cellForRowAtIndexPath:indexPath] isKindOfClass:[ORKChoiceViewCell class]]) {
        ORKTableCellItem *cellItem = ([_sections[indexPath.section] items][indexPath.row - 1]);
        return [ORKChoiceViewCell suggestedCellHeightForShortText:cellItem.choice.text LongText:cellItem.choice.detailText inTableView:_tableView];
    }
    return UITableViewAutomaticDimension;
}

- (CGFloat)tableView:(UITableView *)tableView heightForHeaderInSection:(NSInteger)section {
    NSString *title = _sections[section].title;
    return (title.length > 0)? UITableViewAutomaticDimension : 0;
}

- (UIView *)tableView:(UITableView *)tableView viewForHeaderInSection:(NSInteger)section {
    NSString *title = _sections[section].title;
    
    ORKFormSectionHeaderView *view = (ORKFormSectionHeaderView *)[tableView dequeueReusableHeaderFooterViewWithIdentifier:@(section).stringValue];
    
    if (title.length > 0) {
        
        if (view == nil) {
            view = [[ORKFormSectionHeaderView alloc] initWithTitle:title tableView:tableView];
        }
        
    } else {
        view = nil;
    }
   
    
    return view;
}

- (void)tableView:(UITableView *)tableView willDisplayCell:(UITableViewCell *)cell forRowAtIndexPath:(NSIndexPath *)indexPath {

    if ([self isSeparatorRow:indexPath] &&
        indexPath.row == ([self numberOfRowsInSection:indexPath.section] - 1)) {
        // Hide separator row completely (setting separator inset does nothing at all)
        cell.hidden = YES;
    }
}

#pragma mark ORKFormItemCellDelegate

- (void)formItemCellDidBecomeFirstResponder:(ORKFormItemCell *)cell {
    _currentFirstResponderCell = cell;
    NSIndexPath *path = [_tableView indexPathForCell:cell];
    if (path) {
        [_tableContainer scrollCellVisible:cell animated:YES];
    }
}

- (void)formItemCellDidResignFirstResponder:(ORKFormItemCell *)cell {
    if (_currentFirstResponderCell == cell) {
        _currentFirstResponderCell = nil;
    }
}

- (void)formItemCell:(ORKFormItemCell *)cell invalidInputAlertWithMessage:(NSString *)input {
    [self showValidityAlertWithMessage:input];
}

- (void)formItemCell:(ORKFormItemCell *)cell invalidInputAlertWithTitle:(NSString *)title message:(NSString *)message {
    [self showValidityAlertWithTitle:title message:message];
}

- (void)formItemCell:(ORKFormItemCell *)cell answerDidChangeTo:(id)answer {
    if (answer && cell.formItem.identifier) {
        [self setAnswer:answer forIdentifier:cell.formItem.identifier];
    } else if (answer == nil && cell.formItem.identifier) {
        [self removeAnswerForIdentifier:cell.formItem.identifier];
    }
    
    [self updateButtonStates];
    [self notifyDelegateOnResultChange];
}

#pragma mark ORKTableContainerViewDelegate

- (UITableViewCell *)currentFirstResponderCellForTableContainerView:(ORKTableContainerView *)tableContainerView {
    return _currentFirstResponderCell;
}

#pragma mark UIStateRestoration

static NSString *const _ORKSavedAnswersRestoreKey = @"savedAnswers";
static NSString *const _ORKSavedAnswerDatesRestoreKey = @"savedAnswerDates";
static NSString *const _ORKSavedSystemCalendarsRestoreKey = @"savedSystemCalendars";
static NSString *const _ORKSavedSystemTimeZonesRestoreKey = @"savedSystemTimeZones";

- (void)encodeRestorableStateWithCoder:(NSCoder *)coder {
    [super encodeRestorableStateWithCoder:coder];
    
    [coder encodeObject:_savedAnswers forKey:_ORKSavedAnswersRestoreKey];
    [coder encodeObject:_savedAnswerDates forKey:_ORKSavedAnswerDatesRestoreKey];
    [coder encodeObject:_savedSystemCalendars forKey:_ORKSavedSystemCalendarsRestoreKey];
    [coder encodeObject:_savedSystemTimeZones forKey:_ORKSavedSystemTimeZonesRestoreKey];
}

- (void)decodeRestorableStateWithCoder:(NSCoder *)coder {
    [super decodeRestorableStateWithCoder:coder];
    
    _savedAnswers = [coder decodeObjectOfClass:[NSMutableDictionary class] forKey:_ORKSavedAnswersRestoreKey];
    _savedAnswerDates = [coder decodeObjectOfClass:[NSMutableDictionary class] forKey:_ORKSavedAnswerDatesRestoreKey];
    _savedSystemCalendars = [coder decodeObjectOfClass:[NSMutableDictionary class] forKey:_ORKSavedSystemCalendarsRestoreKey];
    _savedSystemTimeZones = [coder decodeObjectOfClass:[NSMutableDictionary class] forKey:_ORKSavedSystemTimeZonesRestoreKey];
}

#pragma mark Rotate

- (void)viewWillTransitionToSize:(CGSize)size withTransitionCoordinator:(id<UIViewControllerTransitionCoordinator>)coordinator {
    [super viewWillTransitionToSize:size withTransitionCoordinator:coordinator];
    for (ORKFormItemCell *cell in _formItemCells) {
        [cell setExpectedLayoutWidth:size.width];
    }
}

@end<|MERGE_RESOLUTION|>--- conflicted
+++ resolved
@@ -805,13 +805,13 @@
                         break;
                     }
                         
-<<<<<<< HEAD
+                    case ORKQuestionTypeEligibility: {
+                        class = [ORKFormItemEligibilityCell class];
+                        break;
+                    }
+                        
                     case ORKQuestionTypeLocation: {
                         class = [ORKFormItemLocationCell class];
-=======
-                    case ORKQuestionTypeEligibility: {
-                        class = [ORKFormItemEligibilityCell class];
->>>>>>> 7f106898
                         break;
                     }
                         
