/*
 Copyright (c) 2015, Apple Inc. All rights reserved.
 
 Redistribution and use in source and binary forms, with or without modification,
 are permitted provided that the following conditions are met:
 
 1.  Redistributions of source code must retain the above copyright notice, this
 list of conditions and the following disclaimer.
 
 2.  Redistributions in binary form must reproduce the above copyright notice,
 this list of conditions and the following disclaimer in the documentation and/or
 other materials provided with the distribution.
 
 3.  Neither the name of the copyright holder(s) nor the names of any contributors
 may be used to endorse or promote products derived from this software without
 specific prior written permission. No license is granted to the trademarks of
 the copyright holders even if such marks are included in this software.
 
 THIS SOFTWARE IS PROVIDED BY THE COPYRIGHT HOLDERS AND CONTRIBUTORS "AS IS"
 AND ANY EXPRESS OR IMPLIED WARRANTIES, INCLUDING, BUT NOT LIMITED TO, THE
 IMPLIED WARRANTIES OF MERCHANTABILITY AND FITNESS FOR A PARTICULAR PURPOSE
 ARE DISCLAIMED. IN NO EVENT SHALL THE COPYRIGHT OWNER OR CONTRIBUTORS BE LIABLE
 FOR ANY DIRECT, INDIRECT, INCIDENTAL, SPECIAL, EXEMPLARY, OR CONSEQUENTIAL
 DAMAGES (INCLUDING, BUT NOT LIMITED TO, PROCUREMENT OF SUBSTITUTE GOODS OR
 SERVICES; LOSS OF USE, DATA, OR PROFITS; OR BUSINESS INTERRUPTION) HOWEVER
 CAUSED AND ON ANY THEORY OF LIABILITY, WHETHER IN CONTRACT, STRICT LIABILITY,
 OR TORT (INCLUDING NEGLIGENCE OR OTHERWISE) ARISING IN ANY WAY OUT OF THE USE
 OF THIS SOFTWARE, EVEN IF ADVISED OF THE POSSIBILITY OF SUCH DAMAGE.
 */


@import HealthKit;
#import "ORKAnswerFormat_Private.h"


NS_ASSUME_NONNULL_BEGIN

BOOL ORKIsAnswerEmpty(_Nullable id answer);

NSString *ORKHKBiologicalSexString(HKBiologicalSex biologicalSex);
NSString *ORKHKBloodTypeString(HKBloodType bloodType);
NSString *ORKQuestionTypeString(ORKQuestionType questionType);

// Need to mark these as designated initializers to avoid warnings once we designate the others.
#define ORK_DESIGNATE_CODING_AND_SERIALIZATION_INITIALIZERS(C) \
@interface C () \
- (instancetype)initWithCoder:(NSCoder *)aDecoder NS_DESIGNATED_INITIALIZER; \
@end

ORK_DESIGNATE_CODING_AND_SERIALIZATION_INITIALIZERS(ORKAnswerFormat)
ORK_DESIGNATE_CODING_AND_SERIALIZATION_INITIALIZERS(ORKImageChoiceAnswerFormat)
ORK_DESIGNATE_CODING_AND_SERIALIZATION_INITIALIZERS(ORKValuePickerAnswerFormat)
ORK_DESIGNATE_CODING_AND_SERIALIZATION_INITIALIZERS(ORKTextChoiceAnswerFormat)
ORK_DESIGNATE_CODING_AND_SERIALIZATION_INITIALIZERS(ORKTextChoice)
ORK_DESIGNATE_CODING_AND_SERIALIZATION_INITIALIZERS(ORKImageChoice)
ORK_DESIGNATE_CODING_AND_SERIALIZATION_INITIALIZERS(ORKTimeOfDayAnswerFormat)
ORK_DESIGNATE_CODING_AND_SERIALIZATION_INITIALIZERS(ORKDateAnswerFormat)
ORK_DESIGNATE_CODING_AND_SERIALIZATION_INITIALIZERS(ORKTimeOfDayAnswerFormat)
ORK_DESIGNATE_CODING_AND_SERIALIZATION_INITIALIZERS(ORKNumericAnswerFormat)
ORK_DESIGNATE_CODING_AND_SERIALIZATION_INITIALIZERS(ORKScaleAnswerFormat)
ORK_DESIGNATE_CODING_AND_SERIALIZATION_INITIALIZERS(ORKContinuousScaleAnswerFormat)
ORK_DESIGNATE_CODING_AND_SERIALIZATION_INITIALIZERS(ORKTextScaleAnswerFormat)
ORK_DESIGNATE_CODING_AND_SERIALIZATION_INITIALIZERS(ORKTextAnswerFormat)
ORK_DESIGNATE_CODING_AND_SERIALIZATION_INITIALIZERS(ORKTimeIntervalAnswerFormat)
ORK_DESIGNATE_CODING_AND_SERIALIZATION_INITIALIZERS(ORKHeightAnswerFormat)


@class ORKQuestionResult;

@interface ORKAnswerFormat ()

- (instancetype)init NS_DESIGNATED_INITIALIZER;

- (ORKAnswerFormat *)impliedAnswerFormat;

- (BOOL)isHealthKitAnswerFormat;

- (nullable HKObjectType *)healthKitObjectType;

@property (nonatomic, strong, readonly, nullable) HKUnit *healthKitUnit;
<<<<<<< HEAD
=======

@property (nonatomic, strong, nullable) HKUnit *healthKitUserUnit;
>>>>>>> d84944ac

@property (nonatomic, strong, nullable) HKUnit *healthKitUserUnit;

- (BOOL)isAnswerValid:(id)answer;

- (nullable NSString *)localizedInvalidValueStringWithAnswerString:(nullable NSString *)text;

- (nonnull Class)questionResultClass;

- (ORKQuestionResult *)resultWithIdentifier:(NSString *)identifier answer:(id)answer;

- (nullable NSString *)stringForAnswer:(id)answer;

@end


@interface ORKNumericAnswerFormat ()

<<<<<<< HEAD
- (NSNumberFormatter *)makeNumberFormatter;

=======
>>>>>>> d84944ac
- (nullable NSString *)sanitizedTextFieldText:(nullable NSString *)text decimalSeparator:(nullable NSString *)separator;

@end


/**
 The `ORKAnswerOption` protocol defines brief option text for a option which can be included within `ORK*ChoiceAnswerFormat`.
 */
@protocol ORKAnswerOption <NSObject>

/**
 Brief option text.
 */
- (NSString *)text;

/**
 The value to be returned if this option is selected.

 Expected to be a scalar type serializable to JSON, e.g. `NSNumber` or `NSString`.
 If no value is provided, the index of the option in the `ORK*ChoiceAnswerFormat` options list will be used.
 */
- (nullable id)value;

@end


@protocol ORKScaleAnswerFormatProvider <NSObject>

- (nullable NSNumber *)minimumNumber;
- (nullable NSNumber *)maximumNumber;
- (nullable id)defaultAnswer;
- (nullable NSString *)localizedStringForNumber:(nullable NSNumber *)number;
- (NSInteger)numberOfSteps;
- (nullable NSNumber *)normalizedValueForNumber:(nullable NSNumber *)number;
- (BOOL)isVertical;
- (NSString *)maximumValueDescription;
- (NSString *)minimumValueDescription;
- (UIImage *)maximumImage;
- (UIImage *)minimumImage;

@end


@protocol ORKTextScaleAnswerFormatProvider <ORKScaleAnswerFormatProvider>

- (NSArray<ORKTextChoice *> *)textChoices;
- (ORKTextChoice *)textChoiceAtIndex:(NSUInteger)index;
- (NSUInteger)textChoiceIndexForValue:(id<NSCopying, NSCoding, NSObject>)value;

@end

@protocol ORKConfirmAnswerFormatProvider <NSObject>

- (ORKAnswerFormat *)confirmationAnswerFormatWithOriginalItemIdentifier:(NSString *)originalItemIdentifier
                                                           errorMessage:(NSString *)errorMessage;

@end


@interface ORKScaleAnswerFormat () <ORKScaleAnswerFormatProvider>

@end


@interface ORKContinuousScaleAnswerFormat () <ORKScaleAnswerFormatProvider>

@end


@interface ORKTextScaleAnswerFormat () <ORKTextScaleAnswerFormatProvider>

@end


@interface ORKTextChoice () <ORKAnswerOption>

@end


@interface ORKImageChoice () <ORKAnswerOption>

@end


@interface ORKTimeOfDayAnswerFormat ()

- (NSDate *)pickerDefaultDate;

@end


@interface ORKDateAnswerFormat ()

- (NSDate *)pickerDefaultDate;
- (nullable NSDate *)pickerMinimumDate;
- (nullable NSDate *)pickerMaximumDate;

- (NSCalendar *)currentCalendar;

@end


@interface ORKTimeIntervalAnswerFormat ()

- (NSTimeInterval)pickerDefaultDuration;

@end


@interface ORKTextAnswerFormat () <ORKConfirmAnswerFormatProvider>

@end


@interface ORKHeightAnswerFormat ()

@property (nonatomic, readonly) BOOL useMetricSystem;

@end


@interface ORKAnswerDefaultSource : NSObject

+ (instancetype)sourceWithHealthStore:(HKHealthStore *)healthStore;
- (instancetype)initWithHealthStore:(HKHealthStore *)healthStore NS_DESIGNATED_INITIALIZER;

@property (nonatomic, strong, readonly, nullable) HKHealthStore *healthStore;

- (void)fetchDefaultValueForAnswerFormat:(nullable ORKAnswerFormat *)answerFormat handler:(void(^)(id defaultValue, NSError *error))handler;

- (HKUnit *)defaultHealthKitUnitForAnswerFormat:(ORKAnswerFormat *)answerFormat;
- (void)updateHealthKitUnitForAnswerFormat:(ORKAnswerFormat *)answerFormat force:(BOOL)force;

@end


NS_ASSUME_NONNULL_END
<|MERGE_RESOLUTION|>--- conflicted
+++ resolved
@@ -78,13 +78,8 @@
 - (nullable HKObjectType *)healthKitObjectType;
 
 @property (nonatomic, strong, readonly, nullable) HKUnit *healthKitUnit;
-<<<<<<< HEAD
-=======
 
 @property (nonatomic, strong, nullable) HKUnit *healthKitUserUnit;
->>>>>>> d84944ac
-
-@property (nonatomic, strong, nullable) HKUnit *healthKitUserUnit;
 
 - (BOOL)isAnswerValid:(id)answer;
 
@@ -101,11 +96,6 @@
 
 @interface ORKNumericAnswerFormat ()
 
-<<<<<<< HEAD
-- (NSNumberFormatter *)makeNumberFormatter;
-
-=======
->>>>>>> d84944ac
 - (nullable NSString *)sanitizedTextFieldText:(nullable NSString *)text decimalSeparator:(nullable NSString *)separator;
 
 @end
