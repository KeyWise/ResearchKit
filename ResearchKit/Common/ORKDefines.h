--- conflicted
+++ resolved
@@ -105,7 +105,6 @@
 
 
 /**
-<<<<<<< HEAD
  Body side constants.
  */
 typedef NS_ENUM(NSInteger, ORKSide) {
@@ -115,7 +114,8 @@
     /// The right side.
     ORKSideRight
 } ORK_ENUM_AVAILABLE;
-=======
+
+/**
  Values that identify the presentation mode of PSAT (auditory and/or visual).
  */
 typedef NS_OPTIONS(NSInteger, ORKPSATPresentationMode) {
@@ -124,5 +124,4 @@
     
     /// The PVSAT (Paced Visual Series Addition Test).
     ORKPSATPresentationModeVisual = 1 << 1
-} ORK_ENUM_AVAILABLE;
->>>>>>> c545aa8c
+} ORK_ENUM_AVAILABLE;