--- conflicted
+++ resolved
@@ -128,7 +128,6 @@
 
 
 /**
-<<<<<<< HEAD
  Progress Indicator Mask
  */
 typedef NS_OPTIONS(NSInteger, ORKProgressIndicatorMask) {
@@ -138,14 +137,3 @@
     ORKProgressIndicatorMaskProgressBar,
 } ORK_ENUM_AVAILABLE;
 
-=======
- Identify the type of passcode authentication for `ORKPasscodeStepViewController`.
- */
-typedef NS_ENUM(NSInteger, ORKPasscodeType) {
-    /// 4 digit pin entry
-    ORKPasscodeType4Digit,
-    
-    /// 6 digit pin entry
-    ORKPasscodeType6Digit
-} ORK_ENUM_AVAILABLE;
->>>>>>> d2c381fe
