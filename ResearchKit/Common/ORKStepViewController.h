/*
 Copyright (c) 2015, Apple Inc. All rights reserved.
 
 Redistribution and use in source and binary forms, with or without modification,
 are permitted provided that the following conditions are met:
 
 1.  Redistributions of source code must retain the above copyright notice, this
 list of conditions and the following disclaimer.
 
 2.  Redistributions in binary form must reproduce the above copyright notice,
 this list of conditions and the following disclaimer in the documentation and/or
 other materials provided with the distribution.
 
 3.  Neither the name of the copyright holder(s) nor the names of any contributors
 may be used to endorse or promote products derived from this software without
 specific prior written permission. No license is granted to the trademarks of
 the copyright holders even if such marks are included in this software.
 
 THIS SOFTWARE IS PROVIDED BY THE COPYRIGHT HOLDERS AND CONTRIBUTORS "AS IS"
 AND ANY EXPRESS OR IMPLIED WARRANTIES, INCLUDING, BUT NOT LIMITED TO, THE
 IMPLIED WARRANTIES OF MERCHANTABILITY AND FITNESS FOR A PARTICULAR PURPOSE
 ARE DISCLAIMED. IN NO EVENT SHALL THE COPYRIGHT OWNER OR CONTRIBUTORS BE LIABLE
 FOR ANY DIRECT, INDIRECT, INCIDENTAL, SPECIAL, EXEMPLARY, OR CONSEQUENTIAL
 DAMAGES (INCLUDING, BUT NOT LIMITED TO, PROCUREMENT OF SUBSTITUTE GOODS OR
 SERVICES; LOSS OF USE, DATA, OR PROFITS; OR BUSINESS INTERRUPTION) HOWEVER
 CAUSED AND ON ANY THEORY OF LIABILITY, WHETHER IN CONTRACT, STRICT LIABILITY,
 OR TORT (INCLUDING NEGLIGENCE OR OTHERWISE) ARISING IN ANY WAY OUT OF THE USE
 OF THIS SOFTWARE, EVEN IF ADVISED OF THE POSSIBILITY OF SUCH DAMAGE.
 */


@import UIKit;
#import <ResearchKit/ORKDefines.h>


NS_ASSUME_NONNULL_BEGIN

@class ORKEditableResult;
@class ORKRecorder;
@class ORKResult;
@class ORKReviewStep;
@class ORKStep;
@class ORKStepResult;
@class ORKStepViewController;
@class ORKTaskViewController;

/**
 An enumeration of values used in `ORKStepViewControllerDelegate` to indicate the direction of navigation
 requested by the participant.
 */
typedef NS_ENUM(NSInteger, ORKStepViewControllerNavigationDirection) {
    
    /// Forward navigation. Indicates that the user tapped the Continue or Next button.
    ORKStepViewControllerNavigationDirectionForward,
    
    /// Backward navigation. Indicates that the user tapped the Back button.
    ORKStepViewControllerNavigationDirectionReverse
} ORK_ENUM_AVAILABLE;


/**
 The primary implementer of the `ORKStepViewControllerDelegate` protocol is the
 task view controller (`ORKTaskViewController`). The task view controller observes the messages 
 of the protocol to correctly update its `result` property, and to control navigation
 through the task.
 
 If you present step view controllers outside of a task view controller, it
 can be helpful to implement this protocol to facilitate navigation and
 results collection.
 */
@protocol ORKStepViewControllerDelegate <NSObject>

@required
/**
 Tells the delegate when the user has done something that requires navigation, such as
 tap the Back or a Next button, or enter a response to a nonoptional
 survey question.
 
 @param stepViewController     The step view controller providing the callback.
 @param direction              Direction of navigation requested.
 */
- (void)stepViewController:(ORKStepViewController *)stepViewController didFinishWithNavigationDirection:(ORKStepViewControllerNavigationDirection)direction;

/**
 Tells the delegate when a substantial change has occurred to the result.
 
 The result is always available in the step view controller. Although the result is continuously changing
 while the step view controller is active (because the time stamp in the result property is different each time it's called), this method is called only when a substantive change
 to the result occurs, such as when the user enters a survey answer or completes
 an active step.
 
 In your implementation of this delegate method, you can collect the value of `result` from the step view controller.
 
 @param stepViewController     The step view controller providing the callback.
 */
- (void)stepViewControllerResultDidChange:(ORKStepViewController *)stepViewController;

/**
 Tells the delegate when a step fails due to an error.
 
 A step view controller can use this method to report its failure to the task view controller.
 The task view controller sends the error to its delegate indicating that the task has failed (using `ORKTaskViewControllerFinishReasonFailed`).
 Note that recorder errors are reported by calling the `ORKStepViewControllerDelegate` method `stepViewController:recorder:didFailWithError:`.
 
 @param stepViewController     The step view controller providing the callback.
 @param error                  The error detected.
 */
- (void)stepViewControllerDidFail:(ORKStepViewController *)stepViewController withError:(nullable NSError *)error;

/**
 Tells the delegate when a recorder error has been detected during the step.
 
 Recorder errors can occur during active steps, usually due to the
 unavailability of sensor data or disk space in which to record results.
 
 @param stepViewController     The step view controller providing the callback.
 @param recorder               The recorder that detected the error.
 @param error                  The error detected.
 */
- (void)stepViewController:(ORKStepViewController *)stepViewController recorder:(ORKRecorder *)recorder didFailWithError:(NSError *)error;

@optional
/**
 Tells the delegate that the step view controller's view is about to appear.
 
 This method is called from the step view controller's `viewWillAppear:` method.
 You can use this method to customize the appearance of the step view
 controller without subclassing it.
 
 @param stepViewController          The step view controller providing the callback.
*/
- (void)stepViewControllerWillAppear:(ORKStepViewController *)stepViewController;

/**
 Asks the delegate whether there is a previous step.
 
 If there is a previous step, the step view controller adds a Back button to its
 navigation item; if not, no Back button is added to the navigation item.
 
 @param stepViewController     The step view controller providing the callback.
 
 @return `YES` if a Back button should be visible; otherwise, `NO`.
 */
- (BOOL)stepViewControllerHasPreviousStep:(ORKStepViewController *)stepViewController;

/**
 Asks the delegate whether there is a next step.
 
 Depending on the result of the step, the step view controller can adjust the language for the
 Next button.
 
 @param stepViewController     The step view controller providing the callback.
 
 @return `YES` if there is a step following the current one; otherwise, `NO`.
 */
- (BOOL)stepViewControllerHasNextStep:(ORKStepViewController *)stepViewController;

@end


/**
 The `ORKStepViewController` class is a base class for view controllers that are
 presented by an `ORKTaskViewController` object for the steps in a task.
 
 In the ResearchKit framework, each step collects some information or data from the user. 
 Typically, the task view controller instantiates the step view controller 
 before presenting the next step (`ORKStep`) in the task.
 
 When you create a new type of step, you usually have to subclass
 `ORKStepViewController` to manage the step. For examples of subclasses, see 
 `ORKQuestionStepViewController` and `ORKFormStepViewController`. In contrast, the view
 controller for an active step is typically a subclass of `ORKActiveStepViewController`,
 because active steps include the concept of life cycle.
 
 If you are simply trying to change some of the runtime behaviors of `ORKStepViewController`,
 it's usually not necessary to subclass it. Instead, implement the
 `[ORKTaskViewControllerDelegate taskViewController:stepViewControllerWillAppear:]` method in
 the `ORKTaskViewControllerDelegate` protocol, and modify the appropriate properties
 of the step view controller. For example, to change the title of the Learn More
 or Next buttons, set the `learnMoreButtonTitle` or `continueButtonTitle`
 properties in your implementation of this delegate method.
 */
ORK_CLASS_AVAILABLE
@interface ORKStepViewController : UIViewController

/**
 Returns a new step view controller for the specified step.
 
 @param step    The step to be presented.
 
 @return A newly initialized step view controller.
 */
- (instancetype)initWithStep:(nullable ORKStep *)step;

/**
 Returns a new step view controller for the specified step.
 
 @param step    The step to be presented.
 @param result  The current step result for this step.
 
 @return A newly initialized step view controller.
 */
- (instancetype)initWithStep:(ORKStep *)step result:(ORKResult *)result;

/**
 The step presented by the step view controller.
 
 If you use a storyboard to initialize the step view controller, `initWithStep:` isn't called,
 so you need to set the `step` property directly before the step view controller is presented.
 
 Setting the value of `step` after the controller has been presented is an error that
 generates an exception.
 Modifying the value of `step` after the controller has been presented is an error that
 has undefined results.
 
 Subclasses that override the setter of this property must call super.
 */
@property (nonatomic, strong, nullable) ORKStep *step;

/**
 The delegate of the step view controller.
 
 The delegate is usually the `ORKTaskViewController` object that presents the step view
 controller. If you need to intercept the delegate methods, you can
 assign an intermediary object as the delegate and forward the messages
 to the task view controller.
 */
@property (nonatomic, weak, nullable) id<ORKStepViewControllerDelegate> delegate;

/**
 A localized string that represents the title of the Continue button.
 
 Most steps display a button that enables forward navigation. This button can have titles
 such as Next, Continue, or Done. Use this property to override the forward navigation
 button title for the step.
 */
@property (nonatomic, copy, nullable) NSString *continueButtonTitle;

/**
 A localized string that represents the title of the Learn More button.
 
 Many steps have a button that lets users view more information about the
 step than can fit on the screen. Use this property to override the title
 of the Learn More button for the step.
 */
@property (nonatomic, copy, nullable) NSString *learnMoreButtonTitle;

/**
 A localized string that represents the title of the "Skip" button.
 
 Many steps are optional and can be skipped. Set this property to override
 the title of the Skip button for the step. Note that setting this property
 has no effect if the Skip button is not visible, which is the case in a required question step.
 */
@property (nonatomic, copy, nullable) NSString *skipButtonTitle;

/**
 The back button item.
 
 The back button item controls the Back button displayed in the navigation bar when
 the step view controller is current.
 This property lets you control the appearance and target of the
 Back button at runtime.
 
 When the value of the property is `nil`, the Back button is not displayed; otherwise, the title, target,
 and action associated with the Back button item are used (other properties of `UIBarButtonItem`
 are ignored).
 
 The back button item is updated during view loading and when the value of the `step` property
 is changed, but they are safe to set in the `taskViewController:stepViewControllerWillAppear:` delegate callback.
 
 Subclasses can safely modify this property any time after calling `viewWillAppear:` on super.
 */
@property (nonatomic, strong, nullable) UIBarButtonItem *backButtonItem;

/**
 The cancel button item.
 
 The cancel button item controls the Cancel button displayed in the navigation bar
 when the step view controller is current.
 This property lets you control the appearance and target of the
 Cancel button at runtime.
 
 When the value of the property is `nil`, the Cancel button is not displayed; otherwise, the title, target,
 and action associated with the Cancel button item are used (other properties of `UIBarButtonItem`
 are ignored).
 
 The cancel button item is updated during view loading and when the value of the `step` property
 is changed, but is safe to
 set in the `taskViewController:stepViewControllerWillAppear:` delegate callback.
 
 Subclasses can safely modify this property any time after calling `viewWillAppear:` on super.
 */
@property (nonatomic, strong, nullable) UIBarButtonItem *cancelButtonItem;

/**
 The current state of the result. (read-only)
 
 The task view controller uses this property to get the results for the
 step, and to collate them into the task result.
 
 The current step result and any subsidiary results representing data collected
 so far are available in this property. You can detect significant changes to the result,
 such as when the user enters a new answer, using the
 `stepViewControllerResultDidChange:` delegate callback.
 
 Subclasses *must* use this property to return the current results.
 Subclasses *may* call super to obtain
 a clean, empty result object appropriate for the step, to which they can
 attach appropriate child results.
 
 The implementations of this method in the ResearchKit framework currently create a new
 result object on every call, so do not call this method unless it is
 actually necessary.
 */
@property (nonatomic, copy, readonly, nullable) ORKStepResult *result;

/**
 Add a result to the step view controller's `ORKStepResult`. By default, the property for
 the step view controller's result will instantiate a copy of the result each time it is 
<<<<<<< HEAD
 called. Therefore, the result cannot be mutated by adding a result to it's result array.
=======
 called. Therefore, the result cannot be mutated by adding a result to its result array.
>>>>>>> 96712fcf
 
 This method can be called by a delegate to add a result to a given step in a way that will
 be retained by the step.
 
 @param result     The result to add to the step results.
 */
- (void)addResult:(ORKResult*)result;

/**
 Returns a Boolean value indicating whether there is a previous step.
 
 This method is a convenience accessor that subclasses can call to make a delegate callback to
 determine whether a previous step exists. Subclasses can also override this method if the step 
 view controller should always behave as if backward navigation is disabled.
 
 See also: `stepViewControllerHasPreviousStep:`
 
 @return `YES` if there is a previous step; otherwise, `NO`.
 */
- (BOOL)hasPreviousStep;

/**
 Returns a Boolean value indicating whether there is a next step.
 
 This method is a convenience method that subclasses can call to make a delegate callback to
 determine whether a next step exists.
 
 See also: `stepViewControllerHasNextStep:`
 
 @return `YES` if there is a next step; otherwise, `NO`.
 */
- (BOOL)hasNextStep;

/**
 The presenting task view controller. (read-only)
 */
@property (nonatomic, weak, readonly, nullable) ORKTaskViewController *taskViewController;

/**
 Navigates forward to the next step.
 
 When a user taps a Next button, the information passes through this method. You can use this method as an override
 point or a target action for a subclass.
 */
- (void)goForward;

/**
 Navigates backward to the previous step.
 
 When a user taps the Back button, the information passes through this method. You can use this method as an override
 point or a target action for a subclass.
 */
- (void)goBackward;

/**
 This method is called when the user taps the skip button. By default, it calls `-goForward`.
 */
- (void)skipForward;

/**
 A Boolean value indicating whether the view controller has been presented before.
 */
@property (nonatomic, readonly) BOOL hasBeenPresented;

@end

NS_ASSUME_NONNULL_END<|MERGE_RESOLUTION|>--- conflicted
+++ resolved
@@ -318,11 +318,7 @@
 /**
  Add a result to the step view controller's `ORKStepResult`. By default, the property for
  the step view controller's result will instantiate a copy of the result each time it is 
-<<<<<<< HEAD
- called. Therefore, the result cannot be mutated by adding a result to it's result array.
-=======
  called. Therefore, the result cannot be mutated by adding a result to its result array.
->>>>>>> 96712fcf
  
  This method can be called by a delegate to add a result to a given step in a way that will
  be retained by the step.
