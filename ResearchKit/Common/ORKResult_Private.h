--- conflicted
+++ resolved
@@ -111,7 +111,6 @@
 
 @end
 
-<<<<<<< HEAD
 /**
  The `ORKPageResult` is an `ORKTaskResult` subclass of a collection of `ORKStepResult`
  objects. This is considered private, and it is used internally by `ORKPageStepViewController`
@@ -131,13 +130,14 @@
 - (NSArray <ORKResult *> *)flattenResults;
 
 - (instancetype)copyWithOutputDirectory:(NSURL *)outputDirectory;
-=======
-@interface ORKStepResult ()
-
-@property (nonatomic) BOOL isPreviousResult;
->>>>>>> 90c2ee01
 
 @end
 
 
+@interface ORKStepResult ()
+
+@property (nonatomic) BOOL isPreviousResult;
+
+@end
+
 NS_ASSUME_NONNULL_END
