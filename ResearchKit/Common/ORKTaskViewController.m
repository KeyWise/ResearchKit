/*
 Copyright (c) 2015, Apple Inc. All rights reserved.
 
 Redistribution and use in source and binary forms, with or without modification,
 are permitted provided that the following conditions are met:
 
 1.  Redistributions of source code must retain the above copyright notice, this
 list of conditions and the following disclaimer.
 
 2.  Redistributions in binary form must reproduce the above copyright notice,
 this list of conditions and the following disclaimer in the documentation and/or
 other materials provided with the distribution.
 
 3.  Neither the name of the copyright holder(s) nor the names of any contributors
 may be used to endorse or promote products derived from this software without
 specific prior written permission. No license is granted to the trademarks of
 the copyright holders even if such marks are included in this software.
 
 THIS SOFTWARE IS PROVIDED BY THE COPYRIGHT HOLDERS AND CONTRIBUTORS "AS IS"
 AND ANY EXPRESS OR IMPLIED WARRANTIES, INCLUDING, BUT NOT LIMITED TO, THE
 IMPLIED WARRANTIES OF MERCHANTABILITY AND FITNESS FOR A PARTICULAR PURPOSE
 ARE DISCLAIMED. IN NO EVENT SHALL THE COPYRIGHT OWNER OR CONTRIBUTORS BE LIABLE
 FOR ANY DIRECT, INDIRECT, INCIDENTAL, SPECIAL, EXEMPLARY, OR CONSEQUENTIAL
 DAMAGES (INCLUDING, BUT NOT LIMITED TO, PROCUREMENT OF SUBSTITUTE GOODS OR
 SERVICES; LOSS OF USE, DATA, OR PROFITS; OR BUSINESS INTERRUPTION) HOWEVER
 CAUSED AND ON ANY THEORY OF LIABILITY, WHETHER IN CONTRACT, STRICT LIABILITY,
 OR TORT (INCLUDING NEGLIGENCE OR OTHERWISE) ARISING IN ANY WAY OUT OF THE USE
 OF THIS SOFTWARE, EVEN IF ADVISED OF THE POSSIBILITY OF SUCH DAMAGE.
 */


#import "ORKTaskViewController.h"

#import "ORKActiveStepViewController.h"
#import "ORKInstructionStepViewController_Internal.h"
#import "ORKFormStepViewController.h"
#import "ORKQuestionStepViewController.h"
#import "ORKReviewStepViewController_Internal.h"
#import "ORKStepViewController_Internal.h"
#import "ORKTappingIntervalStepViewController.h"
#import "ORKTaskViewController_Internal.h"
#import "ORKVisualConsentStepViewController.h"

#import "ORKActiveStep.h"
#import "ORKFormStep.h"
#import "ORKInstructionStep.h"
#import "ORKOrderedTask.h"
#import "ORKQuestionStep.h"
#import "ORKResult_Private.h"
#import "ORKReviewStep_Internal.h"
#import "ORKStep_Private.h"
#import "ORKTappingIntervalStep.h"
#import "ORKVisualConsentStep.h"

#import "ORKHelpers_Internal.h"
#import "ORKObserver.h"
#import "ORKSkin.h"

@import AVFoundation;
@import CoreMotion;
#import <CoreLocation/CoreLocation.h>


typedef void (^_ORKLocationAuthorizationRequestHandler)(BOOL success);

@interface ORKLocationAuthorizationRequester : NSObject <CLLocationManagerDelegate>

- (instancetype)initWithHandler:(_ORKLocationAuthorizationRequestHandler)handler;

- (void)resume;

@end


@implementation ORKLocationAuthorizationRequester {
    CLLocationManager *_manager;
    _ORKLocationAuthorizationRequestHandler _handler;
    BOOL _started;
    
}

- (instancetype)initWithHandler:(_ORKLocationAuthorizationRequestHandler)handler {
    self = [super init];
    if (self) {
        _handler = handler;
        _manager = [CLLocationManager new];
        _manager.delegate = self;
    }
    return self;
}

- (void)dealloc {
    _manager.delegate = nil;
}

- (void)resume {
    if (_started) {
        return;
    }
    
    _started = YES;
    NSString *whenInUseKey = (NSString *)[[NSBundle mainBundle] objectForInfoDictionaryKey:@"NSLocationWhenInUseUsageDescription"];
    NSString *alwaysKey = (NSString *)[[NSBundle mainBundle] objectForInfoDictionaryKey:@"NSLocationAlwaysUsageDescription"];
    
    CLAuthorizationStatus status = [CLLocationManager authorizationStatus];
    if ((status == kCLAuthorizationStatusNotDetermined) && (whenInUseKey || alwaysKey)) {
        if (alwaysKey) {
            [_manager requestAlwaysAuthorization];
        } else {
            [_manager requestWhenInUseAuthorization];
        }
    } else {
        [self finishWithResult:(status != kCLAuthorizationStatusDenied)];
    }
}

- (void)finishWithResult:(BOOL)result {
    if (_handler) {
        _handler(result);
        _handler = nil;
    }
}

- (void)locationManager:(CLLocationManager *)manager didChangeAuthorizationStatus:(CLAuthorizationStatus)status {
    if (_handler && _started && status != kCLAuthorizationStatusNotDetermined) {
        [self finishWithResult:(status != kCLAuthorizationStatusDenied)];
    }
}

@end


@protocol ORKViewControllerToolbarObserverDelegate <NSObject>

@required
- (void)collectToolbarItemsFromViewController:(UIViewController *)viewController;

@end


@interface ORKViewControllerToolbarObserver : ORKObserver

- (instancetype)initWithTargetViewController:(UIViewController *)target delegate:(id <ORKViewControllerToolbarObserverDelegate>)delegate;

@end


@implementation ORKViewControllerToolbarObserver

static void *_ORKViewControllerToolbarObserverContext = &_ORKViewControllerToolbarObserverContext;

- (instancetype)initWithTargetViewController:(UIViewController *)target delegate:(id <ORKViewControllerToolbarObserverDelegate>)delegate {
    return [super initWithTarget:target
                        keyPaths:@[@"navigationItem.leftBarButtonItem", @"navigationItem.rightBarButtonItem", @"toolbarItems", @"navigationItem.title", @"navigationItem.titleView"]
                        delegate:delegate
                          action:@selector(collectToolbarItemsFromViewController:)
                         context:_ORKViewControllerToolbarObserverContext];
}

@end


@interface ORKTaskViewController () <ORKViewControllerToolbarObserverDelegate, ORKScrollViewObserverDelegate> {
    NSMutableDictionary *_managedResults;
    NSMutableArray *_managedStepIdentifiers;
    ORKViewControllerToolbarObserver *_stepViewControllerObserver;
    ORKScrollViewObserver *_scrollViewObserver;
    BOOL _hasSetProgressLabel;
    BOOL _hasBeenPresented;
    BOOL _hasRequestedHealthData;
    ORKPermissionMask _grantedPermissions;
    NSSet<HKObjectType *> *_requestedHealthTypesForRead;
    NSSet<HKObjectType *> *_requestedHealthTypesForWrite;
    NSURL *_outputDirectory;
    
    NSDate *_presentedDate;
    NSDate *_dismissedDate;
    
    NSString *_lastBeginningInstructionStepIdentifier;
    NSString *_lastRestorableStepIdentifier;
    
    BOOL _hasAudioSession; // does not need state restoration - temporary
    
    NSString *_restoredTaskIdentifier;
    NSString *_restoredStepIdentifier;
}

@property (nonatomic, strong) UIImageView *hairline;

@property (nonatomic, strong) UINavigationController *childNavigationController;
@property (nonatomic, strong) UIPageViewController *pageViewController;
@property (nonatomic, strong) ORKStepViewController *currentStepViewController;

@end


@implementation ORKTaskViewController

@synthesize taskRunUUID=_taskRunUUID;

+ (void)initialize {
    if (self == [ORKTaskViewController class]) {
        
        [[UINavigationBar appearanceWhenContainedInInstancesOfClasses:@[[ORKTaskViewController class]]] setTranslucent:NO];
        if ([[UINavigationBar appearanceWhenContainedInInstancesOfClasses:@[[ORKTaskViewController class]]] barTintColor] == nil) {
            [[UINavigationBar appearanceWhenContainedInInstancesOfClasses:@[[ORKTaskViewController class]]] setBarTintColor:ORKColor(ORKToolBarTintColorKey)];
        }
        
        if ([[UIToolbar appearanceWhenContainedInInstancesOfClasses:@[[ORKTaskViewController class]]] barTintColor] == nil) {
            [[UIToolbar appearanceWhenContainedInInstancesOfClasses:@[[ORKTaskViewController class]]] setBarTintColor:ORKColor(ORKToolBarTintColorKey)];
        }
    }
}

static NSString *const _PageViewControllerRestorationKey = @"pageViewController";
static NSString *const _ChildNavigationControllerRestorationKey = @"childNavigationController";

+ (UIPageViewController *)pageViewController {
    UIPageViewController *pageViewController = [[UIPageViewController alloc] initWithTransitionStyle:UIPageViewControllerTransitionStyleScroll
                                                                               navigationOrientation:UIPageViewControllerNavigationOrientationHorizontal
                                                                                             options:nil];
    if ([pageViewController respondsToSelector:@selector(edgesForExtendedLayout)]) {
        pageViewController.edgesForExtendedLayout = UIRectEdgeNone;
    }
    pageViewController.restorationIdentifier = _PageViewControllerRestorationKey;
    pageViewController.restorationClass = self;
    
    
    // Disable swipe to scroll
    for (UIScrollView *view in pageViewController.view.subviews) {
        if ([view isKindOfClass:[UIScrollView class]]) {
            view.scrollEnabled = NO;
        }
    }
    return pageViewController;
}

- (void)setChildNavigationController:(UINavigationController *)childNavigationController {
    if (_childNavigationController) {
        [_childNavigationController.view removeFromSuperview];
        [_childNavigationController removeFromParentViewController];
        _childNavigationController = nil;
    }
    
    if ([self isViewLoaded]) {
        UIView *v = self.view;
        UIView *childView = childNavigationController.view;
        childView.frame = v.bounds;
        childView.autoresizingMask = UIViewAutoresizingFlexibleWidth|UIViewAutoresizingFlexibleHeight;
        [v addSubview:childView];
    }
    _childNavigationController = childNavigationController;
    [self addChildViewController:_childNavigationController];
    [_childNavigationController didMoveToParentViewController:self];
    _childNavigationController.restorationClass = [self class];
    _childNavigationController.restorationIdentifier = _ChildNavigationControllerRestorationKey;
}

- (instancetype)commonInitWithTask:(id<ORKTask>)task taskRunUUID:(NSUUID *)taskRunUUID {
    UIPageViewController *pageViewController = [[self class] pageViewController];
    self.childNavigationController = [[UINavigationController alloc] initWithRootViewController:pageViewController];
    
    _pageViewController = pageViewController;
    [self setTask: task];
    
    self.showsProgressInNavigationBar = YES;
    
    _managedResults = [NSMutableDictionary dictionary];
    _managedStepIdentifiers = [NSMutableArray array];
    
    self.taskRunUUID = taskRunUUID;
    
    [self.childNavigationController.navigationBar setShadowImage:[UIImage new]];
    self.hairline = [self findHairlineViewUnder:self.childNavigationController.navigationBar];
    self.hairline.alpha = 0.0f;
    self.childNavigationController.toolbar.clipsToBounds = YES;
    
    // Ensure taskRunUUID has non-nil valuetaskRunUUID
    (void)[self taskRunUUID];
    self.restorationClass = [ORKTaskViewController class];
    
    return self;
}

- (instancetype)initWithNibName:(NSString *)nibNameOrNil bundle:(NSBundle *)nibBundleOrNil {
    self = [super initWithNibName:nibNameOrNil bundle:nibBundleOrNil];
    return [self commonInitWithTask:nil taskRunUUID:[NSUUID UUID]];
}

#pragma clang diagnostic push
#pragma clang diagnostic ignored "-Wobjc-designated-initializers"
- (instancetype)initWithCoder:(NSCoder *)aDecoder {
    self = [super initWithCoder:aDecoder];
    return [self commonInitWithTask:nil taskRunUUID:[NSUUID UUID]];
}
#pragma clang diagnostic pop

- (instancetype)initWithTask:(id<ORKTask>)task taskRunUUID:(NSUUID *)taskRunUUID {
    self = [super initWithNibName:nil bundle:nil];
    return [self commonInitWithTask:task taskRunUUID:taskRunUUID];
}

- (instancetype)initWithTask:(id<ORKTask>)task restorationData:(NSData *)data delegate:(id<ORKTaskViewControllerDelegate>)delegate {
    
    self = [self initWithTask:task taskRunUUID:nil];
    
    if (self) {
        self.delegate = delegate;
        if (data != nil) {
            self.restorationClass = [self class];
            NSKeyedUnarchiver *unarchiver = [[NSKeyedUnarchiver alloc] initForReadingWithData:data];
            [self decodeRestorableStateWithCoder:unarchiver];
            [self applicationFinishedRestoringState];
        }
    }
    return self;
}

- (void)setTaskRunUUID:(NSUUID *)taskRunUUID {
    if (_hasBeenPresented) {
        @throw [NSException exceptionWithName:NSGenericException reason:@"Cannot change task instance UUID after presenting task controller" userInfo:nil];
    }
    
    _taskRunUUID = [taskRunUUID copy];
}

- (void)setTask:(id<ORKTask>)task {
    if (_hasBeenPresented) {
        @throw [NSException exceptionWithName:NSGenericException reason:@"Cannot change task after presenting task controller" userInfo:nil];
    }
    
    if (task) {
        if (![task conformsToProtocol:@protocol(ORKTask)]) {
            @throw [NSException exceptionWithName:NSInvalidArgumentException reason:@"Expected a task" userInfo:nil];
        }
        if (task.identifier == nil) {
            ORK_Log_Warning(@"Task identifier should not be nil.");
        }
        if ([task respondsToSelector:@selector(validateParameters)]) {
            [task validateParameters];
        }
    }
    
    _hasRequestedHealthData = NO;
    _task = task;
}

- (UIBarButtonItem *)defaultCancelButtonItem {
    return [[UIBarButtonItem alloc] initWithTitle:ORKLocalizedString(@"BUTTON_CANCEL", nil) style:UIBarButtonItemStylePlain target:self action:@selector(cancelAction:)];
}

- (UIBarButtonItem *)defaultLearnMoreButtonItem {
    return [[UIBarButtonItem alloc] initWithTitle:ORKLocalizedString(@"BUTTON_LEARN_MORE", nil) style:UIBarButtonItemStylePlain target:self action:@selector(learnMoreAction:)];
}

- (void)requestHealthStoreAccessWithReadTypes:(NSSet *)readTypes
                                   writeTypes:(NSSet *)writeTypes
                                      handler:(void (^)(void))handler {
    NSParameterAssert(handler != nil);
    if ((![HKHealthStore isHealthDataAvailable]) || (!readTypes && !writeTypes)) {
        _requestedHealthTypesForRead = nil;
        _requestedHealthTypesForWrite = nil;
        handler();
        return;
    }
    
    _requestedHealthTypesForRead = readTypes;
    _requestedHealthTypesForWrite = writeTypes;
    
    __block HKHealthStore *healthStore = [HKHealthStore new];
    [healthStore requestAuthorizationToShareTypes:writeTypes readTypes:readTypes completion:^(BOOL success, NSError *error) {
        ORK_Log_Warning(@"Health access: error=%@", error);
        dispatch_async(dispatch_get_main_queue(), handler);
        
        // Clear self-ref.
        healthStore = nil;
    }];
}

- (void)requestPedometerAccessWithHandler:(void (^)(BOOL success))handler {
    NSParameterAssert(handler != nil);
    if (![CMPedometer isStepCountingAvailable]) {
        handler(NO);
        return;
    }
    
    __block CMPedometer *pedometer = [CMPedometer new];
    [pedometer queryPedometerDataFromDate:[NSDate dateWithTimeIntervalSinceNow:-100]
                                   toDate:[NSDate date]
                              withHandler:^(CMPedometerData *pedometerData, NSError *error) {
                                  ORK_Log_Warning(@"Pedometer access: error=%@", error);
                                  
                                  BOOL success = YES;
                                  if ([[error domain] isEqualToString:CMErrorDomain]) {
                                      switch (error.code) {
                                          case CMErrorMotionActivityNotAuthorized:
                                          case CMErrorNotAuthorized:
                                          case CMErrorNotAvailable:
                                          case CMErrorNotEntitled:
                                          case CMErrorMotionActivityNotAvailable:
                                          case CMErrorMotionActivityNotEntitled:
                                              success = NO;
                                              break;
                                          default:
                                              break;
                                      }
                                  }
                                  
                                  dispatch_async(dispatch_get_main_queue(), ^(void) { handler(success); });
                                  
                                  // Clear self ref to release.
                                  pedometer = nil;
                              }];
}

- (void)requestAudioRecordingAccessWithHandler:(void (^)(BOOL success))handler {
    NSParameterAssert(handler != nil);
    [[AVAudioSession sharedInstance] requestRecordPermission:^(BOOL granted) {
        dispatch_async(dispatch_get_main_queue(), ^{
            handler(granted);
        });
    }];
}

- (void)requestCameraAccessWithHandler:(void (^)(BOOL success))handler {
    NSParameterAssert(handler != nil);
    [AVCaptureDevice requestAccessForMediaType:AVMediaTypeVideo completionHandler:^(BOOL granted) {
        dispatch_async(dispatch_get_main_queue(), ^{
            handler(granted);
        });
    }];
}

- (void)requestLocationAccessWithHandler:(void (^)(BOOL success))handler {
    NSParameterAssert(handler != nil);
    
    // Self-retain; clear the retain cycle in the handler block.
    __block ORKLocationAuthorizationRequester *requester =
    [[ORKLocationAuthorizationRequester alloc]
     initWithHandler:^(BOOL success) {
         handler(success);
         
         requester = nil;
     }];
    
    [requester resume];
}

- (ORKPermissionMask)desiredPermissions {
    ORKPermissionMask permissions = ORKPermissionNone;
    if ([self.task respondsToSelector:@selector(requestedPermissions)]) {
        permissions = [self.task requestedPermissions];
    }
    return permissions;
}

- (void)requestHealthAuthorizationWithCompletion:(void (^)(void))completion {
    if (_hasRequestedHealthData) {
        if (completion) completion();
        return;
    }
    
    NSSet *readTypes = nil;
    if ([self.task respondsToSelector:@selector(requestedHealthKitTypesForReading)]) {
        readTypes = [self.task requestedHealthKitTypesForReading];
    }
    
    NSSet *writeTypes = nil;
    if ([self.task respondsToSelector:@selector(requestedHealthKitTypesForWriting)]) {
        writeTypes = [self.task requestedHealthKitTypesForWriting];
    }
    
    ORKPermissionMask permissions = [self desiredPermissions];
    
    dispatch_semaphore_t semaphore = dispatch_semaphore_create(0);
    
    dispatch_async(dispatch_get_global_queue(DISPATCH_QUEUE_PRIORITY_HIGH, 0), ^{
        dispatch_async(dispatch_get_main_queue(), ^{
            ORK_Log_Debug(@"Requesting health access");
            [self requestHealthStoreAccessWithReadTypes:readTypes
                                             writeTypes:writeTypes
                                                handler:^{
                                                    dispatch_semaphore_signal(semaphore);
                                                }];
        });
        dispatch_semaphore_wait(semaphore, DISPATCH_TIME_FOREVER);
        if (permissions & ORKPermissionCoreMotionAccelerometer) {
            _grantedPermissions |= ORKPermissionCoreMotionAccelerometer;
        }
        if (permissions & ORKPermissionCoreMotionActivity) {
            dispatch_async(dispatch_get_main_queue(), ^{
                ORK_Log_Debug(@"Requesting pedometer access");
                [self requestPedometerAccessWithHandler:^(BOOL success) {
                    if (success) {
                        _grantedPermissions |= ORKPermissionCoreMotionActivity;
                    } else {
                        _grantedPermissions &= ~ORKPermissionCoreMotionActivity;
                    }
                    dispatch_semaphore_signal(semaphore);
                }];
            });
            
            dispatch_semaphore_wait(semaphore, DISPATCH_TIME_FOREVER);
        }
        if (permissions & ORKPermissionAudioRecording) {
            dispatch_async(dispatch_get_main_queue(), ^{
                ORK_Log_Debug(@"Requesting audio access");
                [self requestAudioRecordingAccessWithHandler:^(BOOL success) {
                    if (success) {
                        _grantedPermissions |= ORKPermissionAudioRecording;
                    } else {
                        _grantedPermissions &= ~ORKPermissionAudioRecording;
                    }
                    dispatch_semaphore_signal(semaphore);
                }];
            });
            
            dispatch_semaphore_wait(semaphore, DISPATCH_TIME_FOREVER);
        }
        if (permissions & ORKPermissionCoreLocation) {
            dispatch_async(dispatch_get_main_queue(), ^{
                ORK_Log_Debug(@"Requesting location access");
                [self requestLocationAccessWithHandler:^(BOOL success) {
                    if (success) {
                        _grantedPermissions |= ORKPermissionCoreLocation;
                    } else {
                        _grantedPermissions &= ~ORKPermissionCoreLocation;
                    }
                    dispatch_semaphore_signal(semaphore);
                }];
            });
            
            dispatch_semaphore_wait(semaphore, DISPATCH_TIME_FOREVER);
        }
        if (permissions & ORKPermissionCamera) {
            dispatch_async(dispatch_get_main_queue(), ^{
                ORK_Log_Debug(@"Requesting camera access");
                [self requestCameraAccessWithHandler:^(BOOL success) {
                    if (success) {
                        _grantedPermissions |= ORKPermissionCamera;
                    } else {
                        _grantedPermissions &= ~ORKPermissionCamera;
                    }
                    dispatch_semaphore_signal(semaphore);
                }];
            });
            
            dispatch_semaphore_wait(semaphore, DISPATCH_TIME_FOREVER);
        }
        
        _hasRequestedHealthData = YES;
        dispatch_async(dispatch_get_main_queue(), ^{
            _hasRequestedHealthData = YES;
            if (completion) completion();
        });
    });
}

- (void)startAudioPromptSessionIfNeeded {
    id<ORKTask> task = self.task;
    if ([task isKindOfClass:[ORKOrderedTask class]]) {
        if ([(ORKOrderedTask *)task providesBackgroundAudioPrompts]) {
            NSError *error = nil;
            if (![self startAudioPromptSessionWithError:&error]) {
                // User-visible console log message
                ORK_Log_Warning(@"Failed to start audio prompt session: %@", error);
            }
        }
    }
}

- (BOOL)startAudioPromptSessionWithError:(NSError **)errorOut {
    NSError *error = nil;
    AVAudioSession *session = [AVAudioSession sharedInstance];
    BOOL success = YES;
    // Use PlayAndRecord to avoid overwriting the category being used by
    // recording configurations.
    if (![session setCategory:AVAudioSessionCategoryPlayback
                  withOptions:0
                        error:&error]) {
        success = NO;
        ORK_Log_Warning(@"Could not start audio session: %@", error);
    }
    
    // We are setting the session active so that we can stay live to play audio
    // in the background.
    if (success && ![session setActive:YES withOptions:0 error:&error]) {
        success = NO;
        ORK_Log_Warning(@"Could not set audio session active: %@", error);
    }
    
    if (errorOut) {
        *errorOut = error;
    }
    
    _hasAudioSession = _hasAudioSession || success;
    if (_hasAudioSession) {
        ORK_Log_Debug(@"*** Started audio session");
    }
    return success;
}

- (void)finishAudioPromptSession {
    if (_hasAudioSession) {
        AVAudioSession *session = [AVAudioSession sharedInstance];
        NSError *error = nil;
        if (![session setActive:NO withOptions:0 error:&error]) {
            ORK_Log_Warning(@"Could not deactivate audio session: %@", error);
        } else {
            ORK_Log_Debug(@"*** Finished audio session");
        }
    }
}

- (NSSet<HKObjectType *> *)requestedHealthTypesForRead {
    return _requestedHealthTypesForRead;
}

- (NSSet<HKObjectType *> *)requestedHealthTypesForWrite {
    return _requestedHealthTypesForWrite;
}

- (void)loadView {
    UIView *view = [[UIView alloc] initWithFrame:(CGRect){{0,0},{320,480}}];
    
    if (_childNavigationController) {
        UIView *childView = _childNavigationController.view;
        childView.frame = view.bounds;
        childView.autoresizingMask = UIViewAutoresizingFlexibleWidth|UIViewAutoresizingFlexibleHeight;
        [view addSubview:childView];
    }
    
    self.view = view;
}

- (void)viewWillAppear:(BOOL)animated {
    [super viewWillAppear:animated];
    
    if (!_task) {
        @throw [NSException exceptionWithName:NSGenericException reason:@"Attempted to present task view controller without a task" userInfo:nil];
    }
    
    if (!_hasBeenPresented) {
        // Add first step viewController
        ORKStep *step = [self nextStep];
        if ([self shouldPresentStep:step]) {
            
            if (![step isKindOfClass:[ORKInstructionStep class]]) {
                [self startAudioPromptSessionIfNeeded];
                [self requestHealthAuthorizationWithCompletion:nil];
            }
            
            ORKStepViewController *firstViewController = [self viewControllerForStep:step];
            [self showViewController:firstViewController goForward:YES animated:animated];
            
        }
        _hasBeenPresented = YES;
    }
    
    // Record TaskVC's start time.
    // TaskVC is one time use only, no need to update _startDate later.
    if (!_presentedDate) {
        _presentedDate = [NSDate date];
    }
    
    // Clear endDate if current TaskVC got presented again
    _dismissedDate = nil;
}

- (void)viewDidDisappear:(BOOL)animated {
    [super viewDidDisappear:animated];
    
    // Set endDate on TaskVC is dismissed,
    // because nextResponder is not nil when current TaskVC is covered by another modal view
    if (self.nextResponder == nil) {
        _dismissedDate = [NSDate date];
    }
}

- (UIImageView *)findHairlineViewUnder:(UIView *)view {
    if ([view isKindOfClass:UIImageView.class] && view.bounds.size.height <= 1.0) {
        return (UIImageView *)view;
    }
    
    for (UIView *subview in view.subviews) {
        UIImageView *imageView = [self findHairlineViewUnder:subview];
        if (imageView) {
            return imageView;
        }
    }
    
    return nil;
}

- (NSArray *)managedResults {
    NSMutableArray *results = [NSMutableArray new];
    
    [_managedStepIdentifiers enumerateObjectsUsingBlock:^(NSString *identifier, NSUInteger idx, BOOL *stop) {
        id <NSCopying> key = [self uniqueManagedKey:identifier index:idx];
        ORKResult *result = _managedResults[key];
        NSAssert2(result, @"Result should not be nil for identifier %@ with key %@", identifier, key);
        [results addObject:result];
    }];
    
    return [results copy];
}

- (void)setManagedResult:(ORKStepResult *)result forKey:(NSString *)aKey {
    if (aKey == nil) {
        return;
    }
    
    if (result == nil || NO == [result isKindOfClass:[ORKStepResult class]]) {
<<<<<<< HEAD
        @throw [NSException exceptionWithName:NSGenericException reason:[NSString stringWithFormat: @"Expect result object to be ORKResult type and not nil: {%@ : %@}", aKey, result] userInfo:nil];
=======
        @throw [NSException exceptionWithName:NSGenericException reason:[NSString stringWithFormat: @"Expect result object to be `ORKStepResult` type and not nil: {%@ : %@}", aKey, result] userInfo:nil];
>>>>>>> dc185c69
        return;
    }
    
    // Manage last result tracking (used in predicate navigation)
<<<<<<< HEAD
    // If the previous result and the replacement result result are the same result then `isPreviousResult`
=======
    // If the previous result and the replacement result are the same result then `isPreviousResult`
>>>>>>> dc185c69
    // will be set to `NO` otherwise it will be marked with `YES`.
    ORKStepResult *previousResult = _managedResults[aKey];
    previousResult.isPreviousResult = YES;
    result.isPreviousResult = NO;
    
    if (_managedResults == nil) {
        _managedResults = [NSMutableDictionary new];
    }
    _managedResults[aKey] = result;
    
    // Also point to the object using a unique key
    NSUInteger idx = _managedStepIdentifiers.count;
    if ([_managedStepIdentifiers.lastObject isEqualToString:aKey]) {
        idx--;
    }
    id <NSCopying> uniqueKey = [self uniqueManagedKey:aKey index:idx];
    _managedResults[uniqueKey] = result;
}

- (id <NSCopying>)uniqueManagedKey:(NSString*)stepIdentifier index:(NSUInteger)index {
    return [NSString stringWithFormat:@"%@:%@", stepIdentifier, @(index)];
}

- (NSUUID *)taskRunUUID {
    if (_taskRunUUID == nil) {
        _taskRunUUID = [NSUUID UUID];
    }
    return _taskRunUUID;
}

- (ORKTaskResult *)result {
    
    ORKTaskResult *result = [[ORKTaskResult alloc] initWithTaskIdentifier:[self.task identifier] taskRunUUID:self.taskRunUUID outputDirectory:self.outputDirectory];
    result.startDate = _presentedDate;
    result.endDate = _dismissedDate ? :[NSDate date];
    
    // Update current step result
    [self setManagedResult:[self.currentStepViewController result] forKey:self.currentStepViewController.step.identifier];
    
    result.results = [self managedResults];
    
    return result;
}

- (NSData *)restorationData {
    NSMutableData *data = [[NSMutableData alloc] init];
    NSKeyedArchiver *archiver = [[NSKeyedArchiver alloc] initForWritingWithMutableData:data];
    [self encodeRestorableStateWithCoder:archiver];
    [archiver finishEncoding];
    
    return [data copy];
}

- (void)ensureDirectoryExists:(NSURL *)outputDirectory {
    // Only verify existence if the output directory is non-nil.
    // But, even if the output directory is nil, we still set it and forward to the step VC.
    if (outputDirectory != nil) {
        BOOL isDirectory = NO;
        BOOL directoryExists = [[NSFileManager defaultManager] fileExistsAtPath:outputDirectory.path isDirectory:&isDirectory];
        
        if (!directoryExists) {
            NSError *error = nil;
            if (![[NSFileManager defaultManager] createDirectoryAtURL:outputDirectory withIntermediateDirectories:YES attributes:nil error:&error]) {
                @throw [NSException exceptionWithName:NSGenericException reason:@"Could not create output directory and output directory does not exist" userInfo:@{@"error": error}];
            }
            isDirectory = YES;
        } else if (!isDirectory) {
            @throw [NSException exceptionWithName:NSGenericException reason:@"Desired outputDirectory is not a directory or could not be created." userInfo:nil];
        }
    }
}

- (void)setOutputDirectory:(NSURL *)outputDirectory {
    if (_hasBeenPresented) {
        @throw [NSException exceptionWithName:NSGenericException reason:@"Cannot change outputDirectory after presenting task controller" userInfo:nil];
    }
    [self ensureDirectoryExists:outputDirectory];
    
    _outputDirectory = [outputDirectory copy];
    
    [[self currentStepViewController] setOutputDirectory:_outputDirectory];
}

- (void)setRegisteredScrollView:(UIScrollView *)registeredScrollView {
    if (_registeredScrollView != registeredScrollView) {
        
        // Clear harline
        self.hairline.alpha = 0.0;
        
        _registeredScrollView = registeredScrollView;
        
        // Stop old observer
        _scrollViewObserver = nil;
        
        // Start new observer
        if (_registeredScrollView) {
            _scrollViewObserver = [[ORKScrollViewObserver alloc] initWithTargetView:_registeredScrollView delegate:self];
        }
    }
}

- (void)suspend {
    [self finishAudioPromptSession];
    [ORKDynamicCast(_currentStepViewController, ORKActiveStepViewController) suspend];
}

- (void)resume {
    [self startAudioPromptSessionIfNeeded];
    [ORKDynamicCast(_currentStepViewController, ORKActiveStepViewController) resume];
}

- (void)goForward {
    [_currentStepViewController goForward];
}

- (void)goBackward {
    [_currentStepViewController goBackward];
}

- (UIInterfaceOrientationMask)supportedInterfaceOrientations {
    UIInterfaceOrientationMask supportedOrientations;
    if (self.currentStepViewController) {
        supportedOrientations = self.currentStepViewController.supportedInterfaceOrientations;
    } else {
        supportedOrientations = [[self nextStep].stepViewControllerClass supportedInterfaceOrientations];
    }
    return supportedOrientations;
}

#pragma mark - internal helpers

- (void)updateLastBeginningInstructionStepIdentifierForStep:(ORKStep *)step
                                                  goForward:(BOOL)goForward {
    if (NO == goForward) {
        // Going backward, check current step to nil saved state
        if (_lastBeginningInstructionStepIdentifier != nil &&
            [_currentStepViewController.step.identifier isEqualToString:_lastBeginningInstructionStepIdentifier]) {
            
            _lastBeginningInstructionStepIdentifier = nil;
        }
        // Don't return here, because the *next* step might NOT be an instruction step
        // the next time we look.
    }
    
    ORKStep *nextStep = [self.task stepAfterStep:step withResult:[self result]];
    BOOL isNextStepInstructionStep = [nextStep isKindOfClass:[ORKInstructionStep class]];
    
    if (_lastBeginningInstructionStepIdentifier == nil &&
        nextStep && NO == isNextStepInstructionStep) {
        _lastBeginningInstructionStepIdentifier = step.identifier;
    }
}

- (BOOL)isStepLastBeginningInstructionStep:(ORKStep *)step {
    if (!step) {
        return NO;
    }
    return (_lastBeginningInstructionStepIdentifier != nil &&
            [step isKindOfClass:[ORKInstructionStep class]]&&
            [step.identifier isEqualToString:_lastBeginningInstructionStepIdentifier]);
}

- (BOOL)grantedAtLeastOnePermission {
    // Return YES, if no desired permission or granted at least one permission.
    ORKPermissionMask desiredMask = [self desiredPermissions];
    return (desiredMask == 0 || ((desiredMask & _grantedPermissions) != 0));
}

- (void)showViewController:(ORKStepViewController *)viewController goForward:(BOOL)goForward animated:(BOOL)animated {
    if (nil == viewController) {
        return;
    }
    
    ORKStep *step = viewController.step;
    [self updateLastBeginningInstructionStepIdentifierForStep:step goForward:goForward];
    
    
    if ([self isStepLastBeginningInstructionStep:step]) {
        // Check again, in case it's a user-supplied view controller for this step that's not an ORKInstructionStepViewController.
        if ([viewController isKindOfClass:[ORKInstructionStepViewController class]]) {
            [(ORKInstructionStepViewController *)viewController useAppropriateButtonTitleAsLastBeginningInstructionStep];
        }
    }
    
    ORKStepViewController *fromController = self.currentStepViewController;
    if (fromController && animated && [self isStepLastBeginningInstructionStep:fromController.step]) {
        [self startAudioPromptSessionIfNeeded];
        
        if ( [self grantedAtLeastOnePermission] == NO) {
            // Do the health request and THEN proceed.
            [self requestHealthAuthorizationWithCompletion:^{
                
                // If we are able to collect any data, proceed.
                // An alternative rule would be to never proceed if any permission fails.
                // However, since iOS does not re-present requests for access, we
                // can easily fail even if the user does not see a dialog, which would
                // be highly unexpected.
                if ([self grantedAtLeastOnePermission] == NO) {
                    [self reportError:[NSError errorWithDomain:NSCocoaErrorDomain
                                                          code:NSUserCancelledError
                                                      userInfo:@{@"reason": @"Required permissions not granted."}]
                               onStep:fromController.step];
                } else {
                    [self showViewController:viewController goForward:goForward animated:animated];
                }
            }];
            return;
        }
    }
    
    if (step.identifier && ![_managedStepIdentifiers.lastObject isEqualToString:step.identifier]) {
        [_managedStepIdentifiers addObject:step.identifier];
    }
    if ([step isRestorable] && !(viewController.isBeingReviewed && viewController.parentReviewStep.isStandalone)) {
        _lastRestorableStepIdentifier = step.identifier;
    }
    
    UIPageViewControllerNavigationDirection direction = goForward ? UIPageViewControllerNavigationDirectionForward : UIPageViewControllerNavigationDirectionReverse;
    
    ORKAdjustPageViewControllerNavigationDirectionForRTL(&direction);
    
    ORKStepViewControllerNavigationDirection stepDirection = goForward ? ORKStepViewControllerNavigationDirectionForward : ORKStepViewControllerNavigationDirectionReverse;
    
    [viewController willNavigateDirection:stepDirection];
    
    ORK_Log_Debug(@"%@ %@", self, viewController);
    
    // Stop monitor old scrollView, reset hairline's alpha to 0;
    self.registeredScrollView = nil;
    
    // Switch to non-animated transition if the application is not in the foreground.
    animated = animated && ([[UIApplication sharedApplication] applicationState] == UIApplicationStateActive);
    
    // Update currentStepViewController now, so we don't accept additional transition requests
    // from the same VC.
    _currentStepViewController = viewController;
    
    NSString *progressLabel = nil;
    if ([self shouldDisplayProgressLabel]) {
        ORKTaskProgress progress = [_task progressOfCurrentStep:viewController.step withResult:[self result]];
        if (progress.total > 0) {
            progressLabel = [NSString stringWithFormat:ORKLocalizedString(@"STEP_PROGRESS_FORMAT", nil) ,ORKLocalizedStringFromNumber(@(progress.current+1)), ORKLocalizedStringFromNumber(@(progress.total))];
        }
    }
    
    ORKWeakTypeOf(self) weakSelf = self;
    [self.pageViewController setViewControllers:@[viewController] direction:direction animated:animated completion:^(BOOL finished) {
        
        if (weakSelf == nil) {
            ORK_Log_Debug(@"Task VC has been dismissed, skipping block code");
            return;
        }
        
        ORKStrongTypeOf(weakSelf) strongSelf = weakSelf;
        
        ORK_Log_Debug(@"%@ %@", strongSelf, viewController);
        
        // Set the progress label only if non-nil or if it is nil having previously set a progress label.
        if (progressLabel || strongSelf->_hasSetProgressLabel) {
            strongSelf.pageViewController.navigationItem.title = progressLabel;
        }
        
        strongSelf->_hasSetProgressLabel = (progressLabel != nil);
        
        // Collect toolbarItems
        [strongSelf collectToolbarItemsFromViewController:viewController];
    }];
}

- (BOOL)shouldPresentStep:(ORKStep *)step {
    BOOL shouldPresent = (step != nil);
    
    if (shouldPresent && [self.delegate respondsToSelector:@selector(taskViewController:shouldPresentStep:)]) {
        shouldPresent = [self.delegate taskViewController:self shouldPresentStep:step];
    }
    
    return shouldPresent;
}

- (ORKStep *)nextStep {
    ORKStep *step = nil;
    
    if ([self.task respondsToSelector:@selector(stepAfterStep:withResult:)]) {
        step = [self.task stepAfterStep:self.currentStepViewController.step withResult:[self result]];
    }
    
    return step;
    
}

- (ORKStep *)prevStep {
    ORKStep *step = nil;
    
    if ([self.task respondsToSelector:@selector(stepBeforeStep:withResult:)]) {
        step = [self.task stepBeforeStep:self.currentStepViewController.step withResult:[self result]];
    }
    
    return step;
}

- (void)collectToolbarItemsFromViewController:(UIViewController *)viewController {
    if (_currentStepViewController == viewController) {
        _pageViewController.toolbarItems = viewController.toolbarItems;
        _pageViewController.navigationItem.leftBarButtonItem = viewController.navigationItem.leftBarButtonItem;
        _pageViewController.navigationItem.rightBarButtonItem = viewController.navigationItem.rightBarButtonItem;
        if (![self shouldDisplayProgressLabel]) {
            _pageViewController.navigationItem.title = viewController.navigationItem.title;
            _pageViewController.navigationItem.titleView = viewController.navigationItem.titleView;
        }
    }
}

- (void)observedScrollViewDidScroll:(UIScrollView *)scrollView {
    // alpha's range [0.0, 1.0]
    float alpha = MAX( MIN(scrollView.contentOffset.y / 64.0, 1.0), 0.0);
    self.hairline.alpha = alpha;
}

- (NSArray<ORKStep *> *)stepsForReviewStep:(ORKReviewStep *)reviewStep {
    NSMutableArray<ORKStep *> *steps = [[NSMutableArray<ORKStep *> alloc] init];
    if (reviewStep.isStandalone) {
        steps = nil;
    } else {
        ORKWeakTypeOf(self) weakSelf = self;
        [_managedStepIdentifiers enumerateObjectsUsingBlock:^(id obj, NSUInteger idx, BOOL *stop) {
            ORKStrongTypeOf(self) strongSelf = weakSelf;
            ORKStep *nextStep = [strongSelf.task stepWithIdentifier:(NSString*) obj];
            if (nextStep && ![nextStep.identifier isEqualToString:reviewStep.identifier]) {
                [steps addObject:nextStep];
            } else {
                *stop = YES;
            }
        }];
    }
    return [steps copy];
}

- (ORKStepViewController *)viewControllerForStep:(ORKStep *)step {
    if (step == nil) {
        return nil;
    }
    
    ORKStepViewController *stepViewController = nil;
    
    if ([self.delegate respondsToSelector:@selector(taskViewController:viewControllerForStep:)]) {
        // NOTE: While the delegate does not have direct access to the defaultResultSource,
        // it is assumed that it can set results as needed on the custom implementation of an
        // ORKStepViewController that it returns.
        stepViewController = [self.delegate taskViewController:self viewControllerForStep:step];
    }
    
    // If the delegate did not return a step view controller then instantiate one
    if (!stepViewController) {
        
        // Special-case the ORKReviewStep
        if ([step isKindOfClass:[ORKReviewStep class]]) {
            ORKReviewStep *reviewStep = (ORKReviewStep *)step;
            NSArray *steps = [self stepsForReviewStep:reviewStep];
            id<ORKTaskResultSource> resultSource = reviewStep.isStandalone ? reviewStep.resultSource : self.result;
            stepViewController = [[ORKReviewStepViewController alloc] initWithReviewStep:(ORKReviewStep *) step steps:steps resultSource:resultSource];
            ORKReviewStepViewController *reviewStepViewController = (ORKReviewStepViewController *) stepViewController;
            reviewStepViewController.reviewDelegate = self;
        }
        else {
            
            // Get the step result associated with this step
            ORKStepResult *result = nil;
            ORKStepResult *previousResult = _managedResults[step.identifier];
            
            // Check the default source first
            BOOL alwaysCheckForDefaultResult = ([self.defaultResultSource respondsToSelector:@selector(alwaysCheckForDefaultResult)] &&
                                                [self.defaultResultSource alwaysCheckForDefaultResult]);
            if ((previousResult == nil) || alwaysCheckForDefaultResult) {
                result = [self.defaultResultSource stepResultForStepIdentifier:step.identifier];
            }
            
            // If nil, assign to the previous result (if available) otherwise create new instance
            if (!result) {
                result = previousResult ? : [[ORKStepResult alloc] initWithIdentifier:step.identifier];
            }
            
            // Allow the step to instantiate the view controller. This will allow either the default
            // implementation using an override of the internal method `-stepViewControllerClass` or
            // allow for storyboard implementations.
            stepViewController = [step instantiateStepViewControllerWithResult:result];
        }
    }
    
    // Throw an exception if the created step view controller is not a subclass of ORKStepViewController
    ORKThrowInvalidArgumentExceptionIfNil(stepViewController);
    if (![stepViewController isKindOfClass:[ORKStepViewController class]]) {
        @throw [NSException exceptionWithName:NSGenericException reason:[NSString stringWithFormat:@"View controller should be of class %@", [ORKStepViewController class]] userInfo:@{@"viewController": stepViewController}];
    }
    
    // If this is a restorable task view controller, check that the restoration identifier and class
    // are set on the step result. If not, do so here. This gives the instantiator the opportunity to
    // set this value, but ensures that it is set to the default if the instantiator does not do so.
    if ([self.delegate respondsToSelector:@selector(taskViewControllerSupportsSaveAndRestore:)] &&
        [self.delegate taskViewControllerSupportsSaveAndRestore:self]){
        if (stepViewController.restorationIdentifier == nil) {
            stepViewController.restorationIdentifier = step.identifier;
        }
        if (stepViewController.restorationClass == nil) {
            stepViewController.restorationClass = [stepViewController class];
        }
    }
    
    stepViewController.outputDirectory = self.outputDirectory;
    [self setManagedResult:stepViewController.result forKey:step.identifier];
    
    
    if (stepViewController.cancelButtonItem == nil) {
        stepViewController.cancelButtonItem = [self defaultCancelButtonItem];
    }
    
    if ([self.delegate respondsToSelector:@selector(taskViewController:hasLearnMoreForStep:)] &&
        [self.delegate taskViewController:self hasLearnMoreForStep:step]) {
        
        stepViewController.learnMoreButtonItem = [self defaultLearnMoreButtonItem];
    }
    
    stepViewController.delegate = self;
    
    _stepViewControllerObserver = [[ORKViewControllerToolbarObserver alloc] initWithTargetViewController:stepViewController delegate:self];
    return stepViewController;
}

- (BOOL)shouldDisplayProgressLabel {
    return self.showsProgressInNavigationBar && [_task respondsToSelector:@selector(progressOfCurrentStep:withResult:)] && self.currentStepViewController.step.showsProgress && !(self.currentStepViewController.parentReviewStep.isStandalone);
}

#pragma mark - internal action Handlers

- (void)finishWithReason:(ORKTaskViewControllerFinishReason)reason error:(NSError *)error {
    ORKStrongTypeOf(self.delegate) strongDelegate = self.delegate;
    if ([strongDelegate respondsToSelector:@selector(taskViewController:didFinishWithReason:error:)]) {
        [strongDelegate taskViewController:self didFinishWithReason:reason error:error];
    }
}

- (void)presentCancelOptions:(BOOL)saveable sender:(UIBarButtonItem *)sender {
    
    if ([self.delegate respondsToSelector:@selector(taskViewControllerShouldConfirmCancel:)] &&
        ![self.delegate taskViewControllerShouldConfirmCancel:self]) {
        dispatch_async(dispatch_get_main_queue(), ^{
            [self finishWithReason:ORKTaskViewControllerFinishReasonDiscarded error:nil];
        });
        return;
    }
    
    BOOL supportSaving = NO;
    if ([self.delegate respondsToSelector:@selector(taskViewControllerSupportsSaveAndRestore:)]) {
        supportSaving = [self.delegate taskViewControllerSupportsSaveAndRestore:self];
    }
    
    UIAlertController *alert = [UIAlertController alertControllerWithTitle:nil
                                                                   message:nil
                                                            preferredStyle:UIAlertControllerStyleActionSheet];
    alert.popoverPresentationController.barButtonItem = sender;
    
    if (supportSaving && saveable) {
        [alert addAction:[UIAlertAction actionWithTitle:ORKLocalizedString(@"BUTTON_OPTION_SAVE", nil)
                                                  style:UIAlertActionStyleDefault
                                                handler:^(UIAlertAction *action) {
                                                    dispatch_async(dispatch_get_main_queue(), ^{
                                                        [self finishWithReason:ORKTaskViewControllerFinishReasonSaved error:nil];
                                                    });
                                                }]];
    }
    
    NSString *discardTitle = saveable ? ORKLocalizedString(@"BUTTON_OPTION_DISCARD", nil) : ORKLocalizedString(@"BUTTON_OPTION_STOP_TASK", nil);
    
    [alert addAction:[UIAlertAction actionWithTitle:discardTitle
                                              style:UIAlertActionStyleDestructive
                                            handler:^(UIAlertAction *action) {
                                                dispatch_async(dispatch_get_main_queue(), ^{
                                                    [self finishWithReason:ORKTaskViewControllerFinishReasonDiscarded error:nil];
                                                });
                                            }]];
    
    [alert addAction:[UIAlertAction actionWithTitle:ORKLocalizedString(@"BUTTON_CANCEL", nil)
                                              style:UIAlertActionStyleCancel
                                            handler:nil]];
    
    [self presentViewController:alert animated:YES completion:nil];
}

- (IBAction)cancelAction:(UIBarButtonItem *)sender {
    // Should we also include visualConsentStep here? Others?
    BOOL isCurrentInstructionStep = [self.currentStepViewController.step isKindOfClass:[ORKInstructionStep class]];
    
    // [self result] would not include any results beyond current step.
    // Use _managedResults to get the completed result set.
    NSArray *results = _managedResults.allValues;
    BOOL saveable = NO;
    for (ORKStepResult *result in results) {
        if ([result isSaveable]) {
            saveable = YES;
            break;
        }
    }
    
    BOOL isStandaloneReviewStep = NO;
    if ([self.currentStepViewController.step isKindOfClass:[ORKReviewStep class]]) {
        ORKReviewStep *reviewStep = (ORKReviewStep *)self.currentStepViewController.step;
        isStandaloneReviewStep = reviewStep.isStandalone;
    }
    
    if ((isCurrentInstructionStep && saveable == NO) || isStandaloneReviewStep || self.currentStepViewController.readOnlyMode) {
        [self finishWithReason:ORKTaskViewControllerFinishReasonDiscarded error:nil];
    } else {
        [self presentCancelOptions:saveable sender:sender];
    }
}

- (IBAction)learnMoreAction:(id)sender {
    if (self.delegate && [self.delegate respondsToSelector:@selector(taskViewController:learnMoreForStep:)]) {
        [self.delegate taskViewController:self learnMoreForStep:self.currentStepViewController];
    }
}

- (void)reportError:(NSError *)error onStep:(ORKStep *)step {
    [self finishWithReason:ORKTaskViewControllerFinishReasonFailed error:error];
}

- (void)flipToNextPageFrom:(ORKStepViewController *)fromController {
    if (fromController != _currentStepViewController) {
        return;
    }
    
    ORKStep *step = fromController.parentReviewStep;
    if (!step) {
        step = [self nextStep];
    }
    
    if (step == nil) {
        if ([self.delegate respondsToSelector:@selector(taskViewController:didChangeResult:)]) {
            [self.delegate taskViewController:self didChangeResult:[self result]];
        }
        [self finishAudioPromptSession];
        [self finishWithReason:ORKTaskViewControllerFinishReasonCompleted error:nil];
    } else if ([self shouldPresentStep:step]) {
        ORKStepViewController *stepViewController = [self viewControllerForStep:step];
        NSAssert(stepViewController != nil, @"A non-nil step should always generate a step view controller");
        if (fromController.isBeingReviewed) {
            [_managedStepIdentifiers removeLastObject];
        }
        [self showViewController:stepViewController goForward:YES animated:YES];
    }
    
}

- (void)flipToPreviousPageFrom:(ORKStepViewController *)fromController {
    if (fromController != _currentStepViewController) {
        return;
    }
    
    ORKStep *step = fromController.parentReviewStep;
    if (!step) {
        step = [self prevStep];
    }
    ORKStepViewController *stepViewController = nil;
    
    if ([self shouldPresentStep:step]) {
        ORKStep *currentStep = _currentStepViewController.step;
        NSString *itemId = currentStep.identifier;
        
        stepViewController = [self viewControllerForStep:step];
        if (stepViewController) {
            // Remove the identifier from the list
            assert([itemId isEqualToString:_managedStepIdentifiers.lastObject]);
            [_managedStepIdentifiers removeLastObject];
            
            [self showViewController:stepViewController goForward:NO animated:YES];
        }
    }
}

#pragma mark -  ORKStepViewControllerDelegate

- (void)stepViewControllerWillAppear:(ORKStepViewController *)viewController {
    if ([self.delegate respondsToSelector:@selector(taskViewController:stepViewControllerWillAppear:)]) {
        [self.delegate taskViewController:self stepViewControllerWillAppear:viewController];
    }
}

- (void)stepViewController:(ORKStepViewController *)stepViewController didFinishWithNavigationDirection:(ORKStepViewControllerNavigationDirection)direction {
    
    if (!stepViewController.readOnlyMode) {
        // Add step result object
        [self setManagedResult:[stepViewController result] forKey:stepViewController.step.identifier];
    }
    
    // Alert the delegate that the step is finished 
    ORKStrongTypeOf(self.delegate) strongDelegate = self.delegate;
    if ([strongDelegate respondsToSelector:@selector(taskViewController:stepViewControllerWillDisappear:navigationDirection:)]) {
        [strongDelegate taskViewController:self stepViewControllerWillDisappear:stepViewController navigationDirection:direction];
    }
    
    if (direction == ORKStepViewControllerNavigationDirectionForward) {
        [self flipToNextPageFrom:stepViewController];
    } else {
        [self flipToPreviousPageFrom:stepViewController];
    }
}

- (void)stepViewControllerDidFail:(ORKStepViewController *)stepViewController withError:(NSError *)error {
    [self finishWithReason:ORKTaskViewControllerFinishReasonFailed error:error];
}

- (void)stepViewControllerResultDidChange:(ORKStepViewController *)stepViewController {
    if (!stepViewController.readOnlyMode) {
        [self setManagedResult:stepViewController.result forKey:stepViewController.step.identifier];
    }
    
    ORKStrongTypeOf(self.delegate) strongDelegate = self.delegate;
    if ([strongDelegate respondsToSelector:@selector(taskViewController:didChangeResult:)]) {
        [strongDelegate taskViewController:self didChangeResult:[self result]];
    }
}

- (BOOL)stepViewControllerHasPreviousStep:(ORKStepViewController *)stepViewController {
    ORKStep *thisStep = stepViewController.step;
    if (!thisStep) {
        return NO;
    }
    ORKStep *previousStep = stepViewController.parentReviewStep;
    if (!previousStep) {
        previousStep = [self stepBeforeStep:thisStep];
    }
    if ([previousStep isKindOfClass:[ORKActiveStep class]] || ([thisStep allowsBackNavigation] == NO)) {
        previousStep = nil; // Can't go back to an active step
    }
    return (previousStep != nil);
}

- (BOOL)stepViewControllerHasNextStep:(ORKStepViewController *)stepViewController {
    ORKStep *thisStep = stepViewController.step;
    if (!thisStep) {
        return NO;
    }
    ORKStep *nextStep = [self stepAfterStep:thisStep];
    return (nextStep != nil);
}

- (void)stepViewController:(ORKStepViewController *)stepViewController recorder:(ORKRecorder *)recorder didFailWithError:(NSError *)error {
    ORKStrongTypeOf(self.delegate) strongDelegate = self.delegate;
    if ([strongDelegate respondsToSelector:@selector(taskViewController:recorder:didFailWithError:)]) {
        [strongDelegate taskViewController:self recorder:recorder didFailWithError:error];
    }
}

- (ORKStep *)stepBeforeStep:(ORKStep *)step {
    return [self.task stepBeforeStep:step withResult:[self result]];
}

- (ORKStep *)stepAfterStep:(ORKStep *)step {
    return [self.task stepAfterStep:step withResult:[self result]];
}

#pragma mark - ORKReviewStepViewControllerDelegate

- (void)reviewStepViewController:(ORKReviewStepViewController *)reviewStepViewController
                  willReviewStep:(ORKStep *)step {
    id<ORKTaskResultSource> resultSource = _defaultResultSource;
    if (reviewStepViewController.reviewStep && reviewStepViewController.reviewStep.isStandalone) {
        _defaultResultSource = reviewStepViewController.reviewStep.resultSource;
    }
    ORKStepViewController *stepViewController = [self viewControllerForStep:step];
    _defaultResultSource = resultSource;
    NSAssert(stepViewController != nil, @"A non-nil step should always generate a step view controller");
    stepViewController.continueButtonTitle = ORKLocalizedString(@"BUTTON_SAVE", nil);
    stepViewController.parentReviewStep = (ORKReviewStep *) reviewStepViewController.step;
    stepViewController.skipButtonTitle = stepViewController.readOnlyMode ? ORKLocalizedString(@"BUTTON_READ_ONLY_MODE", nil) : ORKLocalizedString(@"BUTTON_CLEAR_ANSWER", nil);
    if (stepViewController.parentReviewStep.isStandalone) {
        stepViewController.navigationItem.title = stepViewController.parentReviewStep.title;
    }
    [self showViewController:stepViewController goForward:YES animated:YES];
}

#pragma mark - UIStateRestoring

static NSString *const _ORKTaskRunUUIDRestoreKey = @"taskRunUUID";
static NSString *const _ORKShowsProgressInNavigationBarRestoreKey = @"showsProgressInNavigationBar";
static NSString *const _ORKManagedResultsRestoreKey = @"managedResults";
static NSString *const _ORKManagedStepIdentifiersRestoreKey = @"managedStepIdentifiers";
static NSString *const _ORKHasSetProgressLabelRestoreKey = @"hasSetProgressLabel";
static NSString *const _ORKHasRequestedHealthDataRestoreKey = @"hasRequestedHealthData";
static NSString *const _ORKRequestedHealthTypesForReadRestoreKey = @"requestedHealthTypesForRead";
static NSString *const _ORKRequestedHealthTypesForWriteRestoreKey = @"requestedHealthTypesForWrite";
static NSString *const _ORKOutputDirectoryRestoreKey = @"outputDirectory";
static NSString *const _ORKLastBeginningInstructionStepIdentifierKey = @"lastBeginningInstructionStepIdentifier";
static NSString *const _ORKTaskIdentifierRestoreKey = @"taskIdentifier";
static NSString *const _ORKStepIdentifierRestoreKey = @"stepIdentifier";
static NSString *const _ORKPresentedDate = @"presentedDate";

- (void)encodeRestorableStateWithCoder:(NSCoder *)coder {
    [super encodeRestorableStateWithCoder:coder];
    
    [coder encodeObject:_taskRunUUID forKey:_ORKTaskRunUUIDRestoreKey];
    [coder encodeBool:self.showsProgressInNavigationBar forKey:_ORKShowsProgressInNavigationBarRestoreKey];
    [coder encodeObject:_managedResults forKey:_ORKManagedResultsRestoreKey];
    [coder encodeObject:_managedStepIdentifiers forKey:_ORKManagedStepIdentifiersRestoreKey];
    [coder encodeBool:_hasSetProgressLabel forKey:_ORKHasSetProgressLabelRestoreKey];
    [coder encodeObject:_requestedHealthTypesForRead forKey:_ORKRequestedHealthTypesForReadRestoreKey];
    [coder encodeObject:_requestedHealthTypesForWrite forKey:_ORKRequestedHealthTypesForWriteRestoreKey];
    [coder encodeObject:_presentedDate forKey:_ORKPresentedDate];
    
    [coder encodeObject:ORKBookmarkDataFromURL(_outputDirectory) forKey:_ORKOutputDirectoryRestoreKey];
    [coder encodeObject:_lastBeginningInstructionStepIdentifier forKey:_ORKLastBeginningInstructionStepIdentifierKey];
    
    [coder encodeObject:_task.identifier forKey:_ORKTaskIdentifierRestoreKey];
    
    ORKStep *step = [_currentStepViewController step];
    if ([step isRestorable] && !(_currentStepViewController.isBeingReviewed && _currentStepViewController.parentReviewStep.isStandalone)) {
        [coder encodeObject:step.identifier forKey:_ORKStepIdentifierRestoreKey];
    } else if (_lastRestorableStepIdentifier) {
        [coder encodeObject:_lastRestorableStepIdentifier forKey:_ORKStepIdentifierRestoreKey];
    }
}

- (void)decodeRestorableStateWithCoder:(NSCoder *)coder {
    [super decodeRestorableStateWithCoder:coder];
    
    _taskRunUUID = [coder decodeObjectOfClass:[NSUUID class] forKey:_ORKTaskRunUUIDRestoreKey];
    self.showsProgressInNavigationBar = [coder decodeBoolForKey:_ORKShowsProgressInNavigationBarRestoreKey];
    
    _outputDirectory = ORKURLFromBookmarkData([coder decodeObjectOfClass:[NSData class] forKey:_ORKOutputDirectoryRestoreKey]);
    [self ensureDirectoryExists:_outputDirectory];
    
    // Must have a task object already provided by this point in the restoration, in order to restore any other state.
    if (_task) {
        
        // Recover partially entered results, even if we may not be able to jump to the desired step.
        _managedResults = [coder decodeObjectOfClass:[NSMutableDictionary class] forKey:_ORKManagedResultsRestoreKey];
        _managedStepIdentifiers = [coder decodeObjectOfClass:[NSMutableArray class] forKey:_ORKManagedStepIdentifiersRestoreKey];
        
        _restoredTaskIdentifier = [coder decodeObjectOfClass:[NSString class] forKey:_ORKTaskIdentifierRestoreKey];
        if (_restoredTaskIdentifier) {
            if (![_task.identifier isEqualToString:_restoredTaskIdentifier]) {
                @throw [NSException exceptionWithName:NSInternalInconsistencyException
                                               reason:[NSString stringWithFormat:@"Restored task identifier %@ does not match task %@ provided",_restoredTaskIdentifier,_task.identifier]
                                             userInfo:nil];
            }
        }
        
        if ([_task respondsToSelector:@selector(stepWithIdentifier:)]) {
            _hasSetProgressLabel = [coder decodeBoolForKey:_ORKHasSetProgressLabelRestoreKey];
            _requestedHealthTypesForRead = [coder decodeObjectOfClass:[NSSet class] forKey:_ORKRequestedHealthTypesForReadRestoreKey];
            _requestedHealthTypesForWrite = [coder decodeObjectOfClass:[NSSet class] forKey:_ORKRequestedHealthTypesForWriteRestoreKey];
            _presentedDate = [coder decodeObjectOfClass:[NSDate class] forKey:_ORKPresentedDate];
            _lastBeginningInstructionStepIdentifier = [coder decodeObjectOfClass:[NSString class] forKey:_ORKLastBeginningInstructionStepIdentifierKey];
            
            _restoredStepIdentifier = [coder decodeObjectOfClass:[NSString class] forKey:_ORKStepIdentifierRestoreKey];
        } else {
            ORK_Log_Warning(@"Not restoring current step of task %@ because it does not implement -stepWithIdentifier:", _task.identifier);
        }
    }
}


- (void)applicationFinishedRestoringState {
    [super applicationFinishedRestoringState];
    
    _pageViewController = (UIPageViewController *)[self.childNavigationController viewControllers][0];
    
    if (!_task) {
        @throw [NSException exceptionWithName:NSInternalInconsistencyException
                                       reason:@"Task must be provided to restore task view controller"
                                     userInfo:nil];
    }
    
    if (_restoredStepIdentifier) {
        ORKStepViewController *stepViewController = _currentStepViewController;
        if (stepViewController) {
            stepViewController.delegate = self;
            
            if (stepViewController.cancelButtonItem == nil) {
                stepViewController.cancelButtonItem = [self defaultCancelButtonItem];
            }
            
            if ([self.delegate respondsToSelector:@selector(taskViewController:hasLearnMoreForStep:)] &&
                [self.delegate taskViewController:self hasLearnMoreForStep:stepViewController.step]) {
                
                stepViewController.learnMoreButtonItem = [self defaultLearnMoreButtonItem];
            }
            
            _stepViewControllerObserver = [[ORKViewControllerToolbarObserver alloc] initWithTargetViewController:stepViewController delegate:self];
            
        } else if ([_task respondsToSelector:@selector(stepWithIdentifier:)]) {
            stepViewController = [self viewControllerForStep:[_task stepWithIdentifier:_restoredStepIdentifier]];
        } else {
            stepViewController = [self viewControllerForStep:[_task stepAfterStep:nil withResult:[self result]]];
        }
        
        if (stepViewController != nil) {
            [self showViewController:stepViewController goForward:YES animated:NO];
            _hasBeenPresented = YES;
        }
    }
}

+ (UIViewController *) viewControllerWithRestorationIdentifierPath:(NSArray *)identifierComponents coder:(NSCoder *)coder {
    if ([identifierComponents.lastObject isEqualToString:_PageViewControllerRestorationKey]) {
        UIPageViewController *pageViewController = [self pageViewController];
        pageViewController.restorationIdentifier = identifierComponents.lastObject;
        pageViewController.restorationClass = self;
        return pageViewController;
    } else if ([identifierComponents.lastObject isEqualToString:_ChildNavigationControllerRestorationKey]) {
        UINavigationController *navigationController = [UINavigationController new];
        navigationController.restorationIdentifier = identifierComponents.lastObject;
        navigationController.restorationClass = self;
        return navigationController;
    }
    
    ORKTaskViewController *taskViewController = [[ORKTaskViewController alloc] initWithTask:nil taskRunUUID:nil];
    taskViewController.restorationIdentifier = identifierComponents.lastObject;
    taskViewController.restorationClass = self;
    return taskViewController;
}

#pragma mark UINavigationController pass-throughs

- (void)setNavigationBarHidden:(BOOL)navigationBarHidden {
    self.childNavigationController.navigationBarHidden = navigationBarHidden;
}

- (BOOL)isNavigationBarHidden {
    return self.childNavigationController.navigationBarHidden;
}

- (void)setNavigationBarHidden:(BOOL)hidden animated:(BOOL)animated {
    [self.childNavigationController setNavigationBarHidden:hidden animated:YES];
}

- (UINavigationBar *)navigationBar {
    return self.childNavigationController.navigationBar;
}

@end<|MERGE_RESOLUTION|>--- conflicted
+++ resolved
@@ -711,20 +711,12 @@
     }
     
     if (result == nil || NO == [result isKindOfClass:[ORKStepResult class]]) {
-<<<<<<< HEAD
-        @throw [NSException exceptionWithName:NSGenericException reason:[NSString stringWithFormat: @"Expect result object to be ORKResult type and not nil: {%@ : %@}", aKey, result] userInfo:nil];
-=======
         @throw [NSException exceptionWithName:NSGenericException reason:[NSString stringWithFormat: @"Expect result object to be `ORKStepResult` type and not nil: {%@ : %@}", aKey, result] userInfo:nil];
->>>>>>> dc185c69
         return;
     }
     
     // Manage last result tracking (used in predicate navigation)
-<<<<<<< HEAD
-    // If the previous result and the replacement result result are the same result then `isPreviousResult`
-=======
     // If the previous result and the replacement result are the same result then `isPreviousResult`
->>>>>>> dc185c69
     // will be set to `NO` otherwise it will be marked with `YES`.
     ORKStepResult *previousResult = _managedResults[aKey];
     previousResult.isPreviousResult = YES;
