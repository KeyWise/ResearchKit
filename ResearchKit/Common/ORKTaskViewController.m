--- conflicted
+++ resolved
@@ -912,7 +912,6 @@
     
     NSString *progressLabel = nil;
     if ([self shouldDisplayProgressLabel]) {
-<<<<<<< HEAD
         if (viewController.parentReviewStep && viewController.parentReviewStep.isStandalone) {
             progressLabel = viewController.parentReviewStep.title;
         } else {
@@ -921,12 +920,6 @@
             if (progress.total > 0) {
                 progressLabel = [NSString stringWithFormat:ORKLocalizedString(@"STEP_PROGRESS_FORMAT", nil) ,ORKLocalizedStringFromNumber(@(progress.current+1)), ORKLocalizedStringFromNumber(@(progress.total))];
             }
-=======
-        ORKTaskProgress progress = [_task progressOfCurrentStep:viewController.step withResult:[self result]];
-        
-        if (progress.total > 0) {
-            progressLabel = [NSString stringWithFormat:ORKLocalizedString(@"STEP_PROGRESS_FORMAT", nil) ,ORKLocalizedStringFromNumber(@(progress.current + 1)), ORKLocalizedStringFromNumber(@(progress.total))];
->>>>>>> c7bd1f5c
         }
     }
     
