--- conflicted
+++ resolved
@@ -600,13 +600,8 @@
     if (_hasAudioSession) {
         AVAudioSession *session = [AVAudioSession sharedInstance];
         NSError *error = nil;
-<<<<<<< HEAD
-        if (! [session setActive:NO withOptions:0 error:&error]) {
+        if (![session setActive:NO withOptions:0 error:&error]) {
             ORK_Log_Warning(@"Could not deactivate audio session: %@", error);
-=======
-        if (![session setActive:NO withOptions:0 error:&error]) {
-            ORK_Log_Debug(@"Could not deactivate audio session: %@", error);
->>>>>>> 58a5a2c3
         } else {
             ORK_Log_Debug(@"*** Finished audio session");
         }
