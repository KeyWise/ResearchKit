--- conflicted
+++ resolved
@@ -136,11 +136,7 @@
 - (void)updateConstraintConstantsForWindow:(UIWindow *)window {
     [super updateConstraintConstantsForWindow:window];
     
-<<<<<<< HEAD
-    ORKScreenType screenType = ORKGetScreenTypeForWindow(window);
-=======
-    ORKScreenType screenType = self.verticalScreenType;
->>>>>>> c786ed06
+    ORKScreenType screenType = ORKGetVerticalScreenTypeForWindow(window);
     const CGFloat IllustrationHeight = ORKGetMetricForScreenType(ORKScreenMetricInstructionImageHeight, screenType);
     _instructionImageHeightConstraint.constant = (_instructionImageView.image ? IllustrationHeight : 0);
 }
