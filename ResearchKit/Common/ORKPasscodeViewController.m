/*
 Copyright (c) 2015, Apple Inc. All rights reserved.
 
 Redistribution and use in source and binary forms, with or without modification,
 are permitted provided that the following conditions are met:
 
 1.  Redistributions of source code must retain the above copyright notice, this
 list of conditions and the following disclaimer.
 
 2.  Redistributions in binary form must reproduce the above copyright notice,
 this list of conditions and the following disclaimer in the documentation and/or
 other materials provided with the distribution.
 
 3.  Neither the name of the copyright holder(s) nor the names of any contributors
 may be used to endorse or promote products derived from this software without
 specific prior written permission. No license is granted to the trademarks of
 the copyright holders even if such marks are included in this software.
 
 THIS SOFTWARE IS PROVIDED BY THE COPYRIGHT HOLDERS AND CONTRIBUTORS "AS IS"
 AND ANY EXPRESS OR IMPLIED WARRANTIES, INCLUDING, BUT NOT LIMITED TO, THE
 IMPLIED WARRANTIES OF MERCHANTABILITY AND FITNESS FOR A PARTICULAR PURPOSE
 ARE DISCLAIMED. IN NO EVENT SHALL THE COPYRIGHT OWNER OR CONTRIBUTORS BE LIABLE
 FOR ANY DIRECT, INDIRECT, INCIDENTAL, SPECIAL, EXEMPLARY, OR CONSEQUENTIAL
 DAMAGES (INCLUDING, BUT NOT LIMITED TO, PROCUREMENT OF SUBSTITUTE GOODS OR
 SERVICES; LOSS OF USE, DATA, OR PROFITS; OR BUSINESS INTERRUPTION) HOWEVER
 CAUSED AND ON ANY THEORY OF LIABILITY, WHETHER IN CONTRACT, STRICT LIABILITY,
 OR TORT (INCLUDING NEGLIGENCE OR OTHERWISE) ARISING IN ANY WAY OUT OF THE USE
 OF THIS SOFTWARE, EVEN IF ADVISED OF THE POSSIBILITY OF SUCH DAMAGE.
 */


#import "ORKPasscodeViewController.h"
#import "ORKPasscodeStepViewController.h"
#import "ORKPasscodeStepViewController_Internal.h"
#import "ORKStepViewController_Internal.h"
#import "ORKPasscodeStep.h"
#import "ORKHelpers.h"


@implementation ORKPasscodeViewController

- (instancetype)init {
    ORKThrowMethodUnavailableException();
    return nil;
}

<<<<<<< HEAD
+ (instancetype)passcodeAuthenticationViewControllerWithText:(NSString *)text
                                                    delegate:(id<ORKPasscodeDelegate>)delegate {
=======
- (instancetype)initWithRootViewController:(UIViewController *)rootViewController {
    self = [super initWithRootViewController:rootViewController];
    if (self) {
        [self.navigationBar setBackgroundImage:[UIImage new] forBarMetrics:UIBarMetricsDefault];
        self.navigationBar.shadowImage = [UIImage new];
        self.navigationBar.translucent = NO;
    }
    return self;
}

- (UIInterfaceOrientationMask)supportedInterfaceOrientations {
    return [[ORKPasscodeStepViewController class] supportedInterfaceOrientations];
}

+ (id)passcodeAuthenticationViewControllerWithText:(NSString *)text
                                          delegate:(id<ORKPasscodeDelegate>)delegate {
>>>>>>> 22b769b7
    return [self passcodeViewControllerWithText:text
                                       delegate:delegate
                                   passcodeFlow:ORKPasscodeFlowAuthenticate
                                   passcodeType:0];
}

+ (instancetype)passcodeEditingViewControllerWithText:(NSString *)text
                                             delegate:(id<ORKPasscodeDelegate>)delegate
                                         passcodeType:(ORKPasscodeType)passcodeType {
    return [self passcodeViewControllerWithText:text
                                       delegate:delegate
                                   passcodeFlow:ORKPasscodeFlowEdit
                                   passcodeType:passcodeType];
}

+ (instancetype)passcodeViewControllerWithText:(NSString *)text
                                      delegate:(id<ORKPasscodeDelegate>)delegate
                                  passcodeFlow:(ORKPasscodeFlow)passcodeFlow
                                  passcodeType:(ORKPasscodeType)passcodeType {
    
    ORKPasscodeStep *step = [[ORKPasscodeStep alloc] initWithIdentifier:PasscodeStepIdentifier];
    step.passcodeType = passcodeType;
    step.text = text;
    
    ORKPasscodeStepViewController *passcodeStepViewController = [ORKPasscodeStepViewController new];
    passcodeStepViewController.passcodeFlow = passcodeFlow;
    passcodeStepViewController.passcodeDelegate = delegate;
    passcodeStepViewController.step = step;
    
    ORKPasscodeViewController *navigationController = [[ORKPasscodeViewController alloc] initWithRootViewController:passcodeStepViewController];
    return navigationController;
}

+ (BOOL)isPasscodeStoredInKeychain {
    NSDictionary *dictionary = (NSDictionary *) [ORKKeychainWrapper objectForKey:PasscodeKey error:nil];
    return ([dictionary objectForKey:KeychainDictionaryPasscodeKey]) ? YES : NO;
}

+ (BOOL)removePasscodeFromKeychain {
    return [ORKKeychainWrapper removeObjectForKey:PasscodeKey error:nil];
}

+ (void)forcePasscode:(NSString *)passcode withTouchIdEnabled:(BOOL)touchIdEnabled {
    ORKThrowInvalidArgumentExceptionIfNil(passcode)
    [ORKPasscodeStepViewController savePasscode:passcode withTouchIdEnabled:touchIdEnabled];
}

@end<|MERGE_RESOLUTION|>--- conflicted
+++ resolved
@@ -44,10 +44,6 @@
     return nil;
 }
 
-<<<<<<< HEAD
-+ (instancetype)passcodeAuthenticationViewControllerWithText:(NSString *)text
-                                                    delegate:(id<ORKPasscodeDelegate>)delegate {
-=======
 - (instancetype)initWithRootViewController:(UIViewController *)rootViewController {
     self = [super initWithRootViewController:rootViewController];
     if (self) {
@@ -62,38 +58,37 @@
     return [[ORKPasscodeStepViewController class] supportedInterfaceOrientations];
 }
 
-+ (id)passcodeAuthenticationViewControllerWithText:(NSString *)text
-                                          delegate:(id<ORKPasscodeDelegate>)delegate {
->>>>>>> 22b769b7
-    return [self passcodeViewControllerWithText:text
-                                       delegate:delegate
-                                   passcodeFlow:ORKPasscodeFlowAuthenticate
-                                   passcodeType:0];
++ (instancetype)passcodeAuthenticationViewControllerWithText:(NSString *)text
+													delegate:(id<ORKPasscodeDelegate>)delegate {
+	return [self passcodeViewControllerWithText:text
+									   delegate:delegate
+								   passcodeFlow:ORKPasscodeFlowAuthenticate
+								   passcodeType:0];
 }
 
 + (instancetype)passcodeEditingViewControllerWithText:(NSString *)text
-                                             delegate:(id<ORKPasscodeDelegate>)delegate
-                                         passcodeType:(ORKPasscodeType)passcodeType {
-    return [self passcodeViewControllerWithText:text
-                                       delegate:delegate
-                                   passcodeFlow:ORKPasscodeFlowEdit
-                                   passcodeType:passcodeType];
+											 delegate:(id<ORKPasscodeDelegate>)delegate
+										 passcodeType:(ORKPasscodeType)passcodeType {
+	return [self passcodeViewControllerWithText:text
+									   delegate:delegate
+								   passcodeFlow:ORKPasscodeFlowEdit
+								   passcodeType:passcodeType];
 }
 
 + (instancetype)passcodeViewControllerWithText:(NSString *)text
-                                      delegate:(id<ORKPasscodeDelegate>)delegate
-                                  passcodeFlow:(ORKPasscodeFlow)passcodeFlow
-                                  passcodeType:(ORKPasscodeType)passcodeType {
-    
-    ORKPasscodeStep *step = [[ORKPasscodeStep alloc] initWithIdentifier:PasscodeStepIdentifier];
-    step.passcodeType = passcodeType;
-    step.text = text;
-    
+									  delegate:(id<ORKPasscodeDelegate>)delegate
+								  passcodeFlow:(ORKPasscodeFlow)passcodeFlow
+								  passcodeType:(ORKPasscodeType)passcodeType {
+	
+	ORKPasscodeStep *step = [[ORKPasscodeStep alloc] initWithIdentifier:PasscodeStepIdentifier];
+	step.passcodeType = passcodeType;
+	step.text = text;
+	
     ORKPasscodeStepViewController *passcodeStepViewController = [ORKPasscodeStepViewController new];
     passcodeStepViewController.passcodeFlow = passcodeFlow;
     passcodeStepViewController.passcodeDelegate = delegate;
     passcodeStepViewController.step = step;
-    
+	
     ORKPasscodeViewController *navigationController = [[ORKPasscodeViewController alloc] initWithRootViewController:passcodeStepViewController];
     return navigationController;
 }
