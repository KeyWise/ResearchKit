/*
 Copyright (c) 2015, Bruce Duncan. All rights reserved.
 
 Redistribution and use in source and binary forms, with or without modification,
 are permitted provided that the following conditions are met:
 
 1.  Redistributions of source code must retain the above copyright notice, this
 list of conditions and the following disclaimer.
 
 2.  Redistributions in binary form must reproduce the above copyright notice,
 this list of conditions and the following disclaimer in the documentation and/or
 other materials provided with the distribution.
 
 3.  Neither the name of the copyright holder(s) nor the names of any contributors
 may be used to endorse or promote products derived from this software without
 specific prior written permission. No license is granted to the trademarks of
 the copyright holders even if such marks are included in this software.
 
 THIS SOFTWARE IS PROVIDED BY THE COPYRIGHT HOLDERS AND CONTRIBUTORS "AS IS"
 AND ANY EXPRESS OR IMPLIED WARRANTIES, INCLUDING, BUT NOT LIMITED TO, THE
 IMPLIED WARRANTIES OF MERCHANTABILITY AND FITNESS FOR A PARTICULAR PURPOSE
 ARE DISCLAIMED. IN NO EVENT SHALL THE COPYRIGHT OWNER OR CONTRIBUTORS BE LIABLE
 FOR ANY DIRECT, INDIRECT, INCIDENTAL, SPECIAL, EXEMPLARY, OR CONSEQUENTIAL
 DAMAGES (INCLUDING, BUT NOT LIMITED TO, PROCUREMENT OF SUBSTITUTE GOODS OR
 SERVICES; LOSS OF USE, DATA, OR PROFITS; OR BUSINESS INTERRUPTION) HOWEVER
 CAUSED AND ON ANY THEORY OF LIABILITY, WHETHER IN CONTRACT, STRICT LIABILITY,
 OR TORT (INCLUDING NEGLIGENCE OR OTHERWISE) ARISING IN ANY WAY OUT OF THE USE
 OF THIS SOFTWARE, EVEN IF ADVISED OF THE POSSIBILITY OF SUCH DAMAGE.
 */


#import "ORKStepViewController_Internal.h"
#import "ORKImageCaptureStepViewController.h"
#import "ORKImageCaptureView.h"
#import "ORKHelpers.h"
#import "ORKDefines_Private.h"

#import <AVFoundation/AVFoundation.h>


@interface ORKImageCaptureStepViewController () <ORKImageCaptureViewDelegate>

@end


@implementation ORKImageCaptureStepViewController {
    ORKImageCaptureView *_imageCaptureView;
    dispatch_queue_t _sessionQueue;
    AVCaptureSession *_captureSession;
    AVCaptureStillImageOutput *_stillImageOutput;
    NSData *_capturedImageData;
    NSURL *_fileURL;
}

- (instancetype)initWithStep:(ORKStep *)step result:(ORKResult *)result {
    self = [self initWithStep:step];
    if (self) {
        ORKStepResult *stepResult = (ORKStepResult *)result;
        if (stepResult && [stepResult results].count > 0) {
<<<<<<< HEAD
            ORKFileResult *fileResult = [stepResult results].firstObject;
            if(fileResult.fileURL) {
=======
            
            ORKFileResult *fileResult = ORKDynamicCast([[stepResult results] firstObject], ORKFileResult);

            if (fileResult.fileURL) {
>>>>>>> c786ed06
                // Setting these properties in this order allows us to reuse the existing file on disk
                self.capturedImageData = [NSData dataWithContentsOfURL:fileResult.fileURL];
                _fileURL = fileResult.fileURL;
            }
        }
    }
    return self;
}

- (instancetype)initWithStep:(ORKStep *)step {
    self = [super initWithStep:step];
    if (self) {
        _imageCaptureView = [[ORKImageCaptureView alloc] initWithFrame:CGRectZero];
        _imageCaptureView.imageCaptureStep = (ORKImageCaptureStep *)step;
        _imageCaptureView.delegate = self;
        [self.view addSubview:_imageCaptureView];
        
        _imageCaptureView.translatesAutoresizingMaskIntoConstraints = NO;
        [self setUpConstraints];
    }
    return self;
}

- (void)setUpConstraints {
    NSMutableArray *constraints = [NSMutableArray new];
    NSDictionary *views = @{ @"imageCaptureView": _imageCaptureView };
    [constraints addObjectsFromArray:[NSLayoutConstraint constraintsWithVisualFormat:@"V:|[imageCaptureView]|"
                                                                             options:NSLayoutFormatDirectionLeadingToTrailing
                                                                             metrics:nil
                                                                               views:views]];
    [constraints addObjectsFromArray:[NSLayoutConstraint constraintsWithVisualFormat:@"H:|[imageCaptureView]|"
                                                                             options:NSLayoutFormatDirectionLeadingToTrailing
                                                                             metrics:nil
                                                                               views:views]];
    [NSLayoutConstraint activateConstraints:constraints];
}

- (void)setContinueButtonItem:(UIBarButtonItem *)continueButtonItem {
    [super setContinueButtonItem:continueButtonItem];
    _imageCaptureView.continueButtonItem = continueButtonItem;
}

- (void)setSkipButtonItem:(UIBarButtonItem *)skipButtonItem {
    [super setSkipButtonItem:skipButtonItem];
    _imageCaptureView.skipButtonItem = skipButtonItem;
}

- (void)retakePressed:(void (^ __nullable)())handler {
    // Start the capture session, and reset the captured image to nil
    dispatch_async(_sessionQueue, ^{
        [_captureSession startRunning];
        dispatch_async(dispatch_get_main_queue(), ^{
            self.capturedImageData = nil;
            if (handler) {
                handler();
            }
        });
    });
}

- (void)capturePressed:(void (^ __nullable)(BOOL))handler {
    // Capture the image via the output
    dispatch_async(_sessionQueue, ^{
    	[_stillImageOutput captureStillImageAsynchronouslyFromConnection:[_stillImageOutput connectionWithMediaType:AVMediaTypeVideo] completionHandler:^(CMSampleBufferRef imageDataSampleBuffer, NSError *error) {
            [self queueCaptureImageFromData:imageDataSampleBuffer handler:handler];
    	}];
    });
}

- (void)videoOrientationDidChange:(AVCaptureVideoOrientation)videoOrientation {
    // Keep the output orientation in sync with the input orientation
    ((AVCaptureConnection *)_stillImageOutput.connections[0]).videoOrientation = videoOrientation;
}

- (void)queueCaptureImageFromData:(CMSampleBufferRef)imageDataSampleBuffer handler:(void (^ __nullable)(BOOL))handler {
    // Capture the JPEG image data, if available
    NSData *capturedImageData = !imageDataSampleBuffer ? nil : [AVCaptureStillImageOutput jpegStillImageNSDataRepresentation:imageDataSampleBuffer];
    // If something was captured, stop the capture session
    if (capturedImageData) {
        [_captureSession stopRunning];
    }
    
    // Use the main queue, as UI components may need to be updated
    dispatch_async(dispatch_get_main_queue(), ^{
        // Set this, even if there was an error and we got a nil buffer
        self.capturedImageData = capturedImageData;
        if (handler) {
            handler(capturedImageData!=nil);
        }
    });
}

- (void)viewDidLoad {
    [super viewDidLoad];
    
    // Capture actions should be performed off the main queue to keep the UI responsive
    _sessionQueue = dispatch_queue_create("session queue", DISPATCH_QUEUE_SERIAL);
    
    // Setup the capture session
    dispatch_async(_sessionQueue, ^{
        [self queueSetupCaptureSession];
    });
}

- (void)viewWillAppear:(BOOL)animated {
    [super viewWillAppear:animated];
    
    // If we don't already have a captured image, then start the capture session running
<<<<<<< HEAD
    if(!_capturedImageData) {
        dispatch_async(_sessionQueue, ^{
            [_captureSession startRunning];
=======
    if (!self.capturedImageData) {
        dispatch_async(self.sessionQueue, ^{
            [[self captureSession] startRunning];
>>>>>>> c786ed06
        });
    }
}

- (void)viewWillDisappear:(BOOL)animated {
    // If the capture session is running, stop it
<<<<<<< HEAD
    if(_captureSession.isRunning) {
        dispatch_async(_sessionQueue, ^{
            [_captureSession stopRunning];
=======
    if (self.captureSession.isRunning) {
        dispatch_async(self.sessionQueue, ^{
            [[self captureSession] stopRunning];
>>>>>>> c786ed06
        });
    }
    
    [super viewWillDisappear:animated];
}

<<<<<<< HEAD
- (void)queueSetupCaptureSession {
=======
- (void)queue_setupCaptureSession {
>>>>>>> c786ed06
    // Create the session
    _captureSession = [[AVCaptureSession alloc] init];
    [_captureSession beginConfiguration];
    
    _captureSession.sessionPreset = AVCaptureSessionPresetPhoto;
    
    // Get the camera
    AVCaptureDevice* device = [AVCaptureDevice defaultDeviceWithMediaType:AVMediaTypeVideo];
    if (device) {
        // Configure the input and output
        AVCaptureDeviceInput* input = [AVCaptureDeviceInput deviceInputWithDevice:device error:nil];
        AVCaptureStillImageOutput *stillImageOutput = [[AVCaptureStillImageOutput alloc] init];
        if ([_captureSession canAddInput:input] && [_captureSession canAddOutput:stillImageOutput]) {
            [_captureSession addInput:input];
            [stillImageOutput setOutputSettings:@{AVVideoCodecKey : AVVideoCodecJPEG}];
            [_captureSession addOutput:stillImageOutput];
            _stillImageOutput = stillImageOutput;
        } else {
            dispatch_async(dispatch_get_main_queue(), ^{
                [self handleError:[NSError errorWithDomain:NSCocoaErrorDomain code:NSFeatureUnsupportedError userInfo:@{NSLocalizedDescriptionKey:ORKLocalizedString(@"CAPTURE_ERROR_NO_PERMISSIONS", nil)}]];
            });
            _captureSession = nil;
        }
    } else {
        dispatch_async(dispatch_get_main_queue(), ^{
            [self handleError:[NSError errorWithDomain:NSCocoaErrorDomain code:NSFeatureUnsupportedError userInfo:@{NSLocalizedDescriptionKey:ORKLocalizedString(@"CAPTURE_ERROR_CAMERA_NOT_FOUND", nil)}]];
        });
        _captureSession = nil;
    }
    
    
    [_captureSession commitConfiguration];
    
    _imageCaptureView.session = _captureSession;
}

- (void)handleError:(NSError *)error {
    // Shut down the session, if running
    if (_captureSession.isRunning) {
        STRONGTYPE(_captureSession) strongCaptureSession = _captureSession;
        dispatch_async(_sessionQueue, ^{
            [strongCaptureSession stopRunning];
        });
    }
    
    // Reset the state to before the capture session was setup.  Order here is important
    _captureSession = nil;
    _stillImageOutput = nil;
    _imageCaptureView.session = nil;
    _imageCaptureView.capturedImage = nil;
    _capturedImageData = nil;
    _fileURL = nil;
    
    // Show the error in the image capture view
    _imageCaptureView.error = error;
    
    // Tell the task view controller that we have failed so that it removes our result
    STRONGTYPE(self.delegate) strongDelegate = self.delegate;
    [strongDelegate stepViewControllerDidFail:self withError:error];
}

- (void)setCapturedImageData:(NSData *)capturedImageData {
    _capturedImageData = capturedImageData;
    _imageCaptureView.capturedImage = capturedImageData ? [UIImage imageWithData:capturedImageData] : nil;
    
    // Remove the old file, if it exists, now that new data was acquired or reset
    if (_fileURL) {
        [[NSFileManager defaultManager] removeItemAtURL:_fileURL error:nil];
        // Force the file to be rewritten the next time the result is requested
        _fileURL = nil;
    }
    
    [self notifyDelegateOnResultChange];
}

- (NSURL *)writeCapturedDataWithError:(NSError * __autoreleasing *)error {
    NSURL *URL = [self.outputDirectory URLByAppendingPathComponent:[NSString stringWithFormat:@"%@.jpg",self.step.identifier]];
    // Confirm the outputDirectory was set properly
    if (!URL) {
        if (error) {
            *error = [NSError errorWithDomain:NSCocoaErrorDomain code:NSFileWriteInvalidFileNameError userInfo:@{NSLocalizedDescriptionKey:ORKLocalizedString(@"CAPTURE_ERROR_NO_OUTPUT_DIRECTORY", nil)}];
        }
        return nil;
    }
    
    // If set properly, the outputDirectory is already created, so write the file into it
    NSError *writeError = nil;
    if (![_capturedImageData writeToURL:URL options:NSDataWritingAtomic|NSDataWritingFileProtectionCompleteUnlessOpen error:&writeError]) {
        if (writeError) {
            ORK_Log_Oops(@"%@", writeError);
        }
        if (error) {
            *error = [NSError errorWithDomain:NSCocoaErrorDomain code:NSFileWriteInvalidFileNameError userInfo:@{NSLocalizedDescriptionKey:ORKLocalizedString(@"CAPTURE_ERROR_CANNOT_WRITE_FILE", nil)}];
        }
        return nil;
    }
    
    return URL;
}

- (ORKStepResult *)result {
    ORKStepResult *stepResult = [super result];
    NSDate *now = stepResult.endDate;
    
    // If we have captured data, but have not yet written that data to a file, do it now
    if (!_fileURL && _capturedImageData) {
        NSError *error = nil;
        _fileURL = [self writeCapturedDataWithError:&error];
        if (error) {
            [self handleError:error];
        }
    }
    
    NSMutableArray *results = [NSMutableArray arrayWithArray:stepResult.results];
    ORKFileResult *fileResult = [[ORKFileResult alloc] initWithIdentifier:self.step.identifier];
    fileResult.startDate = stepResult.startDate;
    fileResult.endDate = now;
    fileResult.contentType = @"image/jpeg";
    fileResult.fileURL = _fileURL;
    [results addObject:fileResult];
    stepResult.results = [results copy];
    return stepResult;
}

@end<|MERGE_RESOLUTION|>--- conflicted
+++ resolved
@@ -57,15 +57,10 @@
     if (self) {
         ORKStepResult *stepResult = (ORKStepResult *)result;
         if (stepResult && [stepResult results].count > 0) {
-<<<<<<< HEAD
-            ORKFileResult *fileResult = [stepResult results].firstObject;
-            if(fileResult.fileURL) {
-=======
             
-            ORKFileResult *fileResult = ORKDynamicCast([[stepResult results] firstObject], ORKFileResult);
+            ORKFileResult *fileResult = ORKDynamicCast([stepResult results].firstObject, ORKFileResult);
 
             if (fileResult.fileURL) {
->>>>>>> c786ed06
                 // Setting these properties in this order allows us to reuse the existing file on disk
                 self.capturedImageData = [NSData dataWithContentsOfURL:fileResult.fileURL];
                 _fileURL = fileResult.fileURL;
@@ -174,41 +169,25 @@
     [super viewWillAppear:animated];
     
     // If we don't already have a captured image, then start the capture session running
-<<<<<<< HEAD
-    if(!_capturedImageData) {
+    if (!_capturedImageData) {
         dispatch_async(_sessionQueue, ^{
             [_captureSession startRunning];
-=======
-    if (!self.capturedImageData) {
-        dispatch_async(self.sessionQueue, ^{
-            [[self captureSession] startRunning];
->>>>>>> c786ed06
         });
     }
 }
 
 - (void)viewWillDisappear:(BOOL)animated {
     // If the capture session is running, stop it
-<<<<<<< HEAD
-    if(_captureSession.isRunning) {
+    if (_captureSession.isRunning) {
         dispatch_async(_sessionQueue, ^{
             [_captureSession stopRunning];
-=======
-    if (self.captureSession.isRunning) {
-        dispatch_async(self.sessionQueue, ^{
-            [[self captureSession] stopRunning];
->>>>>>> c786ed06
         });
     }
     
     [super viewWillDisappear:animated];
 }
 
-<<<<<<< HEAD
 - (void)queueSetupCaptureSession {
-=======
-- (void)queue_setupCaptureSession {
->>>>>>> c786ed06
     // Create the session
     _captureSession = [[AVCaptureSession alloc] init];
     [_captureSession beginConfiguration];
