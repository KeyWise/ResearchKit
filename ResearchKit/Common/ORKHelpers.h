--- conflicted
+++ resolved
@@ -228,11 +228,6 @@
     const CGFloat ORKCGFloatEpsilon = 0.01; // 0.01 should be safe enough when dealing with screen point and pixel values
     return (ABS(f1 - f2) <= ORKCGFloatEpsilon);
 }
-
-<<<<<<< HEAD
-#define ORKThrowInvalidArgumentExceptionIfNil(argument)  if (!argument) { @throw [NSException exceptionWithName:NSInvalidArgumentException reason:@#argument" can not be nil." userInfo:nil]; }
-
-#define ORKDefineStringKey(x) static NSString * const x = @STRINGIFY(x)
-=======
 #define ORKDefineStringKey(x) static NSString *const x = @STRINGIFY(x)
->>>>>>> 8ff919dc
+
+#define ORKThrowInvalidArgumentExceptionIfNil(argument)  if (!argument) { @throw [NSException exceptionWithName:NSInvalidArgumentException reason:@#argument" can not be nil." userInfo:nil]; }