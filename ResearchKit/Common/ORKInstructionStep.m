--- conflicted
+++ resolved
@@ -99,11 +99,7 @@
 }
 
 - (NSUInteger)hash {
-<<<<<<< HEAD
-    return super.hash ^ self.detailText.hash ^ _footnote.hash;
-=======
     return super.hash ^ self.detailText.hash ^ self.footnote.hash;
->>>>>>> 96712fcf
 }
 
 @end