--- conflicted
+++ resolved
@@ -92,15 +92,10 @@
     __typeof(self) castObject = object;
     return isParentSame &&
         ORKEqualObjects(self.detailText, castObject.detailText) &&
-<<<<<<< HEAD
+		ORKEqualObjects(self.footnote, castObject.footnote) &&
         ORKEqualObjects(self.image, castObject.image) &&
         ORKEqualObjects(self.auxiliaryImage, castObject.auxiliaryImage) &&
         ORKEqualObjects(self.iconImage, castObject.iconImage);
-=======
-        ORKEqualObjects(self.footnote, castObject.footnote) &&
-        ORKEqualObjects(self.image, castObject.image) &&
-        ORKEqualObjects(self.auxiliaryImage, castObject.auxiliaryImage);
->>>>>>> 67643271
 }
 
 - (NSUInteger)hash {
