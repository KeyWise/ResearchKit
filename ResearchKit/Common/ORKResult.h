--- conflicted
+++ resolved
@@ -663,22 +663,13 @@
 @property (nonatomic, assign) NSInteger length;
 
 /**
-<<<<<<< HEAD
- The number of correct sums given (out of the length possible).
-=======
  The number of correct sums given (out of 'length' possible ones).
->>>>>>> a3b45b62
  */
 @property (nonatomic, assign) NSInteger totalCorrect;
 
 /**
-<<<<<<< HEAD
- The number of consecutive correct answers (out of length-1 possible).
- Used to overcome the alternative answer strategy.
-=======
  The number of consecutive correct answers (out of 'length - 1' possible ones).
  Used to overcome the alternate answer strategy.
->>>>>>> a3b45b62
  */
 @property (nonatomic, assign) NSInteger totalDyad;
 
