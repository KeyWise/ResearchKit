/*
 Copyright (c) 2015, Apple Inc. All rights reserved.
 
 Redistribution and use in source and binary forms, with or without modification,
 are permitted provided that the following conditions are met:
 
 1.  Redistributions of source code must retain the above copyright notice, this
 list of conditions and the following disclaimer.
 
 2.  Redistributions in binary form must reproduce the above copyright notice,
 this list of conditions and the following disclaimer in the documentation and/or
 other materials provided with the distribution.
 
 3.  Neither the name of the copyright holder(s) nor the names of any contributors
 may be used to endorse or promote products derived from this software without
 specific prior written permission. No license is granted to the trademarks of
 the copyright holders even if such marks are included in this software.
 
 THIS SOFTWARE IS PROVIDED BY THE COPYRIGHT HOLDERS AND CONTRIBUTORS "AS IS"
 AND ANY EXPRESS OR IMPLIED WARRANTIES, INCLUDING, BUT NOT LIMITED TO, THE
 IMPLIED WARRANTIES OF MERCHANTABILITY AND FITNESS FOR A PARTICULAR PURPOSE
 ARE DISCLAIMED. IN NO EVENT SHALL THE COPYRIGHT OWNER OR CONTRIBUTORS BE LIABLE
 FOR ANY DIRECT, INDIRECT, INCIDENTAL, SPECIAL, EXEMPLARY, OR CONSEQUENTIAL
 DAMAGES (INCLUDING, BUT NOT LIMITED TO, PROCUREMENT OF SUBSTITUTE GOODS OR
 SERVICES; LOSS OF USE, DATA, OR PROFITS; OR BUSINESS INTERRUPTION) HOWEVER
 CAUSED AND ON ANY THEORY OF LIABILITY, WHETHER IN CONTRACT, STRICT LIABILITY,
 OR TORT (INCLUDING NEGLIGENCE OR OTHERWISE) ARISING IN ANY WAY OUT OF THE USE
 OF THIS SOFTWARE, EVEN IF ADVISED OF THE POSSIBILITY OF SUCH DAMAGE.
 */


@import UIKit;
@import CoreLocation;
#import <ResearchKit/ORKTypes.h>


NS_ASSUME_NONNULL_BEGIN

@class ORKRecorder;
@class ORKStep;
@class ORKQuestionStep;
@class ORKFormItem;
@class ORKFormStep;
@class ORKConsentReviewStep;
@class ORKQuestionResult;
@class ORKConsentSignature;
@class ORKConsentDocument;
@class ORKConsentSignatureResult;
@class ORKStepResult;
@class ORKToneAudiometrySample;


/**
 The `ORKResult` class defines the attributes of a result from one step or a group
 of steps. When you use the ResearchKit framework APIs, you typically get a result from the `result` property
 of either `ORKTaskViewController` or `ORKStepViewController`.
 Certain types of results can contain other results, which together express a hierarchy; examples of these types of results are `ORKCollectionResult` subclasses, such as `ORKStepResult` and `ORKTaskResult`.
 
 When you receive a result, you can store it temporarily by archiving it with
 `NSKeyedArchiver`, because all `ORKResult` objects implement `NSSecureCoding`. If you want to serialize the result object to other formats, you're responsible for implementing this.
 
 The result object hierarchy does not necessarily include all the data collected
 during a task. Some result objects, such as `ORKFileResult`, may refer to files
 in the filesystem that were generated during the task. These files are easy to find, because they are all
 located in the output directory of the task view controller.
 
 It's recommended that you use `NSFileProtectionComplete` (at a minimum) to protect these files, and that you similarly protect all serialization of `ORKResult` objects that you write to disk. It is also generally helpful to keep the results together with the referenced files as you submit them to a back-end server. For example, it can be convenient to zip all data corresponding to a particular task result into a single compressed archive.
 
 Every object in the result hierarchy has an identifier that should correspond
 to the identifier of an object in the original step hierarchy. Similarly, every
 object has a start date and an end date that correspond to the range of
 times during which the result was collected. In an `ORKStepResult` object, for example,
 the start and end dates cover the range of time during which the step view controller was visible on
 screen.
 
 When you implement a new type of step, it is usually helpful to create a new
 `ORKResult` subclass to hold the type of result data the step can generate, unless it makes sense to use an existing subclass. Return your custom result subclass as one of the results attached to the step's `ORKStepResult` object.
 */
ORK_CLASS_AVAILABLE
@interface ORKResult : NSObject <NSCopying, NSSecureCoding>

/**
 Returns an initialized result using the specified identifier.
 
 Typically, objects such as `ORKStepViewController` and `ORKTaskViewController` instantiate result (and `ORKResult` subclass) objects; you seldom need to instantiate a result object in your code.
 
 @param identifier     The unique identifier of the result.
 */
- (instancetype)initWithIdentifier:(NSString *)identifier;

/**
 A meaningful identifier for the result.
 
 The identifier can be used to identify the question
 that was asked or the task that was completed to produce the result. Typically, the identifier is copied from the originating object by the view controller or recorder that produces it.
 
 For example, a task result receives its identifier from a task,
 a step result receives its identifier from a step,
 and a question result receives its identifier from a step or a form item.
 Results that are generated by recorders also receive an identifier that corresponds to
 that recorder.
 */
@property (nonatomic, copy) NSString *identifier;

/**
 The time when the task, step, or data collection began.
 
 The value of this property is set by the view controller or recorder that produces the result,
 to indicate when data collection started.
 
 Note that for instantaneous items, `startDate` and `endDate` can have the same value, and should
 generally correspond to the end of the instantaneous data collection period.
 */
@property (nonatomic, copy) NSDate *startDate;

/**
 The time when the task, step, or data collection stopped.
 
 The value of this property is set by the view controller or recorder that produces the result,
 to indicate when data collection stopped.
 
 Note that for instantaneous items, `startDate` and `endDate` can have the same value, and should
 generally correspond to the end of the instantaneous data collection period. 
 */
@property (nonatomic, copy) NSDate *endDate;

/**
 Metadata that describes the conditions under which the result was acquired.
 
 The `userInfo` dictionary can be set by the view controller or recorder
 that produces the result. However, it's often a better choice to use a new `ORKResult` subclass for passing additional information back to code that uses
 the framework, because using
 typed accessors is safer than using a dictionary.
 
 The user info dictionary must contain only keys and values that are suitable for property
 list or JSON serialization.
 */
@property (nonatomic, copy, nullable) NSDictionary *userInfo;

@end


/**
 Values that identify the button that was tapped in a tapping sample.
 */
typedef NS_ENUM(NSInteger, ORKTappingButtonIdentifier) {

    /// The touch landed outside of the two buttons.
    ORKTappingButtonIdentifierNone,
    
    /// The touch landed in the left button.
    ORKTappingButtonIdentifierLeft,
    
    /// The touch landed in the right button.
    ORKTappingButtonIdentifierRight
} ORK_ENUM_AVAILABLE;

/**
 The `ORKTappingSample` class represents a single tap on a button.
 
 The tapping sample object records the location of the tap, the
 button that was tapped, and the time at which the event occurred. A tapping sample is
 included in an `ORKTappingIntervalResult` object, and is recorded by the
 step view controller for the corresponding task when a tap is
 recognized.
 
 A tapping sample is typically generated by the framework as the task proceeds. When the task
 completes, it may be appropriate to serialize the sample for transmission to a server,
 or to immediately perform analysis on it.
 */
ORK_CLASS_AVAILABLE
@interface ORKTappingSample : NSObject <NSCopying, NSSecureCoding>

/**
 A relative timestamp indicating the time of the tap event.
 
 The timestamp is relative to the value of `startDate` in the `ORKResult` object that includes this
 sample.
 */
@property (nonatomic, assign) NSTimeInterval timestamp;

/**
 A duration of the tap event.
 
 The duration store time interval between touch down and touch release events.
 */
@property (nonatomic, assign) NSTimeInterval duration;

/** 
 An enumerated value that indicates which button was tapped, if any.
 
 If the value of this property is `ORKTappingButtonIdentifierNone`, it indicates that the tap
 was near, but not inside, one of the target buttons.
 */
@property (nonatomic, assign) ORKTappingButtonIdentifier buttonIdentifier;

/**
 The location of the tap within the step's view.
 
 The location coordinates are relative to a rectangle whose size corresponds to
 the `stepViewSize` in the enclosing `ORKTappingIntervalResult` object.
 */
@property (nonatomic, assign) CGPoint location;

@end


/**
 The `ORKTappingIntervalResult` class records the results of a tapping interval test.
 
 The tapping interval result object records an array of touch samples (one for each tap) and also the geometry of the
 task at the time it was displayed. You can use the information in the object for reference in interpreting the touch
 samples.
 
 A tapping interval sample is typically generated by the framework as the task proceeds. When the task
 completes, it may be appropriate to serialize it for transmission to a server,
 or to immediately perform analysis on it.
 */
ORK_CLASS_AVAILABLE
@interface ORKTappingIntervalResult : ORKResult

/**
 An array of collected samples, in which each item is an `ORKTappingSample` object that represents a
 tapping event.
 */
@property (nonatomic, copy, nullable) NSArray<ORKTappingSample *> *samples;

/**
 The size of the bounds of the step view containing the tap targets.
 */
@property (nonatomic) CGSize stepViewSize;

/**
 The frame of the left button, in points, relative to the step view bounds.
 */
@property (nonatomic) CGRect buttonRect1;

/**
 The frame of the right button, in points, relative to the step view bounds.
 */
@property (nonatomic) CGRect buttonRect2;

@end


/**
 The `ORKPasscodeResult` class records the results of a passcode step.
 
 The passcode result object contains a boolean indicating whether the passcode was saved or not.
 */
ORK_CLASS_AVAILABLE
@interface ORKPasscodeResult : ORKResult

/**
 A boolean indicating if a passcode was saved or not.
 */
@property (nonatomic, assign, getter=isPasscodeSaved) BOOL passcodeSaved;

/**
 A boolean that indicates if the user has enabled/disabled TouchID
 */
@property (nonatomic, assign, getter=isTouchIdEnabled) BOOL touchIdEnabled;

@end

/**
 The `ORKRangeOfMotionResult` class records the results of a range of motion active task.
 
 An `ORKRangeOfMotionResult` object records the flexion and extension values in degrees.
 */

ORK_CLASS_AVAILABLE
@interface ORKRangeOfMotionResult : ORKResult

/**
 The degrees when bent.
 */
@property (nonatomic, assign) double flexed;

/**
 The degrees when extended.
  */
@property (nonatomic, assign) double extended;

@end


/**
 The `ORKTowerOfHanoiResult` class records the results of a Tower of Hanoi active task.
 
 An `ORKTowerOfHanoiResult` object records an array of `ORKTowerOfHanoiMove` objects (one for each move)
 and a Boolean value representing whether the puzzle was solved or not.
 
 An `ORKTowerOfHanoiResult` object is typically generated by the framework as the task proceeds. When the task
 completes, it may be appropriate to serialize it for transmission to a server
 or to immediately perform analysis on it.
 */
@class ORKTowerOfHanoiMove;

ORK_CLASS_AVAILABLE
@interface ORKTowerOfHanoiResult : ORKResult

/**
 A Boolean value indicating whether the puzzle was solved.
 
 The value of this property is `YES` when the puzzle was solved and `NO` otherwise.
 */
@property (nonatomic, assign) BOOL puzzleWasSolved;

/**
 An array of moves, in which each item is an `ORKTowerOfHanoiMove` object that represents a move.
 */
@property (nonatomic, copy, nullable) NSArray<ORKTowerOfHanoiMove *> *moves;

@end


/**
 The `ORKTowerOfHanoiMove` class represents a single move in a Tower of Hanoi puzzle.
 
 The Tower of Hanoi move object records the indexes of the donor and recipient towers
 and the time at which the event occurred. A `towerOfHanoiMove` instance is included in
 an `ORKTowerOfHanoiResult` object and is recorded by the step view controller for the
 corresponding task when a move is made.
 
 A Tower of Hanoi move is typically generated by the framework as the task proceeds. When the task
 completes, it may be appropriate to serialize the move for transmission to a server,
 or to immediately perform analysis on it.
 */
ORK_CLASS_AVAILABLE
@interface ORKTowerOfHanoiMove : NSObject <NSCopying, NSSecureCoding>

/**
 A relative timestamp indicating the time of the tap event. 
 
 The timestamp is relative to the value of `startDate` in the `ORKResult` object that includes this move.
 The start date of that object represents the time at which the first move was made.
 */
@property (nonatomic, assign) NSTimeInterval timestamp;

/**
 The index of the donor tower in the move.
 
 The Tower of Hanoi puzzle has three towers, and so the value of this property is
 therefore always 0, 1, or 2. The indexes sequentially represent the towers from left to right when they are laid out
 horizontally and from top to bottom when they are layed out vertically. The index for a given tower is consistent
 between changes to and from the horizontal and vertical layouts.
 */
@property (nonatomic,assign) NSUInteger donorTowerIndex;

/**
 The index of the recipient tower in the move. 
 
 The Tower of Hanoi puzzle has three towers, and so the value of this property is
 therefore always 0, 1, or 2. The indexes sequentially represent the towers from left to right when they are laid out
 horizontally and from top to bottom when they are layed out vertically. The index for a given tower is consistent
 between changes to and from the horizontal and vertical layouts.
 */
@property (nonatomic,assign) NSUInteger recipientTowerIndex;

@end


/**
 The `ORKToneAudiometryResult` class records the results of a tone audiometry test.

 The audiometry samples are generated by the framework when the task completes.
 It may be appropriate to serialize them for transmission to a server,
 or to immediately perform analysis on them.
 */
ORK_CLASS_AVAILABLE
@interface ORKToneAudiometryResult : ORKResult

/**
 The system wide output volume set by the user during the audiometry test.

 A value in the range `0.0` to `1.0`, with `0.0` representing the minimum volume
 and `1.0` representing the maximum volume.
 */
@property (nonatomic, copy, nullable) NSNumber *outputVolume;

/**
 An array of collected samples, in which each item is an `ORKToneAudiometrySample`
 object that represents an audiometry sample.
 */
@property (nonatomic, copy, nullable) NSArray<ORKToneAudiometrySample *> *samples;

@end


/**
 The `ORKToneAudiometrySample` class represents an audio amplitude associated
 with a frequency and a channel.

 The sample object records the amplitude, the frequency, and the channel for the audio
 tone being played. A tone audiometry sample is included in an `ORKToneAudiometryResult`
 object, and is recorded by the step view controller for the corresponding task
 when a tap is recognized for a given tone.

 A tone audiometry sample is typically generated by the framework as the task proceeds.
 When the task completes, it may be appropriate to serialize the sample for
 transmission to a server or to immediately perform analysis on it.
 */
ORK_CLASS_AVAILABLE
@interface ORKToneAudiometrySample : NSObject <NSCopying, NSSecureCoding>

/**
 The frequency value in hertz for the tone associated with the sample.
 */
@property (nonatomic, assign) double frequency;

/**
 
 The channel, either left or right, for the tone associated with the sample.
 */
@property (nonatomic, assign) ORKAudioChannel channel;

/**
 The audio signal amplitude.

 The minimum audio sample amplitude needed for the participant to recognize the sound (a double value between 0 and 1).
 */
@property (nonatomic, assign) double amplitude;

@end


/**
 The `ORKSpatialSpanMemoryGameTouchSample` class represents a tap during the
 spatial span memory game.
 
 A spatial span memory game touch sample is typically generated by the framework as the task proceeds. When the task
 completes, it may be appropriate to serialize it for transmission to a server,
 or to immediately perform analysis on it.
 */
ORK_CLASS_AVAILABLE
@interface ORKSpatialSpanMemoryGameTouchSample : NSObject <NSCopying, NSSecureCoding>

/**
 A timestamp (in seconds) from the beginning of the game.
 */
@property (nonatomic, assign) NSTimeInterval timestamp;

/**
 The index of the target that was tapped.
 
 Usually, this index is a value that ranges between 0 and the number of targets,
 indicating which target was tapped.
 
 If the touch was outside all of the targets, the value of this property is -1.
 */
@property (nonatomic, assign) NSInteger targetIndex;

/**
 A point that records the touch location in the step's view.
 */
@property (nonatomic, assign) CGPoint location;

/**
 A Boolean value indicating whether the tapped target was the correct one.
 
 The value of this property is `YES` when the tapped target is the correct
 one, and `NO` otherwise.
 */
@property (nonatomic, assign, getter=isCorrect) BOOL correct;

@end


/// An enumeration of values that describe the status of a round of the spatial span memory game.
typedef NS_ENUM(NSInteger, ORKSpatialSpanMemoryGameStatus) {
    
    /// Unknown status. The game is still in progress or has not started.
    ORKSpatialSpanMemoryGameStatusUnknown,
    
    /// Success. The user has completed the sequence.
    ORKSpatialSpanMemoryGameStatusSuccess,
    
    /// Failure. The user has completed the sequence incorrectly.
    ORKSpatialSpanMemoryGameStatusFailure,
    
    /// Timeout. The game timed out during play.
    ORKSpatialSpanMemoryGameStatusTimeout
} ORK_ENUM_AVAILABLE;

/**
 The `ORKSpatialSpanMemoryGameRecord` class records the results of a
 single playable instance of the spatial span memory game.
 
 A spatial span memory game record is typically generated by the framework as the task proceeds. When the task
 completes, it may be appropriate to serialize it for transmission to a server,
 or to immediately perform analysis on it.
 
 These records are found in the `records` property of an `ORKSpatialSpanMemoryResult` object.
 */
ORK_CLASS_AVAILABLE
@interface ORKSpatialSpanMemoryGameRecord : NSObject <NSCopying, NSSecureCoding>

/**
 An integer used as the seed for the sequence.
 
 If you pass a specific seed value to another game, you get the same sequence.
 */
@property (nonatomic, assign) uint32_t seed;

/**
 An array of `NSNumber` objects that represent the sequence that was presented to the user.
 
 The sequence is an array of length `sequenceLength` that contains a random permutation of integers (0..`gameSize`-1)
 */
@property (nonatomic, copy, nullable) NSArray<NSNumber *> *sequence;

/**
 The size of the game.
 
 The game size is the number of targets, such as flowers, in the game.
 */
@property (nonatomic, assign) NSInteger gameSize;

/**
 An array of `NSValue` objects wrapped in `CGRect` that record the frames of the target
 tiles as displayed, relative to the step view.
 */
@property (nonatomic, copy, nullable) NSArray<NSValue *> *targetRects;

/**
 An array of `ORKSpatialSpanMemoryGameTouchSample` objects that record the onscreen locations
the user tapped during the game.
 */
@property (nonatomic, copy, nullable) NSArray<ORKSpatialSpanMemoryGameTouchSample *> *touchSamples;

/**
 A value indicating whether the user completed the sequence and, if the game was not completed, why not.
 */
@property (nonatomic, assign) ORKSpatialSpanMemoryGameStatus gameStatus;

/**
 An integer that records the number of points obtained during this game toward
 the total score.
 */
@property (nonatomic, assign) NSInteger score;

@end


/**
 The `ORKSpatialSpanMemoryResult` class represents the result of a spatial span memory step (`ORKSpatialSpanMemoryStep`).
 
 A spatial span memory result records the score displayed to the user, the number of games, the
 objects recording the actual game, and the user's taps in response
 to the game.
 
 A spatial span memory result is typically generated by the framework as the task proceeds. When the task
 completes, it may be appropriate to serialize it for transmission to a server,
 or to immediately perform analysis on it.
 */
ORK_CLASS_AVAILABLE
@interface ORKSpatialSpanMemoryResult : ORKResult

/**
 The score in the game.
 
 The score is an integer value that monotonically increases during the game, across multiple rounds.
 */
@property (nonatomic, assign) NSInteger score;

/**
 The number of games.
 
 The number of rounds that the user participated in, including successful,
 failed, and timed out rounds.
 */
@property (nonatomic, assign) NSInteger numberOfGames;

/**
 The number of failures.
 
 The number of rounds in which the user participated, but did not correctly
 complete the sequence.
 */
@property (nonatomic, assign) NSInteger numberOfFailures;

/**
 An array that contains the results of the games played.
 
 Each item in the array is an `ORKSpatialSpanMemoryGameRecord` object.
 */
@property (nonatomic, copy, nullable) NSArray<ORKSpatialSpanMemoryGameRecord *> *gameRecords;

@end


/**
 The `ORKFileResult` class is a result that references the location of a file produced
 during a task.
 
 A file result is typically generated by the framework as the task proceeds. When the task
 completes, it may be appropriate to serialize the linked file for transmission
 to the server.
 
 Active steps typically produce file results when CoreMotion or HealthKit are
 serialized to disk using a data logger (`ORKDataLogger`). Audio recording also produces a file
 result.
 
 When you write a custom step, use files to report results only when the data
 is likely to be too big to hold in memory for the duration of the task. For
 example, fitness tasks that use sensors can be quite long and can generate
 a large number of samples. To compensate for the length of the task, you can stream the samples to disk during
 the task, and return an `ORKFileResult` object in the result hierarchy, usually as a
 child of an `ORKStepResult` object.
 */
ORK_CLASS_AVAILABLE
@interface ORKFileResult : ORKResult

/**
 The MIME content type of the result.
 
 For example, `@"application/json"`.
 */
@property (nonatomic, copy, nullable) NSString *contentType;

/**
 The URL of the file produced.
 
 It is the responsibility of the receiver of the result object to delete
 the file when it is no longer needed.
 
 The file is typically written to the output directory of the
 task view controller, so it is common to manage the archiving or cleanup
 of these files by archiving or deleting the entire output directory.
 */
@property (nonatomic, copy, nullable) NSURL *fileURL;

@end


/**
 The `ORKReactionTimeResult` class represents the result of a single successful attempt within an ORKReactionTimeStep.
 
 The `timestamp` property is equal to the value of systemUptime (in NSProcessInfo) when the stimulus occurred.
Each entry of motion data in this file contains a time interval which may be directly compared to timestamp in order to determine the elapsed time since the stimulus.
 
 The fileResult property references the motion data recorded from the beginning of the attempt until the threshold acceleration was reached.
Using the time taken to reach the threshold acceleration as the reaction time of a participant will yield a rather crude measurement. Rather, you should devise your own method using the data recorded to obtain an accurate approximation of the true reaction time.
 
 A reaction time result is typically generated by the framework as the task proceeds. When the task
 completes, it may be appropriate to serialize the sample for transmission to a server
 or to immediately perform analysis on it.
 */
ORK_CLASS_AVAILABLE
@interface ORKReactionTimeResult: ORKResult

@property (nonatomic, assign) NSTimeInterval timestamp;

@property (nonatomic, strong) ORKFileResult *fileResult;

@end


/**
 The `ORKPSATResult` class records the results of a PSAT test.
 
 The PSAT result object records the initial digit, an array of addition samples, the total of correct answers
 and also various attributes of the PSAT test.
 
 The PSAT samples are generated by the framework as the task proceeds.
 When the task completes, it may be appropriate to serialize them for transmission to a server,
 or to immediately perform analysis on them.
 */
@class ORKPSATSample;

ORK_CLASS_AVAILABLE
@interface ORKPSATResult : ORKResult

/**
 The PSAT presentation mode.
 */
@property (nonatomic, assign) ORKPSATPresentationMode presentationMode;

/**
 The time interval between two digits presented.
 PSAT-2" is 2 seconds; PSAT-3" is 3 seconds.
 */
@property (nonatomic, assign) NSTimeInterval interStimulusInterval;

/**
 The amount of time a digit is shown on the screen (0 second for PASAT).
 */
@property (nonatomic, assign) NSTimeInterval stimulusDuration;

/**
 The length of the series, that is, the number of additions.
 */
@property (nonatomic, assign) NSInteger length;

/**
 The number of correct sums given (out of 'length' possible ones).
 */
@property (nonatomic, assign) NSInteger totalCorrect;

/**
 The number of consecutive correct answers (out of 'length - 1' possible ones).
 Used to overcome the alternate answer strategy.
 */
@property (nonatomic, assign) NSInteger totalDyad;

/**
 The total time needed to answer all additions (that is, the sum of all the samples times).
 */
@property (nonatomic, assign) NSTimeInterval totalTime;

/**
 The initial digit.
 */
@property (nonatomic, assign) NSInteger initialDigit;

/**
 An array of collected samples, in which each item is an `ORKPSATSample`
 object that represents an addition sample.
 */
@property (nonatomic, copy, nullable) NSArray<ORKPSATSample *> *samples;

@end


/**
 The `ORKPSATSample` class represents a numeric answer to an addition question.
 If the answer is correct, the sample object records the presented digit and the numeric answer.
 A PSAT sample is included in an `ORKPSATResult` object and is recorded
 by the step view controller for the corresponding task.
 
 A PSAT sample is typically generated by the framework as the task proceeds.
 When the task completes, it may be appropriate to serialize the sample for
 transmission to a server, or to immediately perform analysis on it.
 */
ORK_CLASS_AVAILABLE
@interface ORKPSATSample : NSObject <NSCopying, NSSecureCoding>

/**
 A Boolean value indicating whether the addition answer was the correct one.
 
 The value of this property is `YES` when the addition result is the correct
 one, and `NO` otherwise.
 */
@property (nonatomic, assign, getter=isCorrect) BOOL correct;

/**
 The presented digit.
 */
@property (nonatomic, assign) NSInteger digit;

/**
 The numeric answer;
 `-1` if no answer is provided.
 */
@property (nonatomic, assign) NSInteger answer;

/**
 The time interval between the new digit and the answer, or test duration if no answer is provided.
 */
@property (nonatomic, assign) NSTimeInterval time;

@end


/**
 The `ORKHolePegTestResult` class records the results of a hole peg test.
 
 The hole peg test result object records the number of pegs, an array of move samples, the total duration
 and also various attributes of the hole peg test.
 
 The hole peg test samples are generated by the framework as the task proceeds.
 When the task completes, it may be appropriate to serialize them for transmission to a server,
 or to immediately perform analysis on them.
 */
ORK_CLASS_AVAILABLE
@interface ORKHolePegTestResult : ORKResult

/**
 The hole peg test moving direction.
 */
@property (nonatomic, assign) ORKBodySagittal movingDirection;

/**
 The step is for the dominant hand.
 */
@property (nonatomic, assign, getter = isDominantHandTested) BOOL dominantHandTested;

/**
 The number of pegs to test.
 */
@property (nonatomic, assign) NSInteger numberOfPegs;

/**
 The detection area sensitivity.
 */
@property (nonatomic, assign) double threshold;

/**
 The hole peg test also assesses the rotation capabilities.
 */
@property (nonatomic, assign, getter = isRotated) BOOL rotated;

/**
 The number of succeeded moves (out of `numberOfPegs` possible).
 */
@property (nonatomic, assign) NSInteger totalSuccesses;

/**
 The number of failed moves.
 */
@property (nonatomic, assign) NSInteger totalFailures;

/**
 The total time needed to perform the test step (ie. the sum of all samples time).
 */
@property (nonatomic, assign) NSTimeInterval totalTime;

/**
 The total distance needed to perform the test step (ie. the sum of all samples distance).
 */
@property (nonatomic, assign) double totalDistance;

/**
 An array of collected samples, in which each item is an `ORKHolePegTestSample`
 object that represents a peg move.
 */
@property (nonatomic, copy, nullable) NSArray *samples;

@end


/**
 The `ORKHolePegTestSample` class represents a peg move.
 
 The sample object records the duration, and the move distance.
 An hole peg test is included in an `ORKHolePegTestResult` object, and is recorded
 by the step view controller for the corresponding task.
 
 An hole peg test sample is typically generated by the framework as the task proceeds.
 When the task completes, it may be appropriate to serialize the sample for
 transmission to a server, or to immediately perform analysis on it.
 */
ORK_CLASS_AVAILABLE
@interface ORKHolePegTestSample : NSObject <NSCopying, NSSecureCoding>

/**
 The time interval for the peg move.
 */
@property (nonatomic, assign) NSTimeInterval time;

/**
 The peg move distance.
 */
@property (nonatomic, assign) double distance;

@end


/**
 The `ORKQuestionResult` class is the base class for leaf results from an item that uses an answer format (`ORKAnswerFormat`).
 
 A question result is typically generated by the framework as the task proceeds. When the task
 completes, it may be appropriate to serialize it for transmission to a server,
 or to immediately perform analysis on it.
 
 See also: `ORKQuestionStep` and `ORKFormItem`.
 */
ORK_CLASS_AVAILABLE
@interface ORKQuestionResult : ORKResult

/**
 A value that indicates the type of question the result came from.
 
 The value of `questionType` generally correlates closely with the class, but it can be
 easier to use this value in a switch statement in Objective-C.
 */
@property (nonatomic) ORKQuestionType questionType;

@end


/**
 The `ORKScaleQuestionResult` class represents the answer to a continuous or
 discrete-value scale answer format.
 
 A scale question result is typically generated by the framework as the task proceeds. When the task
 completes, it may be appropriate to serialize it for transmission to a server,
 or to immediately perform analysis on it.
 */
ORK_CLASS_AVAILABLE
@interface ORKScaleQuestionResult : ORKQuestionResult

/**
 The answer obtained from the scale question.
 
 The value of this property is `nil` when the user skipped the question or otherwise did not
 enter an answer.
 */
@property (nonatomic, copy, nullable) NSNumber *scaleAnswer;

@end


/**
 The `ORKChoiceQuestionResult` class represents the single or multiple choice
 answers from a choice-based answer format.
 
 For example, an `ORKTextChoiceAnswerFormat` or an `ORKImageChoiceAnswerFormat`
 format produces an `ORKChoiceQuestionResult` object.
 
 A choice question result is typically generated by the framework as the task proceeds. When the task
 completes, it may be appropriate to serialize it for transmission to a server,
 or to immediately perform analysis on it.
 */
ORK_CLASS_AVAILABLE
@interface ORKChoiceQuestionResult : ORKQuestionResult

/**
 An array of selected values, from the `value` property of an `ORKTextChoice` or `ORKImageChoice` object.
 In the case of a single choice, the array has exactly one entry.
 
 If the user skipped the question, the value of the corresponding array member is `nil`.
 */
@property (nonatomic, copy, nullable) NSArray *choiceAnswers;

@end


/**
 The `ORKBooleanQuestionResult` class represents the answer to a Yes/No question.
 
 A Boolean question result is produced by the task view controller when it presents a question or form
 item with a Boolean answer format (that is, `ORKBooleanAnswerFormat`).
 
 A Boolean question result is typically generated by the framework as the task proceeds. When the task
 completes, it may be appropriate to serialize it for transmission to a server,
 or to immediately perform analysis on it.
 */
ORK_CLASS_AVAILABLE
@interface ORKBooleanQuestionResult : ORKQuestionResult

/** The answer, or `nil` if the user skipped the question. */
@property (nonatomic, copy, nullable) NSNumber *booleanAnswer;

@end


/**
 The `ORKTimedWalkResult` class records the results of a Timed Walk test.
 
 The timed walk result object records the duration to complete the trial with a specific distance
 and time limit.
 */
ORK_CLASS_AVAILABLE
@interface ORKTimedWalkResult : ORKResult
/**
 The timed walk distance in meters.
 */
@property (nonatomic, assign) double distanceInMeters;

/**
 The time limit to complete the trials.
 */
@property (nonatomic, assign) NSTimeInterval timeLimit;

/**
 The trial duration (that is, the time taken to do the walk).
 */
@property (nonatomic, assign) NSTimeInterval duration;

@end


/**
 The `ORKTextQuestionResult` class represents the answer to a question or
 form item that uses an `ORKTextAnswerFormat` format.
 
 A text question result is typically generated by the framework as the task proceeds. When the task
 completes, it may be appropriate to serialize it for transmission to a server
 or to immediately perform analysis on it.
 */
ORK_CLASS_AVAILABLE
@interface ORKTextQuestionResult : ORKQuestionResult

/** 
 The answer that the user entered.
 
 If the user skipped the question, the value of this property is `nil`.
 */
@property (nonatomic, copy, nullable) NSString *textAnswer;

@end


/**
 The `ORKNumericQuestionResult` class represents a question or form item that uses an answer format that produces a numeric answer.
 
 Examples of this type of answer format include `ORKScaleAnswerFormat` and `ORKNumericAnswerFormat`.
 
 A numeric question result is typically generated by the framework as the task proceeds. When the task
 completes, it may be appropriate to serialize it for transmission to a server,
 or to immediately perform analysis on it.
 */
ORK_CLASS_AVAILABLE
@interface ORKNumericQuestionResult : ORKQuestionResult

/// The number collected, or `nil` if the user skipped the question.
@property (nonatomic, copy, nullable) NSNumber *numericAnswer;

/**
 The unit string displayed to the user when the value was entered, or `nil` if no unit string was displayed.
 */
@property (nonatomic, copy, nullable) NSString *unit;

@end


/**
 The `ORKTimeOfDayQuestionResult` class represents the result of a question that uses the `ORKTimeOfDayAnswerFormat` format.
 */

ORK_CLASS_AVAILABLE
@interface ORKTimeOfDayQuestionResult : ORKQuestionResult

/**
 The date components picked by the user.
 
 Typically only hour, minute, and AM/PM data are of interest.
 */
@property (nonatomic, copy, nullable) NSDateComponents *dateComponentsAnswer;

@end


/**
 The `ORKTimeIntervalQuestionResult` class represents the result of a question
 that uses the `ORKTimeIntervalAnswerFormat` format.
 
 A time interval question result is typically generated by the framework as the task proceeds. When the task
 completes, it may be appropriate to serialize it for transmission to a server,
 or to immediately perform analysis on it.
 */
ORK_CLASS_AVAILABLE
@interface ORKTimeIntervalQuestionResult : ORKQuestionResult

/**
 The selected interval, in seconds.
 
 The value of this property is `nil` if the user skipped the question.
 */
@property (nonatomic, copy, nullable) NSNumber *intervalAnswer;

@end


/**
 The `ORKDateQuestionResult` class represents the result of a question or form item that asks for a date (`ORKDateAnswerFormat`).
 
 The calendar and time zone are recorded in addition to the answer itself,
 to give the answer context. Usually, this data corresponds to the current calendar
 and time zone at the time of the activity, but it can be overridden by setting
 these properties explicitly in the `ORKDateAnswerFormat` object.
 */
ORK_CLASS_AVAILABLE
@interface ORKDateQuestionResult : ORKQuestionResult

/**
 The date that the user entered, or `nil` if the user skipped the question.
 */
@property (nonatomic, copy, nullable) NSDate *dateAnswer;

/**
 The calendar used when selecting date and time.
 
 If the calendar in the `ORKDateAnswerFormat` object is `nil`, this calendar is the system
 calendar at the time of data entry.
 */
@property (nonatomic, copy, nullable) NSCalendar *calendar;

/**
 The time zone that was current when selecting the date and time.
 */
@property (nonatomic, copy, nullable) NSTimeZone *timeZone;

@end


/**
 The `ORKConsentSignatureResult` class represents a signature obtained during
 a consent review step (`ORKConsentReviewStep`). The consent signature result is usually found as a child result of the
 `ORKStepResult` object for the consent review step.
 
 You can apply the result to a document to facilitate the generation of a
 PDF including the signature, or for presentation in a follow-on
 consent review.
 
 A consent signature result is typically generated by the framework as the task proceeds. When the task
 completes, it may be appropriate to serialize it for transmission to a server,
 or to immediately perform analysis on it.
 */
ORK_CLASS_AVAILABLE
@interface ORKConsentSignatureResult : ORKResult

/**
 A copy of the signature obtained.
 
 The signature is a copy of the `signature` property in the originating
 `ORKConsentReviewStep` object, but also includes any name or signature image collected during
 the consent review step.
 */
@property (nonatomic, copy, nullable) ORKConsentSignature *signature;

/**
 A boolean value indicating whether the participant consented.
 
 `YES` if the user confirmed consent to the contents of the consent review. Note
 that the signature could still be invalid if the name or signature image is
 empty; this indicates only that the user gave a positive acknowledgement of the
 document.
 */
@property (nonatomic, assign) BOOL consented;

/**
 Applies the signature to the consent document.
 
 This method uses the identifier to look up the matching signature placeholder
 in the consent document and replaces it with this signature. It may throw an exception if
 the document does not contain a signature with a matching identifier.
 
 @param document     The document to which to apply the signature.
 */
- (void)applyToDocument:(ORKConsentDocument *)document;

@end


/**
 The `ORKCollectionResult` class represents a result that contains an array of
 child results.
 
 `ORKCollectionResult` is the superclass of `ORKTaskResult` and `ORKStepResult`.
 
 Note that object of this class are not instantiated directly by the ResearchKit framework.
 */
ORK_CLASS_AVAILABLE
@interface ORKCollectionResult : ORKResult

/**
 An array of `ORKResult` objects that are the children of the result.
 
 For `ORKTaskResult`, the array contains `ORKStepResult` objects.
 For `ORKStepResult` the array contains concrete result objects such as `ORKFileResult`
 and `ORKQuestionResult`.
 */
@property (nonatomic, copy, nullable) NSArray<ORKResult *> *results;

/**
 Looks up the child result containing an identifier that matches the specified identifier.
 
 @param identifier The identifier of the step for which to search.
 
 @return The matching result, or `nil` if none was found.
 */
- (nullable ORKResult *)resultForIdentifier:(NSString *)identifier;

/**
 The first result.
 
 This is the first result, or `nil` if there are no results.
 */
@property (nonatomic, strong, readonly, nullable) ORKResult *firstResult;

@end


/**
 `ORKTaskResultSource` is the protocol for `[ORKTaskViewController defaultResultSource]`.
 */
@protocol ORKTaskResultSource <NSObject>

/**
 Returns a step result for the specified step identifier, if one exists.
 
 When it's about to present a step, the task view controller needs to look up a
 suitable default answer. The answer can be used to prepopulate a survey with
 the results obtained on a previous run of the same task, by passing an
 `ORKTaskResult` object (which itself implements this protocol).
 
 @param stepIdentifier The identifier for which to search.
 
 @return The result for the specified step, or `nil` for none.
 */
- (nullable ORKStepResult *)stepResultForStepIdentifier:(NSString *)stepIdentifier;

@end


/**
 An `ORKTaskResult` object is a collection result that contains all the step results
 generated from one run of a task or ordered task (that is, `ORKTask` or `ORKOrderedTask`) in a task view controller.
 
 A task result is typically generated by the framework as the task proceeds. When the task
 completes, it may be appropriate to serialize it for transmission to a server,
 or to immediately perform analysis on it.
 
 The `results` property of the `ORKCollectionResult` object contains the step results
 for the task.
 */
ORK_CLASS_AVAILABLE
@interface ORKTaskResult : ORKCollectionResult <ORKTaskResultSource>

/**
 Returns an intialized task result using the specified identifiers and directory.
 
 @param identifier      The identifier of the task that produced this result.
 @param taskRunUUID     The UUID of the run of the task that produced this result.
 @param outputDirectory The directory in which any files referenced by results can be found.
 
 @return An initialized task result.
 */
- (instancetype)initWithTaskIdentifier:(NSString *)identifier
                           taskRunUUID:(NSUUID *)taskRunUUID
                       outputDirectory:(nullable NSURL *)outputDirectory;

/**
 A unique identifier (UUID) for the presentation of the task that generated
 the result.
 
 The unique identifier for a run of the task typically comes directly
 from the task view controller that was used to run the task.
 */
@property (nonatomic, copy, readonly) NSUUID *taskRunUUID;

/**
 The directory in which the generated data files were stored while the task was run.
 
 The directory comes directly from the task view controller that was used to run this
 task. Generally, when archiving the results of a task, it is useful to archive
 all the files found in the output directory.
 
 The file URL also prefixes the file URLs referenced in any child
 `ORKFileResult` objects.
 */
@property (nonatomic, copy, readonly, nullable) NSURL *outputDirectory;

@end


/**
 The `ORKStepResult` class represents a collection result produced by a step view controller to
 hold all child results produced by the step.
 
 A step result is typically generated by the framework as the task proceeds. When the task
 completes, it may be appropriate to serialize it for transmission to a server,
 or to immediately perform analysis on it.
 
 For example, an `ORKQuestionStep` object produces an `ORKQuestionResult` object that becomes
 a child of the `ORKStepResult` object. Similarly, an `ORKActiveStep` object may produce individual
 child result objects for each of the recorder configurations that was active
 during that step.
 
 The `results` property of the `ORKCollectionResult` object contains the step results
 for the task.
 */
ORK_CLASS_AVAILABLE
@interface ORKStepResult : ORKCollectionResult


/**
 Returns an initialized step result using the specified identifier.
 
 @param stepIdentifier      The identifier of the step.
 @param results             The array of child results. The value of this parameter can be `nil` or empty
            if no results were collected.
 
 @return An initialized step result.
 */
- (instancetype)initWithStepIdentifier:(NSString *)stepIdentifier results:(nullable NSArray<ORKResult *> *)results;

/**
 This property indicates whether the Voice Over or Switch Control assistive technologies were active
 while performing the corresponding step.
 
 This information can be used, for example, to take into consideration the extra time needed by
 handicapped participants to complete some tasks, such as the Tower of Hanoi activity.
 
 The property can have the following values:
 - `UIAccessibilityNotificationVoiceOverIdentifier` if Voice Over was active
 - `UIAccessibilityNotificationSwitchControlIdentifier` if Switch Control was active
 
 Note that the Voice Over and Switch Control assistive technologies are mutually exclusive.
 
 If the property is `nil`, none of these assistive technologies was used.
 */
@property (nonatomic, copy, readonly, nullable) NSString *enabledAssistiveTechnology;

@end


/**
 The `ORKLocation` class represents the location addess obtained from a locaton question.
 */
ORK_CLASS_AVAILABLE
@interface ORKLocation : NSObject <NSCopying, NSSecureCoding>

+ (instancetype)new NS_UNAVAILABLE;
- (instancetype)init NS_UNAVAILABLE;

/**
 The geographical coordinate information.
 */
@property (nonatomic, readonly) CLLocationCoordinate2D coordinate;

/**
 The region describes the size of the placemark of the location.
 */
@property (nonatomic, copy, readonly) CLCircularRegion *region;

/**
 The human readable address typed in by user.
 */
@property (nonatomic, copy, readonly) NSString *userInput;

/**
 The address dicitonary for this coordinate from MapKit.
 */
@property (nonatomic, copy, readonly) NSDictionary *addressDictionary;

@end


/**
 The `ORKLocationQuestionResult` class represents the result of a question or form item that asks for a location (`ORKLocationAnswerFormat`).
 
 A Location question result is produced by the task view controller when it presents a question or form
 item with a Location answer format (that is, `ORKLocationAnswerFormat`).
 
 A Location question result is typically generated by the framework as the task proceeds. When the task
 completes, it may be appropriate to serialize it for transmission to a server,
 or to immediately perform analysis on it.
 */
ORK_CLASS_AVAILABLE
@interface ORKLocationQuestionResult : ORKQuestionResult

/**
 The answer representing the coordinate and the address of a specific location.
 */
@property (nonatomic, copy, nullable) ORKLocation *locationAnswer;

@end

/**
 The `ORKSignatureResult` class represents the result of a signature step (`ORKSignatureStep`).
 
 A signature result is produced by the task view controller when it presents a signature step.

 */
ORK_CLASS_AVAILABLE
@interface ORKSignatureResult : ORKResult

/**
 The signature image generated by this step.
 */
@property (nonatomic, nullable) UIImage *signatureImage;

/**
 The bezier path components used to create the signature image.
 */
@property (nonatomic, copy, nullable) NSArray <UIBezierPath *> *signaturePath;

@end

/**
<<<<<<< HEAD
 The `ORKTrailmakingTap` class represents a single tap in a trail making test.
 
 The Trailmaking tap move object records the indexes of tap, if it was in error or not
 and the time at which the event occurred. A `trailmakingTap` instance is included in
 an `ORKTrailmakingResult` object and is recorded by the step view controller for the
 corresponding task when a tap is made.
 
 A trail making tap is typically generated by the framework as the task proceeds. When the task
 completes, it may be appropriate to serialize the move for transmission to a server,
 or to immediately perform analysis on it.
 */
ORK_CLASS_AVAILABLE
@interface ORKTrailmakingTap : NSObject <NSCopying, NSSecureCoding>

/**
 A relative timestamp indicating the time of the tap event.
 
 The timestamp is relative to the value of `startDate` in the `ORKResult` object that includes this move.
 The start date of that object represents the time at which the first move was made.
 */
@property (nonatomic, assign) NSTimeInterval timestamp;

/**
 The index of the button tapped.
 */
@property (nonatomic,assign) NSUInteger index;

/**
 If the button was tapped in error.
 */
@property (nonatomic, assign) BOOL incorrect;

@end

/**
 The `ORKTrailmakingResult` class represents the result of a signature step (`ORKTrailmakingStep`).
 
 A trail making result is produced by the task view controller when it presents a trail making step.
 
 */
ORK_CLASS_AVAILABLE
@interface ORKTrailmakingResult : ORKResult

/** 
 An array of all taps completed during the test
 */
@property (nonatomic, copy) NSArray* taps;

/** 
 The number of errors generated during the test
 */
@property (nonatomic) NSUInteger numberOfErrors;

@end


=======
 The `ORKMoodScaleQuestionResult` class represents the result of an ORKMoodScaleAnswerFormat`
 question.
 */
ORK_CLASS_AVAILABLE
@interface ORKMoodScaleQuestionResult : ORKChoiceQuestionResult

@property (nonatomic, copy, nullable) NSNumber *scaleAnswer;

@end

>>>>>>> 1f18bbcc
NS_ASSUME_NONNULL_END<|MERGE_RESOLUTION|>--- conflicted
+++ resolved
@@ -1372,7 +1372,6 @@
 @end
 
 /**
-<<<<<<< HEAD
  The `ORKTrailmakingTap` class represents a single tap in a trail making test.
  
  The Trailmaking tap move object records the indexes of tap, if it was in error or not
@@ -1429,7 +1428,7 @@
 @end
 
 
-=======
+/**
  The `ORKMoodScaleQuestionResult` class represents the result of an ORKMoodScaleAnswerFormat`
  question.
  */
@@ -1440,5 +1439,4 @@
 
 @end
 
->>>>>>> 1f18bbcc
 NS_ASSUME_NONNULL_END