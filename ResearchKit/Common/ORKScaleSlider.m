--- conflicted
+++ resolved
@@ -121,12 +121,6 @@
     if (_vertical) {
         
         const CGFloat desiredSliderWidth = 44.0;
-<<<<<<< HEAD
-        const CGFloat actualWidth = self.bounds.size.width;
-        const CGFloat centerX = actualWidth / 2;
-        if (fabs(point.y - centerX) < desiredSliderWidth / 2) {
-            pointInside = [super pointInside:point withEvent:event];
-=======
         
         if (_textChoices) {
             if (point.y > (self.bounds.size.width - desiredSliderWidth)/2) {
@@ -134,12 +128,11 @@
             }
         } else {
             // In vertical mode, we need to ignore the touch area for the needed extra width
-            const CGFloat actualWidth = [self bounds].size.width;
+            const CGFloat actualWidth = self.bounds.size.width;
             const CGFloat centerX = actualWidth / 2;
             if (fabs(point.y - centerX) < desiredSliderWidth / 2) {
                 pointInside = [super pointInside:point withEvent:event];
             }
->>>>>>> 66286a80
         }
     } else {
         pointInside = [super pointInside:point withEvent:event];
