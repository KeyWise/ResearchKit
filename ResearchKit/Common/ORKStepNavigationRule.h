/*
 Copyright (c) 2015-2016, Ricardo Sánchez-Sáez.
 
 Redistribution and use in source and binary forms, with or without modification,
 are permitted provided that the following conditions are met:
 
 1.  Redistributions of source code must retain the above copyright notice, this
 list of conditions and the following disclaimer.
 
 2.  Redistributions in binary form must reproduce the above copyright notice,
 this list of conditions and the following disclaimer in the documentation and/or
 other materials provided with the distribution.
 
 3.  Neither the name of the copyright holder(s) nor the names of any contributors
 may be used to endorse or promote products derived from this software without
 specific prior written permission. No license is granted to the trademarks of
 the copyright holders even if such marks are included in this software.
 
 THIS SOFTWARE IS PROVIDED BY THE COPYRIGHT HOLDERS AND CONTRIBUTORS "AS IS"
 AND ANY EXPRESS OR IMPLIED WARRANTIES, INCLUDING, BUT NOT LIMITED TO, THE
 IMPLIED WARRANTIES OF MERCHANTABILITY AND FITNESS FOR A PARTICULAR PURPOSE
 ARE DISCLAIMED. IN NO EVENT SHALL THE COPYRIGHT OWNER OR CONTRIBUTORS BE LIABLE
 FOR ANY DIRECT, INDIRECT, INCIDENTAL, SPECIAL, EXEMPLARY, OR CONSEQUENTIAL
 DAMAGES (INCLUDING, BUT NOT LIMITED TO, PROCUREMENT OF SUBSTITUTE GOODS OR
 SERVICES; LOSS OF USE, DATA, OR PROFITS; OR BUSINESS INTERRUPTION) HOWEVER
 CAUSED AND ON ANY THEORY OF LIABILITY, WHETHER IN CONTRACT, STRICT LIABILITY,
 OR TORT (INCLUDING NEGLIGENCE OR OTHERWISE) ARISING IN ANY WAY OUT OF THE USE
 OF THIS SOFTWARE, EVEN IF ADVISED OF THE POSSIBILITY OF SUCH DAMAGE.
 */


@import Foundation;
#import <ResearchKit/ORKDefines.h>


NS_ASSUME_NONNULL_BEGIN

/**
 The `ORKNullStepIdentifier` constant can be used as the destination step identifier for any
 `ORKStepNavigationRule` concrete subclass to denote that the ongoing task should end after the
 navigation rule is triggered.
 */
ORK_EXTERN NSString *const ORKNullStepIdentifier ORK_AVAILABLE_DECL;

@class ORKStep;
@class ORKResult;
@class ORKTaskResult;
@class ORKResultPredicate;

/**
 The `ORKStepNavigationRule` class is the abstract base class for concrete step navigation rules.
 
 Step navigation rules can be used within an `ORKNavigableOrderedTask` object. You assign step
 navigation rules to be triggered by the task steps. Each step can have one rule at most.

 Subclasses must implement the `identifierForDestinationStepWithTaskResult:` method, which returns
 the identifier of the destination step for the rule.
 
 Two concrete subclasses are included: `ORKPredicateStepNavigationRule` can match any answer
 combination in the results of the ongoing task and jump accordingly; `ORKDirectStepNavigationRule`
 unconditionally navigates to the step specified by the destination step identifier.
 */
ORK_CLASS_AVAILABLE
@interface ORKStepNavigationRule : NSObject <NSCopying, NSSecureCoding>

/*
 The `init` and `new` methods are unavailable.
 
 `ORKStepNavigationRule` classes should be initialized with custom designated initializers on each
 subclass.
 */
+ (instancetype)new NS_UNAVAILABLE;
- (instancetype)init NS_UNAVAILABLE;

/**
 Returns the target step identifier.
 
 Subclasses must implement this method to calculate the next step based on the passed task result.
 The `ORKNullStepIdentifier` constant can be returned to indicate that the ongoing task should end
 after the step navigation rule is triggered.
 
 @param taskResult      The up-to-date task result, used for calculating the destination step.
 
 @return The identifier of the destination step.
 */
- (NSString *)identifierForDestinationStepWithTaskResult:(ORKTaskResult *)taskResult;

@end


/**
 The `ORKPredicateStepNavigationRule` can be used to match any answer combination in the results of
 the ongoing task (or in those of previously completed tasks) and jump accordingly. You must provide
 one or more result predicates (each predicate can match one or more step results within the task).
 
 Predicate step navigation rules contain an arbitrary number of result predicates with a
 corresponding number of destination step identifiers, plus an optional default step identifier that
 is used if none of the result predicates match. One result predicate can match one or more question
 results; if matching several question results, that predicate can belong to the same or to
 different task results). This rule allows you to define arbitrarily complex task navigation
 behaviors.
 
 The `ORKResultPredicate` class provides convenience class methods to build predicates for all the
 `ORKQuestionResult` subtypes. Predicates must supply both the task result identifier and the
 question result identifier, in addition to one or more expected answers.
 */
ORK_CLASS_AVAILABLE
@interface ORKPredicateStepNavigationRule : ORKStepNavigationRule

/**
 Returns an initialized predicate step navigation rule using the specified result predicates,
 destination step identifiers, and an optional default step identifier.
 
 @param resultPredicates            An array of result predicates. Each result predicate can match
                                        one or more question results in the ongoing task result or
                                        in any of the additional task results.
 @param destinationStepIdentifiers  An array of possible destination step identifiers. This array
                                        must contain one step identifier for each of the predicates
                                        in the result predicates parameters. If you want for a
                                        certain predicate match to end te task, you achieve that by
                                        using the `ORKNullStepIdentifier` constant.
 @param defaultStepIdentifier       The identifier of the step, which is used if none of the
                                        result predicates match. If this argument is `nil` and none
                                        of the predicates match, the default ordered task navigation
                                        behavior takes place (that is, the task goes to the next
                                        step in order).
 
 @return An initialized predicate step navigation rule.
 */
- (instancetype)initWithResultPredicates:(NSArray<NSPredicate *> *)resultPredicates
              destinationStepIdentifiers:(NSArray<NSString *> *)destinationStepIdentifiers
                   defaultStepIdentifier:(nullable NSString *)defaultStepIdentifier NS_DESIGNATED_INITIALIZER NS_SWIFT_UNAVAILABLE("Use the Swift init(resultPredicatesAndDestinationStepIdentifiers: [(NSPredicate, String)], defaultStepIdentifierOrNil: String?) initializer instead.");

/**
 Returns an initialized predicate step navigation rule using the specified result predicates and
 destination step identifiers.
 
 @param resultPredicates            An array of result predicates. Each result predicate can match
                                        one or more question results in the ongoing task result or
                                        in any of the additional task results.
 @param destinationStepIdentifiers  An array of possible destination step identifiers. This array
                                        must contain one step identifier for each of the predicates
                                        in the result predicates parameters.
 
 @return An initialized predicate step navigation rule.
 */
- (instancetype)initWithResultPredicates:(NSArray<NSPredicate *> *)resultPredicates
              destinationStepIdentifiers:(NSArray<NSString *> *)destinationStepIdentifiers NS_SWIFT_UNAVAILABLE("Use the Swift init(resultPredicatesAndDestinationStepIdentifiers: [(NSPredicate, String)], defaultStepIdentifierOrNil: String?) initializer instead.");

/**
 Returns a new predicate step navigation rule that was initialized from data in the given 
 unarchiver.
 
 @param aDecoder    The coder from which to initialize the step navigation rule.
 
 @return A new predicate step navigation rule.
 */
- (instancetype)initWithCoder:(NSCoder *)aDecoder NS_DESIGNATED_INITIALIZER;

/**
 An optional array of additional task results.
 
 With this property, a task can have different navigation behavior depending on the results of
 related tasks that the user may have already completed. The predicate step navigation rule can use
 the question results within these tasks, in addition to the current task question results, to match
 the result predicates.
 
 You must ensure that all the task result identifiers are unique and that they are different from
 the ongoing task result identifier. Also ensure that no task result contains question
 results with duplicate identifiers. Question results *can have* equal identifiers provided that
 they belong to different task results.
 
 Each object in the array should be of the `ORKTaskResult` class.
 */
@property (nonatomic, copy, nullable) NSArray<ORKTaskResult *> *additionalTaskResults;

/**
 The array of result predicates. 
 
 @discussion This property contains one result predicate for each of the step identifiers in the
 `destinationStepIdentifiers` property.
*/
@property (nonatomic, copy, readonly) NSArray<NSPredicate *> *resultPredicates;

/**
 The array of destination step identifiers. It contains one step identifier for each of the
 predicates in the `resultPredicates` parameter.
 */
@property (nonatomic, copy, readonly) NSArray<NSString *> *destinationStepIdentifiers;

/**
 The identifier of the step that is used if none of the result predicates match.
 */
@property (nonatomic, copy, readonly, nullable) NSString *defaultStepIdentifier;

@end


/**
 The `ORKDirectStepNavigationRule` class can be used to unconditionally jump to a destination step
 specified by its identifier or to finish the task early.
 */
ORK_CLASS_AVAILABLE
@interface ORKDirectStepNavigationRule : ORKStepNavigationRule

/**
 Returns an initialized direct-step navigation rule using the specified destination step identifier.
 
 @param destinationStepIdentifier   The identifier of the destination step. Pass the
                                        `ORKNullStepIdentifier` constant if you want to finish the
                                        ongoing task when the direct-step navigation rule is
                                        triggered.
 
 @return A direct-step navigation rule.
 */
- (instancetype)initWithDestinationStepIdentifier:(NSString *)destinationStepIdentifier NS_DESIGNATED_INITIALIZER;

/**
 Returns a new direct-step navigation rule initialized from data in a given unarchiver.
 
 @param aDecoder    The coder from which to initialize the step navigation rule.
 
 @return A new direct-step navigation rule.
 */
- (instancetype)initWithCoder:(NSCoder *)aDecoder NS_DESIGNATED_INITIALIZER;

/**
 The identifier of the destination step.
 */
@property (nonatomic, copy, readonly) NSString *destinationStepIdentifier;

@end


/**
 The `ORKSkipStepNavigationRule` class is the abstract base class for concrete skip step navigation
 rules.
 
 Skip step navigation rules can be used within an `ORKNavigableOrderedTask` object. You assign skip
 step navigation rules to be triggered before a task step is shown. Each step can have one skip rule
 at most.
 
 Subclasses must implement the `identifierForDestinationStepWithTaskResult:` method, which returns
 the identifier of the destination step for the rule.
 
 Two concrete subclasses are included: `ORKPredicateStepNavigationRule` can match any answer
 combination in the results of the ongoing task and jump accordingly; `ORKDirectStepNavigationRule`
 unconditionally navigates to the step specified by the destination step identifier.
 */
ORK_CLASS_AVAILABLE
@interface ORKSkipStepNavigationRule : NSObject <NSCopying, NSSecureCoding>

/*
 The `init` and `new` methods are unavailable.
 
 `ORKStepNavigationRule` classes should be initialized with custom designated initializers on each
 subclass.
 */
+ (instancetype)new NS_UNAVAILABLE;
- (instancetype)init NS_UNAVAILABLE;

/**
 Returns whether the targeted step should skip.
 
 Subclasses must implement this method to calculate if the targeted step should skip based on the
 passed task result.
 
 @param taskResult      The up-to-date task result, used for calculating whether the task should
                            skip.
 
 @return YES if the step should skip.
 */
- (BOOL)stepShouldSkipWithTaskResult:(ORKTaskResult *)taskResult;

@end

ORK_CLASS_AVAILABLE
@interface ORKPredicateSkipStepNavigationRule : ORKSkipStepNavigationRule

/**
 Returns an initialized predicate skip step navigation rule using the specified result predicate.
 
 @param resultPredicate     A result predicate. If the result predicate matches, the step
                                will skip.
 
 @return An initialized skip predicate step navigation rule.
 */
- (instancetype)initWithResultPredicate:(NSPredicate *)resultPredicate NS_DESIGNATED_INITIALIZER;

/**
 Returns a new predicate step navigation rule that was initialized from data in the given
 unarchiver.
 
 @param aDecoder    The coder from which to initialize the step navigation rule.
 
 @return A new predicate skip step navigation rule.
 */
- (instancetype)initWithCoder:(NSCoder *)aDecoder NS_DESIGNATED_INITIALIZER;

/**
 An optional array of additional task results.
 
 With this property, a task can have different navigation behavior depending on the results of
 related tasks that the user may have already completed. The predicate skip step navigation rule can
 use the question results within these tasks, in addition to the current task question results, to
 match the result predicates.
 
 You must ensure that all the task result identifiers are unique and that they are different from
 the ongoing task result identifier. Also ensure that no task result contains question
 results with duplicate identifiers. Question results *can have* equal identifiers provided that
 they belong to different task results.
 
 Each object in the array should be of the `ORKTaskResult` class.
 */
@property (nonatomic, copy, nullable) NSArray<ORKTaskResult *> *additionalTaskResults;

/**
 The result predicate to match.
 */
@property (nonatomic, strong, readonly) NSPredicate *resultPredicate;

@end


/**
 The `ORKStepModifier` class is an abstract base class for an object that can be used to modify a step
 if a given navigation rule is matched.
 
 Step modifiers can be used within an `ORKNavigableOrderedTask` object. You assign step modifiers 
 to be triggered after a task step is shown. Each step can have one step modifier at most.
<<<<<<< HEAD

=======
>>>>>>> c024cbd5
 */
ORK_CLASS_AVAILABLE
@interface ORKStepModifier: NSObject <NSCopying, NSSecureCoding>

- (instancetype)init NS_DESIGNATED_INITIALIZER;
- (instancetype)initWithCoder:(NSCoder *)aDecoder NS_DESIGNATED_INITIALIZER;

/**
 Modify the steps for a task.
 
 @param step            The step that is associated with this modifier
 @param taskResult      The current task result
 */
- (void)modifyStep:(ORKStep *)step withTaskResult:(ORKTaskResult *)taskResult;

@end

<<<<<<< HEAD
=======

>>>>>>> c024cbd5
/**
 The `ORKKeyValueStepModifier` class is an class for an object that can be used to modify a step
 if a given navigation rule is matched.
 
 Step modifiers can be used within an `ORKNavigableOrderedTask` object. You assign step modifiers
 to be triggered after a task step is shown. Each step can have one step modifier at most.
<<<<<<< HEAD
 
=======
>>>>>>> c024cbd5
 */
ORK_CLASS_AVAILABLE
@interface ORKKeyValueStepModifier: ORKStepModifier

/*
 The `init` and `new` methods are unavailable.
 
 `ORKStepNavigationRule` classes should be initialized with custom designated initializers on each
 subclass.
 */
+ (instancetype)new NS_UNAVAILABLE;
- (instancetype)init NS_UNAVAILABLE;

/**
 The result predicate to match.
 */
@property (nonatomic, strong, readonly) NSPredicate *resultPredicate;

/**
 A key-value mapping to apply to the modified step if the result predicate matches.
<<<<<<< HEAD
 The keys in this are assumed to map using KVO.
=======
 The keys in this are assumed to map using key-value coding.
 
 See https://developer.apple.com/library/content/documentation/Cocoa/Conceptual/KeyValueCoding/
>>>>>>> c024cbd5
 */
@property (nonatomic, strong, readonly) NSDictionary<NSString *, NSObject *> *keyValueMap;

/**
 Returns a new step modifier.
 
 @param stepIdentifier    The step identifier for the step to modify
 @param resultPredicate   The result predicate to use to determine if the step should be modified
 @param keyValueMap       The mapping dictionary for this object
 @return                  A new step modifier
 */
- (instancetype)initWithResultPredicate:(NSPredicate *)resultPredicate
                           keyValueMap:(NSDictionary<NSString *, NSObject *> *)keyValueMap NS_DESIGNATED_INITIALIZER;

/**
 Returns a new step modifier.
 
 @param aDecoder    The coder from which to initialize the step navigation rule.
 @return            A new step modifier
 */
- (instancetype)initWithCoder:(NSCoder *)aDecoder NS_DESIGNATED_INITIALIZER;

@end

NS_ASSUME_NONNULL_END<|MERGE_RESOLUTION|>--- conflicted
+++ resolved
@@ -328,10 +328,6 @@
  
  Step modifiers can be used within an `ORKNavigableOrderedTask` object. You assign step modifiers 
  to be triggered after a task step is shown. Each step can have one step modifier at most.
-<<<<<<< HEAD
-
-=======
->>>>>>> c024cbd5
  */
 ORK_CLASS_AVAILABLE
 @interface ORKStepModifier: NSObject <NSCopying, NSSecureCoding>
@@ -349,20 +345,13 @@
 
 @end
 
-<<<<<<< HEAD
-=======
-
->>>>>>> c024cbd5
+
 /**
  The `ORKKeyValueStepModifier` class is an class for an object that can be used to modify a step
  if a given navigation rule is matched.
  
  Step modifiers can be used within an `ORKNavigableOrderedTask` object. You assign step modifiers
  to be triggered after a task step is shown. Each step can have one step modifier at most.
-<<<<<<< HEAD
- 
-=======
->>>>>>> c024cbd5
  */
 ORK_CLASS_AVAILABLE
 @interface ORKKeyValueStepModifier: ORKStepModifier
@@ -383,13 +372,9 @@
 
 /**
  A key-value mapping to apply to the modified step if the result predicate matches.
-<<<<<<< HEAD
- The keys in this are assumed to map using KVO.
-=======
  The keys in this are assumed to map using key-value coding.
  
  See https://developer.apple.com/library/content/documentation/Cocoa/Conceptual/KeyValueCoding/
->>>>>>> c024cbd5
  */
 @property (nonatomic, strong, readonly) NSDictionary<NSString *, NSObject *> *keyValueMap;
 
