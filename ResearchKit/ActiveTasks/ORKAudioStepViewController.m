--- conflicted
+++ resolved
@@ -165,14 +165,11 @@
 - (void)setAvAudioRecorder:(AVAudioRecorder *)recorder {
     _avAudioRecorder = nil;
     _avAudioRecorder = recorder;
-<<<<<<< HEAD
 }
 
 - (void) recorder:(ORKRecorder *)recorder didFailWithError:(NSError *)error {
     [super recorder:recorder didFailWithError:error];
     _audioRecorderError = error;
-=======
->>>>>>> 4639a41e
 }
 
 @end