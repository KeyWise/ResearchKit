--- conflicted
+++ resolved
@@ -35,14 +35,7 @@
 
 @implementation ORKVoiceEngine
 
-<<<<<<< HEAD
-
-
 +(ORKVoiceEngine *)sharedVoiceEngine {
-=======
-+(ORKVoiceEngine *)sharedVoiceEngine
-{
->>>>>>> 09840084
     static ORKVoiceEngine *shared;
     static dispatch_once_t onceToken;
     dispatch_once(&onceToken, ^{
