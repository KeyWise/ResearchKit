/*
 Copyright (c) 2015, James Cox. All rights reserved.
 
 Redistribution and use in source and binary forms, with or without modification,
 are permitted provided that the following conditions are met:
 
 1.  Redistributions of source code must retain the above copyright notice, this
 list of conditions and the following disclaimer.
 
 2.  Redistributions in binary form must reproduce the above copyright notice,
 this list of conditions and the following disclaimer in the documentation and/or
 other materials provided with the distribution.
 
 3.  Neither the name of the copyright holder(s) nor the names of any contributors
 may be used to endorse or promote products derived from this software without
 specific prior written permission. No license is granted to the trademarks of
 the copyright holders even if such marks are included in this software.
 
 THIS SOFTWARE IS PROVIDED BY THE COPYRIGHT HOLDERS AND CONTRIBUTORS "AS IS"
 AND ANY EXPRESS OR IMPLIED WARRANTIES, INCLUDING, BUT NOT LIMITED TO, THE
 IMPLIED WARRANTIES OF MERCHANTABILITY AND FITNESS FOR A PARTICULAR PURPOSE
 ARE DISCLAIMED. IN NO EVENT SHALL THE COPYRIGHT OWNER OR CONTRIBUTORS BE LIABLE
 FOR ANY DIRECT, INDIRECT, INCIDENTAL, SPECIAL, EXEMPLARY, OR CONSEQUENTIAL
 DAMAGES (INCLUDING, BUT NOT LIMITED TO, PROCUREMENT OF SUBSTITUTE GOODS OR
 SERVICES; LOSS OF USE, DATA, OR PROFITS; OR BUSINESS INTERRUPTION) HOWEVER
 CAUSED AND ON ANY THEORY OF LIABILITY, WHETHER IN CONTRACT, STRICT LIABILITY,
 OR TORT (INCLUDING NEGLIGENCE OR OTHERWISE) ARISING IN ANY WAY OUT OF THE USE
 OF THIS SOFTWARE, EVEN IF ADVISED OF THE POSSIBILITY OF SUCH DAMAGE.
 */


#import "ORKTowerOfHanoiTowerView.h"
#import "ORKActiveStepView.h"
#import "ORKSkin.h"
#import "ORKAccessibility.h"
#import "ORKHelpers.h"


static const CGFloat DiskHeight = 10;
static const CGFloat DiskSpacing = 8;
static const CGFloat BaseSpacing = 10;

@implementation ORKTowerOfHanoiTowerView {
    NSInteger _maximumNumberOfDisks;
    UIView *_base;
    NSMutableArray *_diskViews;
    NSMutableArray *_diskSizes;
    NSMutableArray *_variableConstraints;
}

#pragma mark - Init

- (instancetype)initWithFrame:(CGRect)frame maximumNumberOfDisks:(NSUInteger)maximumNumberOfDisks {
    self = [super initWithFrame:frame];
    if (self) {
        _maximumNumberOfDisks = maximumNumberOfDisks;
        _base = [[UIView alloc] initWithFrame:CGRectZero];
        _base.backgroundColor = [UIColor ork_midGrayTintColor];
        _base.translatesAutoresizingMaskIntoConstraints = NO;
        _base.layer.cornerRadius = 2.5;
        _base.layer.masksToBounds = YES;
        _diskViews = [NSMutableArray new];
        _diskSizes = [NSMutableArray new];
        [self addSubview:_base];
        [self addGestureRecognizer:[[UITapGestureRecognizer alloc] initWithTarget:self action:@selector(userDidTapTower)]];
    }
    return self;
}

#pragma mark - UIView

- (void)updateConstraints {
    [NSLayoutConstraint deactivateConstraints:_variableConstraints];
    [_variableConstraints removeAllObjects];
    
    if (!_variableConstraints) {
        _variableConstraints = [NSMutableArray new];
    }
    
<<<<<<< HEAD
    CGFloat height = (kDiskHeight * _maximumNumberOfDisks) + (kDiskSpacing * _maximumNumberOfDisks);
    [_variableConstraints addObject:[NSLayoutConstraint constraintWithItem:self
                                                                 attribute:NSLayoutAttributeHeight
                                                                 relatedBy:NSLayoutRelationGreaterThanOrEqual
                                                                    toItem:nil
                                                                 attribute:NSLayoutAttributeNotAnAttribute
                                                                multiplier:1.0
                                                                  constant:height + kBaseSpacing]];
    
    [_variableConstraints addObject:[NSLayoutConstraint constraintWithItem:_base
                                                                 attribute:NSLayoutAttributeWidth
                                                                 relatedBy:NSLayoutRelationEqual
                                                                    toItem:self
                                                                 attribute:NSLayoutAttributeWidth
                                                                multiplier:1.0
                                                                  constant:0.0]];
    
    [_variableConstraints addObject:[NSLayoutConstraint constraintWithItem:_base
                                                                 attribute:NSLayoutAttributeHeight
                                                                 relatedBy:NSLayoutRelationEqual
                                                                    toItem:nil
                                                                 attribute:NSLayoutAttributeNotAnAttribute
                                                                multiplier:1.0
                                                                  constant:2.0]];
    
    [_variableConstraints addObject:[NSLayoutConstraint constraintWithItem:_base
                                                                 attribute:NSLayoutAttributeCenterX
                                                                 relatedBy:NSLayoutRelationEqual
                                                                    toItem:self
                                                                 attribute:NSLayoutAttributeCenterX
                                                                multiplier:1.0
                                                                  constant:0.0]];
    
    [_variableConstraints addObject:[NSLayoutConstraint constraintWithItem:_base
=======
    CGFloat height = (DiskHeight * _maximumNumberOfDisks) + (DiskSpacing * _maximumNumberOfDisks);
    
    [_variableConstraints addObject:[NSLayoutConstraint constraintWithItem:self
                                                                 attribute:NSLayoutAttributeHeight
                                                                 relatedBy:NSLayoutRelationGreaterThanOrEqual
                                                                    toItem:nil
                                                                 attribute:NSLayoutAttributeNotAnAttribute
                                                                multiplier:1.0
                                                                  constant:height + BaseSpacing]];
    
    [_variableConstraints addObject:[NSLayoutConstraint constraintWithItem:_base
                                                                 attribute:NSLayoutAttributeWidth
                                                                 relatedBy:NSLayoutRelationEqual
                                                                    toItem:self
                                                                 attribute:NSLayoutAttributeWidth
                                                                multiplier:1.0
                                                                  constant:0.0]];
    
    [_variableConstraints addObject:[NSLayoutConstraint constraintWithItem:_base
                                                                 attribute:NSLayoutAttributeHeight
                                                                 relatedBy:NSLayoutRelationEqual
                                                                    toItem:nil
                                                                 attribute:NSLayoutAttributeNotAnAttribute
                                                                multiplier:1.0
                                                                  constant:2]];
    
    [_variableConstraints addObject:[NSLayoutConstraint constraintWithItem:_base
                                                                 attribute:NSLayoutAttributeCenterX
                                                                 relatedBy:NSLayoutRelationEqual
                                                                    toItem:self
                                                                 attribute:NSLayoutAttributeCenterX
                                                                multiplier:1.0
                                                                  constant:0.0]];
    
    [_variableConstraints addObject:[NSLayoutConstraint constraintWithItem:_base
>>>>>>> c786ed06
                                                                 attribute:NSLayoutAttributeBottom
                                                                 relatedBy:NSLayoutRelationEqual
                                                                    toItem:self
                                                                 attribute:NSLayoutAttributeCenterY
                                                                multiplier:1.0
<<<<<<< HEAD
                                                                  constant:(height * 0.5) + kBaseSpacing]];
=======
                                                                  constant:(height * 0.5) + BaseSpacing]];
>>>>>>> c786ed06
    
    UIView *topDisk;
    for (NSInteger index = 0 ; index < _diskSizes.count ; index++) {
        UIView *disk = _diskViews[index];
        CGFloat divide = 1.0 / _maximumNumberOfDisks;
<<<<<<< HEAD
        CGFloat multiply = ((NSNumber *)_diskSizes[index]).floatValue * divide;
=======
        CGFloat multiply = [(NSNumber *)_diskSizes[index] floatValue] * divide;
        
        [_variableConstraints addObject:[NSLayoutConstraint constraintWithItem:disk
                                                                     attribute:NSLayoutAttributeCenterX
                                                                     relatedBy:NSLayoutRelationEqual
                                                                        toItem:self
                                                                     attribute:NSLayoutAttributeCenterX
                                                                    multiplier:1.0
                                                                      constant:0.0]];
        
>>>>>>> c786ed06
        
        [_variableConstraints addObject:[NSLayoutConstraint constraintWithItem:disk
                                                                     attribute:NSLayoutAttributeCenterX
                                                                     relatedBy:NSLayoutRelationEqual
                                                                        toItem:self
                                                                     attribute:NSLayoutAttributeCenterX
                                                                    multiplier:1.0
                                                                      constant:0.0]];
        
        [_variableConstraints addObject:[NSLayoutConstraint constraintWithItem:disk
                                                                     attribute:NSLayoutAttributeWidth
                                                                     relatedBy:NSLayoutRelationEqual
                                                                        toItem:_base
                                                                     attribute:NSLayoutAttributeWidth
                                                                    multiplier:multiply
                                                                      constant:0.0]];
        
        [_variableConstraints addObject:[NSLayoutConstraint constraintWithItem:disk
                                                                     attribute:NSLayoutAttributeHeight
                                                                     relatedBy:NSLayoutRelationEqual
                                                                        toItem:nil
                                                                     attribute:NSLayoutAttributeNotAnAttribute
                                                                    multiplier:1.0
<<<<<<< HEAD
                                                                      constant:kDiskHeight]];
=======
                                                                      constant:DiskHeight]];
>>>>>>> c786ed06
        
        if (index == 0) {
            [_variableConstraints addObject:[NSLayoutConstraint constraintWithItem:disk
                                                                         attribute:NSLayoutAttributeBottom
                                                                         relatedBy:NSLayoutRelationEqual
                                                                            toItem:self
                                                                         attribute:NSLayoutAttributeCenterY
                                                                        multiplier:1.0
                                                                          constant:height * 0.5]];
        } else {
            [_variableConstraints addObject:[NSLayoutConstraint constraintWithItem:disk
                                                                         attribute:NSLayoutAttributeBottom
                                                                         relatedBy:NSLayoutRelationEqual
                                                                            toItem:topDisk
                                                                         attribute:NSLayoutAttributeTop
                                                                        multiplier:1.0
<<<<<<< HEAD
                                                                          constant:-kDiskSpacing]];
=======
                                                                          constant:-DiskSpacing]];
>>>>>>> c786ed06
        }
        topDisk = disk;
    }
    [NSLayoutConstraint activateConstraints:_variableConstraints];
    [super updateConstraints];
}

- (void)tintColorDidChange {
    [self reloadData];
}

#pragma mark - Public

- (void)reloadData {
    [self updateDisks];
    [self highlightIfNeeded];
    [self indicateTargetIfNeeded];
    [self setNeedsUpdateConstraints];
}

#pragma mark - Private

- (void)userDidTapTower {
    [self.delegate towerOfHanoiTowerViewWasSelected:self];
}

- (void)updateDisks {
    [_diskViews makeObjectsPerformSelector:@selector(removeFromSuperview)];
    ORKRemoveConstraintsForRemovedViews(_variableConstraints, _diskViews);

    [_diskViews removeAllObjects];
    [_diskSizes removeAllObjects];

    NSInteger numberOfDisks = [self.dataSource numberOfDisksInTowerOfHanoiView:self];
    for (NSInteger index = 0 ; index < numberOfDisks ; index++) {
        NSNumber *diskSize = [self.dataSource towerOfHanoiView:self diskAtIndex:index];
        [_diskSizes addObject:diskSize];
        UIView *diskView = [[UIView alloc] initWithFrame:CGRectZero];
        diskView.backgroundColor = [self tintColor];
        diskView.translatesAutoresizingMaskIntoConstraints = NO;
        diskView.layer.cornerRadius = DiskHeight * 0.5;
        diskView.clipsToBounds = YES;
        [self addSubview:diskView];
        [_diskViews addObject:diskView];
    }
}

- (void)highlightIfNeeded {
    if (self.isHighLighted) {
        ((UIView *)_diskViews.lastObject).alpha = 0.2;
    }
}

- (void)indicateTargetIfNeeded {
    if (self.isTargeted) {
        _base.backgroundColor = [self tintColor];
    }
}

#pragma mark - Accessibility

- (BOOL)isAccessibilityElement {
    return YES;
}

- (NSString * _Nullable)accessibilityLabel {
    NSString *targetDisk = (self.isTargeted ? ORKLocalizedString(@"AX_TOWER_OF_HANOI_TARGET_DISK", nil) : nil);
    return ORKAccessibilityStringForVariables(ORKLocalizedString(@"AX_TOWER_OF_HANOI_TOWER", nil), targetDisk);
}

- (NSString * _Nullable)accessibilityHint {
    if (!self.isHighLighted && [self.delegate towerOfHanoiHighlightedTowerView] != nil) {
        return ORKLocalizedString(@"AX_TOWER_OF_HANOI_PLACE_DISK", nil);
    }
    
    BOOL hasDisks = ([self.dataSource numberOfDisksInTowerOfHanoiView:self] > 0);
    return (self.isHighLighted ? nil : (hasDisks ? ORKLocalizedString(@"AX_TOWER_OF_HANOI_SELECT_DISK", nil) : nil));
}

- (UIAccessibilityTraits)accessibilityTraits {
    UIAccessibilityTraits traits = [super accessibilityTraits];
    if (self.isHighLighted) {
        traits |= UIAccessibilityTraitSelected;
    }
    
    // Don't echo if when a disk is placed.
    if (!self.isHighLighted && UIAccessibilityFocusedElement(UIAccessibilityNotificationVoiceOverIdentifier) == self) {
        traits |= UIAccessibilityTraitStartsMediaSession;
    }
    
    return traits;
}

- (NSString * _Nullable)accessibilityValue {
    NSString *value = (_diskSizes.count > 0 ? ORKLocalizedString(@"AX_TOWER_OF_HANOI_TOWER_CONTAINS", nil) : ORKLocalizedString(@"AX_TOWER_OF_HANOI_TOWER_EMPTY", nil));
    for (NSNumber *diskSize in _diskSizes) {
        value = ORKAccessibilityStringForVariables(value, diskSize.stringValue, @", ");
    }
    return value;
}

@end<|MERGE_RESOLUTION|>--- conflicted
+++ resolved
@@ -77,15 +77,14 @@
         _variableConstraints = [NSMutableArray new];
     }
     
-<<<<<<< HEAD
-    CGFloat height = (kDiskHeight * _maximumNumberOfDisks) + (kDiskSpacing * _maximumNumberOfDisks);
+    CGFloat height = (DiskHeight * _maximumNumberOfDisks) + (DiskSpacing * _maximumNumberOfDisks);
     [_variableConstraints addObject:[NSLayoutConstraint constraintWithItem:self
                                                                  attribute:NSLayoutAttributeHeight
                                                                  relatedBy:NSLayoutRelationGreaterThanOrEqual
                                                                     toItem:nil
                                                                  attribute:NSLayoutAttributeNotAnAttribute
                                                                 multiplier:1.0
-                                                                  constant:height + kBaseSpacing]];
+                                                                  constant:height + BaseSpacing]];
     
     [_variableConstraints addObject:[NSLayoutConstraint constraintWithItem:_base
                                                                  attribute:NSLayoutAttributeWidth
@@ -112,62 +111,18 @@
                                                                   constant:0.0]];
     
     [_variableConstraints addObject:[NSLayoutConstraint constraintWithItem:_base
-=======
-    CGFloat height = (DiskHeight * _maximumNumberOfDisks) + (DiskSpacing * _maximumNumberOfDisks);
-    
-    [_variableConstraints addObject:[NSLayoutConstraint constraintWithItem:self
-                                                                 attribute:NSLayoutAttributeHeight
-                                                                 relatedBy:NSLayoutRelationGreaterThanOrEqual
-                                                                    toItem:nil
-                                                                 attribute:NSLayoutAttributeNotAnAttribute
-                                                                multiplier:1.0
-                                                                  constant:height + BaseSpacing]];
-    
-    [_variableConstraints addObject:[NSLayoutConstraint constraintWithItem:_base
-                                                                 attribute:NSLayoutAttributeWidth
-                                                                 relatedBy:NSLayoutRelationEqual
-                                                                    toItem:self
-                                                                 attribute:NSLayoutAttributeWidth
-                                                                multiplier:1.0
-                                                                  constant:0.0]];
-    
-    [_variableConstraints addObject:[NSLayoutConstraint constraintWithItem:_base
-                                                                 attribute:NSLayoutAttributeHeight
-                                                                 relatedBy:NSLayoutRelationEqual
-                                                                    toItem:nil
-                                                                 attribute:NSLayoutAttributeNotAnAttribute
-                                                                multiplier:1.0
-                                                                  constant:2]];
-    
-    [_variableConstraints addObject:[NSLayoutConstraint constraintWithItem:_base
-                                                                 attribute:NSLayoutAttributeCenterX
-                                                                 relatedBy:NSLayoutRelationEqual
-                                                                    toItem:self
-                                                                 attribute:NSLayoutAttributeCenterX
-                                                                multiplier:1.0
-                                                                  constant:0.0]];
-    
-    [_variableConstraints addObject:[NSLayoutConstraint constraintWithItem:_base
->>>>>>> c786ed06
                                                                  attribute:NSLayoutAttributeBottom
                                                                  relatedBy:NSLayoutRelationEqual
                                                                     toItem:self
                                                                  attribute:NSLayoutAttributeCenterY
                                                                 multiplier:1.0
-<<<<<<< HEAD
-                                                                  constant:(height * 0.5) + kBaseSpacing]];
-=======
                                                                   constant:(height * 0.5) + BaseSpacing]];
->>>>>>> c786ed06
     
     UIView *topDisk;
     for (NSInteger index = 0 ; index < _diskSizes.count ; index++) {
         UIView *disk = _diskViews[index];
         CGFloat divide = 1.0 / _maximumNumberOfDisks;
-<<<<<<< HEAD
         CGFloat multiply = ((NSNumber *)_diskSizes[index]).floatValue * divide;
-=======
-        CGFloat multiply = [(NSNumber *)_diskSizes[index] floatValue] * divide;
         
         [_variableConstraints addObject:[NSLayoutConstraint constraintWithItem:disk
                                                                      attribute:NSLayoutAttributeCenterX
@@ -177,16 +132,6 @@
                                                                     multiplier:1.0
                                                                       constant:0.0]];
         
->>>>>>> c786ed06
-        
-        [_variableConstraints addObject:[NSLayoutConstraint constraintWithItem:disk
-                                                                     attribute:NSLayoutAttributeCenterX
-                                                                     relatedBy:NSLayoutRelationEqual
-                                                                        toItem:self
-                                                                     attribute:NSLayoutAttributeCenterX
-                                                                    multiplier:1.0
-                                                                      constant:0.0]];
-        
         [_variableConstraints addObject:[NSLayoutConstraint constraintWithItem:disk
                                                                      attribute:NSLayoutAttributeWidth
                                                                      relatedBy:NSLayoutRelationEqual
@@ -201,11 +146,7 @@
                                                                         toItem:nil
                                                                      attribute:NSLayoutAttributeNotAnAttribute
                                                                     multiplier:1.0
-<<<<<<< HEAD
-                                                                      constant:kDiskHeight]];
-=======
                                                                       constant:DiskHeight]];
->>>>>>> c786ed06
         
         if (index == 0) {
             [_variableConstraints addObject:[NSLayoutConstraint constraintWithItem:disk
@@ -222,11 +163,7 @@
                                                                             toItem:topDisk
                                                                          attribute:NSLayoutAttributeTop
                                                                         multiplier:1.0
-<<<<<<< HEAD
-                                                                          constant:-kDiskSpacing]];
-=======
                                                                           constant:-DiskSpacing]];
->>>>>>> c786ed06
         }
         topDisk = disk;
     }
@@ -318,8 +255,8 @@
     }
     
     return traits;
-}
-
+
+    }
 - (NSString * _Nullable)accessibilityValue {
     NSString *value = (_diskSizes.count > 0 ? ORKLocalizedString(@"AX_TOWER_OF_HANOI_TOWER_CONTAINS", nil) : ORKLocalizedString(@"AX_TOWER_OF_HANOI_TOWER_EMPTY", nil));
     for (NSNumber *diskSize in _diskSizes) {
