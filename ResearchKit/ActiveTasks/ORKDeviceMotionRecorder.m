--- conflicted
+++ resolved
@@ -52,20 +52,11 @@
 - (instancetype)initWithIdentifier:(NSString *)identifier
                          frequency:(double)frequency
                              step:(ORKStep *)step
-<<<<<<< HEAD
-                  outputDirectory:(NSURL *)outputDirectory
-{
+                  outputDirectory:(NSURL *)outputDirectory {
     self = [super initWithIdentifier:identifier
                                 step:step
                      outputDirectory:outputDirectory];
-    if (self)
-    {
-=======
-                  outputDirectory:(NSURL *)outputDirectory {
-    self = [super initWithStep:step
-               outputDirectory:(NSURL *)outputDirectory];
     if (self) {
->>>>>>> fbbfac9a
         self.frequency = frequency;
         self.continuesInBackground = YES;
     }
@@ -202,27 +193,14 @@
 
 #pragma clang diagnostic pop
 
-<<<<<<< HEAD
-- (ORKRecorder *)recorderForStep:(ORKStep *)step outputDirectory:(NSURL *)outputDirectory
-{
+- (ORKRecorder *)recorderForStep:(ORKStep *)step outputDirectory:(NSURL *)outputDirectory {
     return [[ORKDeviceMotionRecorder alloc] initWithIdentifier:self.identifier
                                                      frequency:self.frequency
                                                           step:step
                                                outputDirectory:outputDirectory];
 }
 
-- (instancetype)initWithCoder:(NSCoder *)aDecoder
-{
-=======
-- (ORKRecorder *)recorderForStep:(ORKStep *)step outputDirectory:(NSURL *)outputDirectory {
-    return [[ORKDeviceMotionRecorder alloc] initWithFrequency:self.frequency
-                                                        step:step
-                                             outputDirectory:(NSURL *)outputDirectory];
-}
-
-
 - (instancetype)initWithCoder:(NSCoder *)aDecoder {
->>>>>>> fbbfac9a
     self = [super initWithCoder:aDecoder];
     if (self) {
         ORK_DECODE_DOUBLE(aDecoder, frequency);
