/*
 Copyright (c) 2015, Apple Inc. All rights reserved.
 
 Redistribution and use in source and binary forms, with or without modification,
 are permitted provided that the following conditions are met:
 
 1.  Redistributions of source code must retain the above copyright notice, this
 list of conditions and the following disclaimer.
 
 2.  Redistributions in binary form must reproduce the above copyright notice,
 this list of conditions and the following disclaimer in the documentation and/or
 other materials provided with the distribution.
 
 3.  Neither the name of the copyright holder(s) nor the names of any contributors
 may be used to endorse or promote products derived from this software without
 specific prior written permission. No license is granted to the trademarks of
 the copyright holders even if such marks are included in this software.
 
 THIS SOFTWARE IS PROVIDED BY THE COPYRIGHT HOLDERS AND CONTRIBUTORS "AS IS"
 AND ANY EXPRESS OR IMPLIED WARRANTIES, INCLUDING, BUT NOT LIMITED TO, THE
 IMPLIED WARRANTIES OF MERCHANTABILITY AND FITNESS FOR A PARTICULAR PURPOSE
 ARE DISCLAIMED. IN NO EVENT SHALL THE COPYRIGHT OWNER OR CONTRIBUTORS BE LIABLE
 FOR ANY DIRECT, INDIRECT, INCIDENTAL, SPECIAL, EXEMPLARY, OR CONSEQUENTIAL
 DAMAGES (INCLUDING, BUT NOT LIMITED TO, PROCUREMENT OF SUBSTITUTE GOODS OR
 SERVICES; LOSS OF USE, DATA, OR PROFITS; OR BUSINESS INTERRUPTION) HOWEVER
 CAUSED AND ON ANY THEORY OF LIABILITY, WHETHER IN CONTRACT, STRICT LIABILITY,
 OR TORT (INCLUDING NEGLIGENCE OR OTHERWISE) ARISING IN ANY WAY OUT OF THE USE
 OF THIS SOFTWARE, EVEN IF ADVISED OF THE POSSIBILITY OF SUCH DAMAGE.
 */


#import "ORKTappingContentView.h"
#import "ORKActiveStepTimer.h"
#import "ORKResult.h"
#import "ORKSkin.h"
#import "ORKSubheadlineLabel.h"
#import "ORKTapCountLabel.h"
#import "ORKHelpers.h"


// #define LAYOUT_DEBUG 1


@interface ORKTappingContentView ()

@property (nonatomic, strong) ORKSubheadlineLabel *tapCaptionLabel;
@property (nonatomic, strong) ORKTapCountLabel *tapCountLabel;
@property (nonatomic, strong) UIProgressView *progressView;

@end


@implementation ORKTappingContentView {
    UIView *_buttonContainer;
    NSNumberFormatter *_formatter;
    NSLayoutConstraint *_topToProgressViewConstraint;
    NSLayoutConstraint *_topToCaptionLabelConstraint;
    NSLayoutConstraint *_captionLabelToTapCountLabelConstraint;
    NSLayoutConstraint *_tapButtonToBottomConstraint;
}

- (instancetype)init {
    self = [super init];
    if (self) {
        _tapCaptionLabel = [ORKSubheadlineLabel new];
        _tapCaptionLabel.textAlignment = NSTextAlignmentCenter;
        _tapCaptionLabel.translatesAutoresizingMaskIntoConstraints = NO;
        _tapCountLabel = [ORKTapCountLabel new];
        _tapCountLabel.textAlignment = NSTextAlignmentCenter;
        _tapCountLabel.translatesAutoresizingMaskIntoConstraints = NO;
        _buttonContainer = [UIView new];
        _buttonContainer.translatesAutoresizingMaskIntoConstraints = NO;
        
        _progressView = [UIProgressView new];
        _progressView.translatesAutoresizingMaskIntoConstraints = NO;
        _progressView.progressTintColor = [self tintColor];
        [_progressView setAlpha:0];
        
        _tapButton1 = [[ORKRoundTappingButton alloc] init];
        _tapButton1.translatesAutoresizingMaskIntoConstraints = NO;
        [_tapButton1 setTitle:ORKLocalizedString(@"TAP_BUTTON_TITLE", nil) forState:UIControlStateNormal];
        
        _tapButton2 = [[ORKRoundTappingButton alloc] init];
        _tapButton2.translatesAutoresizingMaskIntoConstraints = NO;
        [_tapButton2 setTitle:ORKLocalizedString(@"TAP_BUTTON_TITLE", nil) forState:UIControlStateNormal];
        
        [self addSubview:_tapCaptionLabel];
        [self addSubview:_tapCountLabel];
        [self addSubview:_progressView];
        [self addSubview:_buttonContainer];
        
        [_buttonContainer addSubview:_tapButton1];
        [_buttonContainer addSubview:_tapButton2];
        
        self.translatesAutoresizingMaskIntoConstraints = NO;
        
        _tapCaptionLabel.text = ORKLocalizedString(@"TOTAL_TAPS_LABEL", nil);
        [self setTapCount:0];
        
        [self setUpConstraints];
        [self updateConstraintConstantsForWindow:self.window];
        
        _tapCountLabel.accessibilityTraits |= UIAccessibilityTraitUpdatesFrequently;
        
#if LAYOUT_DEBUG
        self.backgroundColor = [[UIColor yellowColor] colorWithAlphaComponent:0.5];
        self.tapCaptionLabel.backgroundColor = [UIColor orangeColor];
        self.tapCountLabel.backgroundColor = [UIColor greenColor];
        _buttonContainer.backgroundColor = [[UIColor blueColor] colorWithAlphaComponent:0.25];
#endif
    }
     return self;
}

- (void)tintColorDidChange {
    [super tintColorDidChange];
    _progressView.progressTintColor = [self tintColor];
}

- (void)setTapCount:(NSUInteger)tapCount {
    if (_formatter == nil) {
        _formatter = [NSNumberFormatter new];
        _formatter.locale = [NSLocale currentLocale];
        _formatter.minimumIntegerDigits = 2;
    }
    _tapCountLabel.text = [_formatter stringFromNumber:@(tapCount)];
}

- (void)setProgress:(CGFloat)progress animated:(BOOL)animated {
    [_progressView setProgress:progress animated:animated];
    [UIView animateWithDuration:animated ? 0.2 : 0 animations:^{
        [_progressView setAlpha:(progress == 0) ? 0 : 1];
    }];
}

- (void)resetStep:(ORKActiveStepViewController *)viewController {
    [super resetStep:viewController];
    [self setTapCount:0];
    _tapButton1.enabled = YES;
    _tapButton2.enabled = YES;
}

- (void)finishStep:(ORKActiveStepViewController *)viewController {
    [super finishStep:viewController];
    _tapButton1.enabled = NO;
    _tapButton2.enabled = NO;
}

- (void)willMoveToWindow:(UIWindow *)newWindow {
    [super willMoveToWindow:newWindow];
    [self updateConstraintConstantsForWindow:newWindow];
}

<<<<<<< HEAD
- (void)setUpConstraints {
=======
- (void)updateLayoutMargins {
    CGFloat margin = ORKStandardHorizontalMarginForView(self);
    self.layoutMargins = (UIEdgeInsets) { .left=margin*2, .right=margin*2 };
}

- (void)setFrame:(CGRect)frame {
    [super setFrame:frame];
    [self updateLayoutMargins];
}

- (void)setBounds:(CGRect)bounds {
    [super setBounds:bounds];
    [self updateLayoutMargins];
}

- (void)updateConstraints {
    if ([_constraints count]) {
        [NSLayoutConstraint deactivateConstraints:_constraints];
        _constraints = nil;
    }
    
    ORKScreenType screenType = _screenType;
    const CGFloat HeaderBaselineToCaptionTop = ORKGetMetricForScreenType(ORKScreenMetricCaptionBaselineToTappingLabelTop, screenType);
    const CGFloat AssumedHeaderBaselineToStepViewTop = ORKGetMetricForScreenType(ORKScreenMetricLearnMoreBaselineToStepViewTop, screenType);
    
    static const CGFloat CaptionBaselineToTapCountBaseline = 56;
    static const CGFloat TapButtonBottomToBottom = 36;
    
    // On the iPhone, _progressView is positioned outside the bounds of this view, to be in-between the header and this view.
    // On the iPad, we want to stretch this out a bit so it feels less compressed.
    CGFloat progressViewOffset, topCaptionLabelOffset;
    if (screenType == ORKScreenTypeiPad) {
        progressViewOffset = 0;
        topCaptionLabelOffset = AssumedHeaderBaselineToStepViewTop;
    } else {
        progressViewOffset = (HeaderBaselineToCaptionTop/3) - AssumedHeaderBaselineToStepViewTop;
        topCaptionLabelOffset = HeaderBaselineToCaptionTop - AssumedHeaderBaselineToStepViewTop;
    }
    
>>>>>>> 72da2187
    NSMutableArray *constraints = [NSMutableArray array];
    
    NSDictionary *views = NSDictionaryOfVariableBindings(_buttonContainer, _tapCaptionLabel, _tapCountLabel, _progressView, _tapButton1, _tapButton2);
    _topToProgressViewConstraint = [NSLayoutConstraint constraintWithItem:_progressView
                                                                attribute:NSLayoutAttributeTop
                                                                relatedBy:NSLayoutRelationEqual
                                                                   toItem:self
                                                                attribute:NSLayoutAttributeTop
                                                               multiplier:1.0
                                                                 constant:0.0]; // constant set in updateConstraintConstantsForWindow:
    [constraints addObject:_topToProgressViewConstraint];
    
    _topToCaptionLabelConstraint = [NSLayoutConstraint constraintWithItem:_tapCaptionLabel
                                                                attribute:NSLayoutAttributeTop
                                                                relatedBy:NSLayoutRelationEqual
                                                                   toItem:self
                                                                attribute:NSLayoutAttributeTop
                                                               multiplier:1.0
                                                                 constant:0.0]; // constant set in updateConstraintConstantsForWindow:
    [constraints addObject:_topToCaptionLabelConstraint];
    
    _captionLabelToTapCountLabelConstraint = [NSLayoutConstraint constraintWithItem:_tapCountLabel
                                                                          attribute:NSLayoutAttributeFirstBaseline
                                                                          relatedBy:NSLayoutRelationEqual
                                                                             toItem:_tapCaptionLabel
                                                                          attribute:NSLayoutAttributeFirstBaseline
                                                                         multiplier:1.0
                                                                           constant:0.0]; // constant set in updateConstraintConstantsForWindow:
    [constraints addObject:_captionLabelToTapCountLabelConstraint];
    
    _tapButtonToBottomConstraint = [NSLayoutConstraint constraintWithItem:self
                                                                attribute:NSLayoutAttributeBottom
                                                                relatedBy:NSLayoutRelationEqual
                                                                   toItem:_buttonContainer
                                                                attribute:NSLayoutAttributeBottom
                                                               multiplier:1.0
                                                                 constant:0.0]; // constant set in updateConstraintConstantsForWindow:
    [constraints addObject:_tapButtonToBottomConstraint];
    
    [constraints addObjectsFromArray:
     [NSLayoutConstraint constraintsWithVisualFormat:@"V:[_tapCountLabel]-(>=10)-[_buttonContainer]"
                                             options:NSLayoutFormatAlignAllCenterX
                                             metrics:nil
                                               views:views]];
    
    [constraints addObjectsFromArray:
     [NSLayoutConstraint constraintsWithVisualFormat:@"H:|-[_progressView]-|"
                                             options:(NSLayoutFormatOptions)0
                                             metrics:nil
                                               views:views]];
    NSLayoutConstraint *progressViewWidthConstraint = [NSLayoutConstraint constraintWithItem:_progressView
                                                                                   attribute:NSLayoutAttributeWidth
                                                                                   relatedBy:NSLayoutRelationEqual
                                                                                      toItem:nil
                                                                                   attribute:NSLayoutAttributeNotAnAttribute
                                                                                  multiplier:1.0
                                                                                    constant:ORKScreenMetricMaxDimension];
    progressViewWidthConstraint.priority = UILayoutPriorityRequired - 1;
    [constraints addObject:progressViewWidthConstraint];
    
    [constraints addObjectsFromArray:
     [NSLayoutConstraint constraintsWithVisualFormat:@"H:|-[_tapCaptionLabel]-|"
                                             options:(NSLayoutFormatOptions)0
                                             metrics:nil
                                               views:views]];
    
    [constraints addObjectsFromArray:
     [NSLayoutConstraint constraintsWithVisualFormat:@"H:|-[_tapCountLabel]-|"
                                             options:(NSLayoutFormatOptions)0
                                             metrics:nil
                                               views:views]];
    
    [constraints addObjectsFromArray:
     [NSLayoutConstraint constraintsWithVisualFormat:@"V:|[_tapButton1]|"
                                             options:(NSLayoutFormatOptions)0
                                             metrics:nil
                                               views:views]];
    [constraints addObjectsFromArray:
     [NSLayoutConstraint constraintsWithVisualFormat:@"V:|[_tapButton2]|"
                                             options:(NSLayoutFormatOptions)0
                                             metrics:nil
                                               views:views]];
    
    
    [constraints addObjectsFromArray:
     [NSLayoutConstraint constraintsWithVisualFormat:@"H:|[_tapButton1]-(>=24)-[_tapButton2(==_tapButton1)]|"
                                             options:(NSLayoutFormatOptions)0
                                             metrics:nil
                                               views:views]];
    
    
    [constraints addObject:[NSLayoutConstraint constraintWithItem:_tapButton1
                                                        attribute:NSLayoutAttributeCenterY
                                                        relatedBy:NSLayoutRelationEqual
                                                           toItem:_tapButton2
                                                        attribute:NSLayoutAttributeCenterY
                                                       multiplier:1.0
                                                         constant:0.0]];
    
    [NSLayoutConstraint activateConstraints:constraints];
}

- (void)updateConstraintConstantsForWindow:(UIWindow *)window {
    ORKScreenType screenType = ORKGetVerticalScreenTypeForWindow(window);
    const CGFloat HeaderBaselineToCaptionTop = ORKGetMetricForScreenType(ORKScreenMetricCaptionBaselineToTappingLabelTop, screenType);
    const CGFloat AssumedHeaderBaselineToStepViewTop = ORKGetMetricForScreenType(ORKScreenMetricLearnMoreBaselineToStepViewTop, screenType);
    CGFloat margin = ORKStandardHorizMarginForView(self);
    self.layoutMargins = (UIEdgeInsets) { .left=margin*2, .right=margin*2 };
    
    static const CGFloat CaptionBaselineToTapCountBaseline = 56;
    static const CGFloat TapButtonBottomToBottom = 36;
    
    // On the iPhone, _progressView is positioned outside the bounds of this view, to be in-between the header and this view.
    // On the iPad, we want to stretch this out a bit so it feels less compressed.
    CGFloat progressViewOffset, topCaptionLabelOffset;
    if (screenType == ORKScreenTypeiPad) {
        progressViewOffset = 0;
        topCaptionLabelOffset = AssumedHeaderBaselineToStepViewTop;
    } else {
        progressViewOffset = (HeaderBaselineToCaptionTop/3) - AssumedHeaderBaselineToStepViewTop;
        topCaptionLabelOffset = HeaderBaselineToCaptionTop - AssumedHeaderBaselineToStepViewTop;
    }
    
    _topToProgressViewConstraint.constant = progressViewOffset;
    _topToCaptionLabelConstraint.constant = topCaptionLabelOffset;
    _captionLabelToTapCountLabelConstraint.constant = CaptionBaselineToTapCountBaseline;
    _tapButtonToBottomConstraint.constant = TapButtonBottomToBottom;
}

- (void)updateConstraints {
    [self updateConstraintConstantsForWindow:self.window];
    [super updateConstraints];
}

@end<|MERGE_RESOLUTION|>--- conflicted
+++ resolved
@@ -151,9 +151,6 @@
     [self updateConstraintConstantsForWindow:newWindow];
 }
 
-<<<<<<< HEAD
-- (void)setUpConstraints {
-=======
 - (void)updateLayoutMargins {
     CGFloat margin = ORKStandardHorizontalMarginForView(self);
     self.layoutMargins = (UIEdgeInsets) { .left=margin*2, .right=margin*2 };
@@ -169,15 +166,115 @@
     [self updateLayoutMargins];
 }
 
-- (void)updateConstraints {
-    if ([_constraints count]) {
-        [NSLayoutConstraint deactivateConstraints:_constraints];
-        _constraints = nil;
-    }
-    
-    ORKScreenType screenType = _screenType;
+- (void)setUpConstraints {
+    NSMutableArray *constraints = [NSMutableArray array];
+    
+    NSDictionary *views = NSDictionaryOfVariableBindings(_buttonContainer, _tapCaptionLabel, _tapCountLabel, _progressView, _tapButton1, _tapButton2);
+    _topToProgressViewConstraint = [NSLayoutConstraint constraintWithItem:_progressView
+                                                                attribute:NSLayoutAttributeTop
+                                                                relatedBy:NSLayoutRelationEqual
+                                                                   toItem:self
+                                                                attribute:NSLayoutAttributeTop
+                                                               multiplier:1.0
+                                                                 constant:0.0]; // constant set in updateConstraintConstantsForWindow:
+    [constraints addObject:_topToProgressViewConstraint];
+    
+    _topToCaptionLabelConstraint = [NSLayoutConstraint constraintWithItem:_tapCaptionLabel
+                                                                attribute:NSLayoutAttributeTop
+                                                                relatedBy:NSLayoutRelationEqual
+                                                                   toItem:self
+                                                                attribute:NSLayoutAttributeTop
+                                                               multiplier:1.0
+                                                                 constant:0.0]; // constant set in updateConstraintConstantsForWindow:
+    [constraints addObject:_topToCaptionLabelConstraint];
+    
+    _captionLabelToTapCountLabelConstraint = [NSLayoutConstraint constraintWithItem:_tapCountLabel
+                                                                          attribute:NSLayoutAttributeFirstBaseline
+                                                                          relatedBy:NSLayoutRelationEqual
+                                                                             toItem:_tapCaptionLabel
+                                                                          attribute:NSLayoutAttributeFirstBaseline
+                                                                         multiplier:1.0
+                                                                           constant:0.0]; // constant set in updateConstraintConstantsForWindow:
+    [constraints addObject:_captionLabelToTapCountLabelConstraint];
+    
+    _tapButtonToBottomConstraint = [NSLayoutConstraint constraintWithItem:self
+                                                                attribute:NSLayoutAttributeBottom
+                                                                relatedBy:NSLayoutRelationEqual
+                                                                   toItem:_buttonContainer
+                                                                attribute:NSLayoutAttributeBottom
+                                                               multiplier:1.0
+                                                                 constant:0.0]; // constant set in updateConstraintConstantsForWindow:
+    [constraints addObject:_tapButtonToBottomConstraint];
+    
+    [constraints addObjectsFromArray:
+     [NSLayoutConstraint constraintsWithVisualFormat:@"V:[_tapCountLabel]-(>=10)-[_buttonContainer]"
+                                             options:NSLayoutFormatAlignAllCenterX
+                                             metrics:nil
+                                               views:views]];
+    
+    [constraints addObjectsFromArray:
+     [NSLayoutConstraint constraintsWithVisualFormat:@"H:|-[_progressView]-|"
+                                             options:(NSLayoutFormatOptions)0
+                                             metrics:nil
+                                               views:views]];
+    NSLayoutConstraint *progressViewWidthConstraint = [NSLayoutConstraint constraintWithItem:_progressView
+                                                                                   attribute:NSLayoutAttributeWidth
+                                                                                   relatedBy:NSLayoutRelationEqual
+                                                                                      toItem:nil
+                                                                                   attribute:NSLayoutAttributeNotAnAttribute
+                                                                                  multiplier:1.0
+                                                                                    constant:ORKScreenMetricMaxDimension];
+    progressViewWidthConstraint.priority = UILayoutPriorityRequired - 1;
+    [constraints addObject:progressViewWidthConstraint];
+    
+    [constraints addObjectsFromArray:
+     [NSLayoutConstraint constraintsWithVisualFormat:@"H:|-[_tapCaptionLabel]-|"
+                                             options:(NSLayoutFormatOptions)0
+                                             metrics:nil
+                                               views:views]];
+    
+    [constraints addObjectsFromArray:
+     [NSLayoutConstraint constraintsWithVisualFormat:@"H:|-[_tapCountLabel]-|"
+                                             options:(NSLayoutFormatOptions)0
+                                             metrics:nil
+                                               views:views]];
+    
+    [constraints addObjectsFromArray:
+     [NSLayoutConstraint constraintsWithVisualFormat:@"V:|[_tapButton1]|"
+                                             options:(NSLayoutFormatOptions)0
+                                             metrics:nil
+                                               views:views]];
+    [constraints addObjectsFromArray:
+     [NSLayoutConstraint constraintsWithVisualFormat:@"V:|[_tapButton2]|"
+                                             options:(NSLayoutFormatOptions)0
+                                             metrics:nil
+                                               views:views]];
+    
+    
+    [constraints addObjectsFromArray:
+     [NSLayoutConstraint constraintsWithVisualFormat:@"H:|[_tapButton1]-(>=24)-[_tapButton2(==_tapButton1)]|"
+                                             options:(NSLayoutFormatOptions)0
+                                             metrics:nil
+                                               views:views]];
+    
+    
+    [constraints addObject:[NSLayoutConstraint constraintWithItem:_tapButton1
+                                                        attribute:NSLayoutAttributeCenterY
+                                                        relatedBy:NSLayoutRelationEqual
+                                                           toItem:_tapButton2
+                                                        attribute:NSLayoutAttributeCenterY
+                                                       multiplier:1.0
+                                                         constant:0.0]];
+    
+    [NSLayoutConstraint activateConstraints:constraints];
+}
+
+- (void)updateConstraintConstantsForWindow:(UIWindow *)window {
+    ORKScreenType screenType = ORKGetVerticalScreenTypeForWindow(window);
     const CGFloat HeaderBaselineToCaptionTop = ORKGetMetricForScreenType(ORKScreenMetricCaptionBaselineToTappingLabelTop, screenType);
     const CGFloat AssumedHeaderBaselineToStepViewTop = ORKGetMetricForScreenType(ORKScreenMetricLearnMoreBaselineToStepViewTop, screenType);
+    CGFloat margin = ORKStandardHorizontalMarginForView(self);
+    self.layoutMargins = (UIEdgeInsets) { .left=margin*2, .right=margin*2 };
     
     static const CGFloat CaptionBaselineToTapCountBaseline = 56;
     static const CGFloat TapButtonBottomToBottom = 36;
@@ -193,130 +290,6 @@
         topCaptionLabelOffset = HeaderBaselineToCaptionTop - AssumedHeaderBaselineToStepViewTop;
     }
     
->>>>>>> 72da2187
-    NSMutableArray *constraints = [NSMutableArray array];
-    
-    NSDictionary *views = NSDictionaryOfVariableBindings(_buttonContainer, _tapCaptionLabel, _tapCountLabel, _progressView, _tapButton1, _tapButton2);
-    _topToProgressViewConstraint = [NSLayoutConstraint constraintWithItem:_progressView
-                                                                attribute:NSLayoutAttributeTop
-                                                                relatedBy:NSLayoutRelationEqual
-                                                                   toItem:self
-                                                                attribute:NSLayoutAttributeTop
-                                                               multiplier:1.0
-                                                                 constant:0.0]; // constant set in updateConstraintConstantsForWindow:
-    [constraints addObject:_topToProgressViewConstraint];
-    
-    _topToCaptionLabelConstraint = [NSLayoutConstraint constraintWithItem:_tapCaptionLabel
-                                                                attribute:NSLayoutAttributeTop
-                                                                relatedBy:NSLayoutRelationEqual
-                                                                   toItem:self
-                                                                attribute:NSLayoutAttributeTop
-                                                               multiplier:1.0
-                                                                 constant:0.0]; // constant set in updateConstraintConstantsForWindow:
-    [constraints addObject:_topToCaptionLabelConstraint];
-    
-    _captionLabelToTapCountLabelConstraint = [NSLayoutConstraint constraintWithItem:_tapCountLabel
-                                                                          attribute:NSLayoutAttributeFirstBaseline
-                                                                          relatedBy:NSLayoutRelationEqual
-                                                                             toItem:_tapCaptionLabel
-                                                                          attribute:NSLayoutAttributeFirstBaseline
-                                                                         multiplier:1.0
-                                                                           constant:0.0]; // constant set in updateConstraintConstantsForWindow:
-    [constraints addObject:_captionLabelToTapCountLabelConstraint];
-    
-    _tapButtonToBottomConstraint = [NSLayoutConstraint constraintWithItem:self
-                                                                attribute:NSLayoutAttributeBottom
-                                                                relatedBy:NSLayoutRelationEqual
-                                                                   toItem:_buttonContainer
-                                                                attribute:NSLayoutAttributeBottom
-                                                               multiplier:1.0
-                                                                 constant:0.0]; // constant set in updateConstraintConstantsForWindow:
-    [constraints addObject:_tapButtonToBottomConstraint];
-    
-    [constraints addObjectsFromArray:
-     [NSLayoutConstraint constraintsWithVisualFormat:@"V:[_tapCountLabel]-(>=10)-[_buttonContainer]"
-                                             options:NSLayoutFormatAlignAllCenterX
-                                             metrics:nil
-                                               views:views]];
-    
-    [constraints addObjectsFromArray:
-     [NSLayoutConstraint constraintsWithVisualFormat:@"H:|-[_progressView]-|"
-                                             options:(NSLayoutFormatOptions)0
-                                             metrics:nil
-                                               views:views]];
-    NSLayoutConstraint *progressViewWidthConstraint = [NSLayoutConstraint constraintWithItem:_progressView
-                                                                                   attribute:NSLayoutAttributeWidth
-                                                                                   relatedBy:NSLayoutRelationEqual
-                                                                                      toItem:nil
-                                                                                   attribute:NSLayoutAttributeNotAnAttribute
-                                                                                  multiplier:1.0
-                                                                                    constant:ORKScreenMetricMaxDimension];
-    progressViewWidthConstraint.priority = UILayoutPriorityRequired - 1;
-    [constraints addObject:progressViewWidthConstraint];
-    
-    [constraints addObjectsFromArray:
-     [NSLayoutConstraint constraintsWithVisualFormat:@"H:|-[_tapCaptionLabel]-|"
-                                             options:(NSLayoutFormatOptions)0
-                                             metrics:nil
-                                               views:views]];
-    
-    [constraints addObjectsFromArray:
-     [NSLayoutConstraint constraintsWithVisualFormat:@"H:|-[_tapCountLabel]-|"
-                                             options:(NSLayoutFormatOptions)0
-                                             metrics:nil
-                                               views:views]];
-    
-    [constraints addObjectsFromArray:
-     [NSLayoutConstraint constraintsWithVisualFormat:@"V:|[_tapButton1]|"
-                                             options:(NSLayoutFormatOptions)0
-                                             metrics:nil
-                                               views:views]];
-    [constraints addObjectsFromArray:
-     [NSLayoutConstraint constraintsWithVisualFormat:@"V:|[_tapButton2]|"
-                                             options:(NSLayoutFormatOptions)0
-                                             metrics:nil
-                                               views:views]];
-    
-    
-    [constraints addObjectsFromArray:
-     [NSLayoutConstraint constraintsWithVisualFormat:@"H:|[_tapButton1]-(>=24)-[_tapButton2(==_tapButton1)]|"
-                                             options:(NSLayoutFormatOptions)0
-                                             metrics:nil
-                                               views:views]];
-    
-    
-    [constraints addObject:[NSLayoutConstraint constraintWithItem:_tapButton1
-                                                        attribute:NSLayoutAttributeCenterY
-                                                        relatedBy:NSLayoutRelationEqual
-                                                           toItem:_tapButton2
-                                                        attribute:NSLayoutAttributeCenterY
-                                                       multiplier:1.0
-                                                         constant:0.0]];
-    
-    [NSLayoutConstraint activateConstraints:constraints];
-}
-
-- (void)updateConstraintConstantsForWindow:(UIWindow *)window {
-    ORKScreenType screenType = ORKGetVerticalScreenTypeForWindow(window);
-    const CGFloat HeaderBaselineToCaptionTop = ORKGetMetricForScreenType(ORKScreenMetricCaptionBaselineToTappingLabelTop, screenType);
-    const CGFloat AssumedHeaderBaselineToStepViewTop = ORKGetMetricForScreenType(ORKScreenMetricLearnMoreBaselineToStepViewTop, screenType);
-    CGFloat margin = ORKStandardHorizMarginForView(self);
-    self.layoutMargins = (UIEdgeInsets) { .left=margin*2, .right=margin*2 };
-    
-    static const CGFloat CaptionBaselineToTapCountBaseline = 56;
-    static const CGFloat TapButtonBottomToBottom = 36;
-    
-    // On the iPhone, _progressView is positioned outside the bounds of this view, to be in-between the header and this view.
-    // On the iPad, we want to stretch this out a bit so it feels less compressed.
-    CGFloat progressViewOffset, topCaptionLabelOffset;
-    if (screenType == ORKScreenTypeiPad) {
-        progressViewOffset = 0;
-        topCaptionLabelOffset = AssumedHeaderBaselineToStepViewTop;
-    } else {
-        progressViewOffset = (HeaderBaselineToCaptionTop/3) - AssumedHeaderBaselineToStepViewTop;
-        topCaptionLabelOffset = HeaderBaselineToCaptionTop - AssumedHeaderBaselineToStepViewTop;
-    }
-    
     _topToProgressViewConstraint.constant = progressViewOffset;
     _topToCaptionLabelConstraint.constant = topCaptionLabelOffset;
     _captionLabelToTapCountLabelConstraint.constant = CaptionBaselineToTapCountBaseline;
