--- conflicted
+++ resolved
@@ -51,10 +51,6 @@
     self = [super init];
     if (self) {
 
-<<<<<<< HEAD
-=======
-        _screenType = ORKGetVerticalScreenTypeForWindow(self.window);
->>>>>>> c786ed06
         _captionLabel = [ORKUnitLabel new];
         _captionLabel.textAlignment = NSTextAlignmentCenter;
         _captionLabel.translatesAutoresizingMaskIntoConstraints = NO;
@@ -110,7 +106,7 @@
 }
 
 - (void)updateConstraintConstantsForWindow:(UIWindow *)window {
-    ORKScreenType screenType = ORKGetScreenTypeForWindow(window);
+    ORKScreenType screenType = ORKGetVerticalScreenTypeForWindow(window);
     const CGFloat HeaderBaselineToCaptionTop = ORKGetMetricForScreenType(ORKScreenMetricCaptionBaselineToTappingLabelTop, screenType);
     const CGFloat AssumedHeaderBaselineToStepViewTop = ORKGetMetricForScreenType(ORKScreenMetricLearnMoreBaselineToStepViewTop, screenType);
     CGFloat margin = ORKStandardHorizMarginForView(self);
