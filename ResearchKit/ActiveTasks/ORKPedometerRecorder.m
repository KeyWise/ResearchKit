/*
 Copyright (c) 2015, Apple Inc. All rights reserved.
 
 Redistribution and use in source and binary forms, with or without modification,
 are permitted provided that the following conditions are met:
 
 1.  Redistributions of source code must retain the above copyright notice, this
 list of conditions and the following disclaimer.
 
 2.  Redistributions in binary form must reproduce the above copyright notice,
 this list of conditions and the following disclaimer in the documentation and/or
 other materials provided with the distribution.
 
 3.  Neither the name of the copyright holder(s) nor the names of any contributors
 may be used to endorse or promote products derived from this software without
 specific prior written permission. No license is granted to the trademarks of
 the copyright holders even if such marks are included in this software.
 
 THIS SOFTWARE IS PROVIDED BY THE COPYRIGHT HOLDERS AND CONTRIBUTORS "AS IS"
 AND ANY EXPRESS OR IMPLIED WARRANTIES, INCLUDING, BUT NOT LIMITED TO, THE
 IMPLIED WARRANTIES OF MERCHANTABILITY AND FITNESS FOR A PARTICULAR PURPOSE
 ARE DISCLAIMED. IN NO EVENT SHALL THE COPYRIGHT OWNER OR CONTRIBUTORS BE LIABLE
 FOR ANY DIRECT, INDIRECT, INCIDENTAL, SPECIAL, EXEMPLARY, OR CONSEQUENTIAL
 DAMAGES (INCLUDING, BUT NOT LIMITED TO, PROCUREMENT OF SUBSTITUTE GOODS OR
 SERVICES; LOSS OF USE, DATA, OR PROFITS; OR BUSINESS INTERRUPTION) HOWEVER
 CAUSED AND ON ANY THEORY OF LIABILITY, WHETHER IN CONTRACT, STRICT LIABILITY,
 OR TORT (INCLUDING NEGLIGENCE OR OTHERWISE) ARISING IN ANY WAY OUT OF THE USE
 OF THIS SOFTWARE, EVEN IF ADVISED OF THE POSSIBILITY OF SUCH DAMAGE.
 */

#import "ORKPedometerRecorder.h"
#import "ORKDataLogger.h"
#import "CMPedometerData+ORKJSONDictionary.h"
#import "ORKRecorder_Internal.h"
#import "ORKRecorder_Private.h"

@interface ORKPedometerRecorder() {
    ORKDataLogger *_logger;
    BOOL _isRecording;
}

@property (nonatomic, strong) CMPedometer *pedometer;

@end


@implementation ORKPedometerRecorder


<<<<<<< HEAD
- (instancetype)initWithIdentifier:(NSString *)identifier
                              step:(ORKStep *)step
                   outputDirectory:(NSURL *)outputDirectory
{
    self = [super initWithIdentifier:identifier
                                step:step
                     outputDirectory:outputDirectory];
    if (self)
    {
=======
- (instancetype)initWithStep:(ORKStep *)step
             outputDirectory:(NSURL *)outputDirectory {
    self = [super initWithStep:step
               outputDirectory:(NSURL *)outputDirectory];
    if (self) {
>>>>>>> fbbfac9a
        self.continuesInBackground = YES;
    }
    return self;
}


- (void)dealloc {
    [_logger finishCurrentLog];
}



- (void)updateStatisticsWithData:(CMPedometerData *)pedometerData {
    
    _lastUpdateDate = pedometerData.endDate;
    _totalNumberOfSteps = [pedometerData.numberOfSteps integerValue];
    if (pedometerData.distance) {
        _totalDistance = [pedometerData.distance doubleValue];
    } else {
        _totalDistance = -1;
    }
    
    id delegate = self.delegate;
    if ([delegate respondsToSelector:@selector(pedometerRecorderDidUpdate:)]) {
        [delegate pedometerRecorderDidUpdate:self];
    }
}

- (CMPedometer *)createPedometer {
    return [[CMPedometer alloc] init];
}

- (void)start {
    
    [super start];
    
    _lastUpdateDate = nil;
    _totalNumberOfSteps = 0;
    _totalDistance = -1;
    
    if (! _logger) {
        NSError *err = nil;
        _logger = [self makeJSONDataLoggerWithError:&err];
        if (! _logger) {
            [self finishRecordingWithError:err];
            return;
        }
    }
    
    self.pedometer = [self createPedometer];
    
    if (! [[self.pedometer class] isStepCountingAvailable]) {
        [self finishRecordingWithError:[NSError errorWithDomain:NSCocoaErrorDomain
                                                           code:NSFeatureUnsupportedError
                                                       userInfo:@{@"recorder" : self}]];
        return;
    }

    _isRecording = YES;
    __weak __typeof(self) weakSelf = self;
    [self.pedometer startPedometerUpdatesFromDate:[NSDate date] withHandler:^(CMPedometerData *pedometerData, NSError *error) {
        
        BOOL success = NO;
        if (pedometerData) {
            success = [_logger append:[pedometerData ork_JSONDictionary] error:&error];
            dispatch_async(dispatch_get_main_queue(), ^{
                __typeof(self) strongSelf = weakSelf;
                [strongSelf updateStatisticsWithData:pedometerData];
            });
        }
        if (!success || error) {
            dispatch_async(dispatch_get_main_queue(), ^{
                __typeof(self) strongSelf = weakSelf;
                [strongSelf finishRecordingWithError:error];
            });
        }
    }];
}


- (NSString *)recorderType {
    return @"pedometer";
}


- (void)stop {
    [self doStopRecording];
    [_logger finishCurrentLog];
    
    NSError *error = nil;
    __block NSURL *fileUrl = nil;
    [_logger enumerateLogs:^(NSURL *logFileUrl, BOOL *stop) {
        fileUrl = logFileUrl;
    } error:&error];
    
    
    
    [self reportFileResultWithFile:fileUrl error:error];
    
    [super stop];
}

- (void)doStopRecording {
    if (_isRecording) {
        [self.pedometer stopPedometerUpdates];
        _isRecording = NO;
        self.pedometer = nil;
    }
}

- (void)finishRecordingWithError:(NSError *)error {
    [self doStopRecording];
    [super finishRecordingWithError:error];
}

- (BOOL)isRecording {
    return _isRecording;
}

- (NSString *)mimeType {
    return @"application/json";
}

- (void)reset {
    [super reset];
    
    _logger = nil;
}

@end


@interface ORKPedometerRecorderConfiguration()
@end


@implementation ORKPedometerRecorderConfiguration

- (instancetype)initWithIdentifier:(NSString *)identifier
{
    return [super initWithIdentifier:identifier];
}

<<<<<<< HEAD
- (ORKRecorder *)recorderForStep:(ORKStep *)step outputDirectory:(NSURL *)outputDirectory
{
    return [[ORKPedometerRecorder alloc] initWithIdentifier:self.identifier
                                                       step:step
                                            outputDirectory:outputDirectory];
=======
- (ORKRecorder *)recorderForStep:(ORKStep *)step outputDirectory:(NSURL *)outputDirectory {
    return [[ORKPedometerRecorder alloc] initWithStep:step
                                     outputDirectory:outputDirectory];
>>>>>>> fbbfac9a
}


- (instancetype)initWithCoder:(NSCoder *)aDecoder {
    self = [super initWithCoder:aDecoder];
    return self;
}

+ (BOOL)supportsSecureCoding {
    return YES;
}


- (BOOL)isEqual:(id)object {
    BOOL isParentSame = [super isEqual:object];
    
    return (isParentSame) ;
}



- (ORKPermissionMask)requestedPermissionMask {
    return ORKPermissionCoreMotionActivity;
}

@end
<|MERGE_RESOLUTION|>--- conflicted
+++ resolved
@@ -47,23 +47,13 @@
 @implementation ORKPedometerRecorder
 
 
-<<<<<<< HEAD
 - (instancetype)initWithIdentifier:(NSString *)identifier
                               step:(ORKStep *)step
-                   outputDirectory:(NSURL *)outputDirectory
-{
+                   outputDirectory:(NSURL *)outputDirectory {
     self = [super initWithIdentifier:identifier
                                 step:step
                      outputDirectory:outputDirectory];
-    if (self)
-    {
-=======
-- (instancetype)initWithStep:(ORKStep *)step
-             outputDirectory:(NSURL *)outputDirectory {
-    self = [super initWithStep:step
-               outputDirectory:(NSURL *)outputDirectory];
     if (self) {
->>>>>>> fbbfac9a
         self.continuesInBackground = YES;
     }
     return self;
@@ -207,17 +197,10 @@
     return [super initWithIdentifier:identifier];
 }
 
-<<<<<<< HEAD
-- (ORKRecorder *)recorderForStep:(ORKStep *)step outputDirectory:(NSURL *)outputDirectory
-{
+- (ORKRecorder *)recorderForStep:(ORKStep *)step outputDirectory:(NSURL *)outputDirectory {
     return [[ORKPedometerRecorder alloc] initWithIdentifier:self.identifier
                                                        step:step
                                             outputDirectory:outputDirectory];
-=======
-- (ORKRecorder *)recorderForStep:(ORKStep *)step outputDirectory:(NSURL *)outputDirectory {
-    return [[ORKPedometerRecorder alloc] initWithStep:step
-                                     outputDirectory:outputDirectory];
->>>>>>> fbbfac9a
 }
 
 
