--- conflicted
+++ resolved
@@ -55,15 +55,6 @@
 
 @implementation ORKWalkingContentView
 
-<<<<<<< HEAD
-=======
-- (void)willMoveToWindow:(UIWindow *)newWindow {
-    [super willMoveToWindow:newWindow];
-    _screenType = ORKGetVerticalScreenTypeForWindow(newWindow);
-    [self updateConstraintConstants];
-}
-
->>>>>>> c786ed06
 - (instancetype)initWithFrame:(CGRect)frame {
     self = [super initWithFrame:frame];
     if (self) {
@@ -88,7 +79,7 @@
 }
 
 - (void)updateConstraintConstantsForWindow:(UIWindow *)window {
-    ORKScreenType screenType = ORKGetScreenTypeForWindow(window);
+    ORKScreenType screenType = ORKGetVerticalScreenTypeForWindow(window);
     const CGFloat CaptionBaselineToProgressTop = 100;
     const CGFloat CaptionBaselineToStepViewTop = ORKGetMetricForScreenType(ORKScreenMetricLearnMoreBaselineToStepViewTop, screenType);
     _topConstraint.constant = CaptionBaselineToProgressTop - CaptionBaselineToStepViewTop;
