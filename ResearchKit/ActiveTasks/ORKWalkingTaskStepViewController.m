/*
 Copyright (c) 2015, Apple Inc. All rights reserved.
 
 Redistribution and use in source and binary forms, with or without modification,
 are permitted provided that the following conditions are met:
 
 1.  Redistributions of source code must retain the above copyright notice, this
 list of conditions and the following disclaimer.
 
 2.  Redistributions in binary form must reproduce the above copyright notice,
 this list of conditions and the following disclaimer in the documentation and/or
 other materials provided with the distribution.
 
 3.  Neither the name of the copyright holder(s) nor the names of any contributors
 may be used to endorse or promote products derived from this software without
 specific prior written permission. No license is granted to the trademarks of
 the copyright holders even if such marks are included in this software.
 
 THIS SOFTWARE IS PROVIDED BY THE COPYRIGHT HOLDERS AND CONTRIBUTORS "AS IS"
 AND ANY EXPRESS OR IMPLIED WARRANTIES, INCLUDING, BUT NOT LIMITED TO, THE
 IMPLIED WARRANTIES OF MERCHANTABILITY AND FITNESS FOR A PARTICULAR PURPOSE
 ARE DISCLAIMED. IN NO EVENT SHALL THE COPYRIGHT OWNER OR CONTRIBUTORS BE LIABLE
 FOR ANY DIRECT, INDIRECT, INCIDENTAL, SPECIAL, EXEMPLARY, OR CONSEQUENTIAL
 DAMAGES (INCLUDING, BUT NOT LIMITED TO, PROCUREMENT OF SUBSTITUTE GOODS OR
 SERVICES; LOSS OF USE, DATA, OR PROFITS; OR BUSINESS INTERRUPTION) HOWEVER
 CAUSED AND ON ANY THEORY OF LIABILITY, WHETHER IN CONTRACT, STRICT LIABILITY,
 OR TORT (INCLUDING NEGLIGENCE OR OTHERWISE) ARISING IN ANY WAY OUT OF THE USE
 OF THIS SOFTWARE, EVEN IF ADVISED OF THE POSSIBILITY OF SUCH DAMAGE.
 */


#import "ORKWalkingTaskStepViewController.h"
#import "ORKHelpers.h"
#import "ORKStep_Private.h"
#import "ORKStepViewController_Internal.h"
#import "ORKActiveStepViewController_Internal.h"
#import "ORKCustomStepView_Internal.h"
#import "ORKActiveStepViewController_Internal.h"
#import "ORKVerticalContainerView_Internal.h"
#import "ORKSkin.h"
#import "ORKWalkingTaskStep.h"
#import "ORKPedometerRecorder.h"
#import "ORKActiveStepView.h"
<<<<<<< HEAD


static const CGFloat kProgressCircleDiameter = 10;
static const CGFloat kProgressCircleSpacing = 4;

@interface ORKWalkingProgressCircleView : UIView

@property (nonatomic, assign) BOOL completed;

@end


@implementation ORKWalkingProgressCircleView

- (instancetype)initWithFrame:(CGRect)frame {
    self = [super initWithFrame:frame];
    if (self) {
        [self setCompleted:NO];
        self.backgroundColor = [self tintColor];
        self.layer.cornerRadius = kProgressCircleDiameter/2;
    }
    return self;
}

- (void)tintColorDidChange {
    [super tintColorDidChange];
    self.backgroundColor = [self tintColor];
}

- (CGSize)intrinsicContentSize {
    return (CGSize){kProgressCircleDiameter,kProgressCircleDiameter};
}

- (CGSize)sizeThatFits:(CGSize)size {
    return (CGSize){kProgressCircleDiameter,kProgressCircleDiameter};
}

- (void)setCompleted:(BOOL)completed {
    _completed = completed;
    self.alpha = (completed ? 1.0 : 0.6);
}

@end


@interface ORKWalkingProgressView : UIView

@property (nonatomic, assign) NSInteger count;

@end


@implementation ORKWalkingProgressView {
    NSArray *_circles;
    NSInteger _index;
    NSTimer *_timer;
}

- (instancetype)initWithFrame:(CGRect)frame {
    self = [super initWithFrame:frame];
    if (self) {
        self.count = 3;
    }
    return self;
}

- (void)dealloc {
    [_timer invalidate];
    _timer = nil;
}

- (void)setCount:(NSInteger)count {
    _count = count;
    if (count != _circles.count) {
        for (UIView *v in _circles) {
            [v removeFromSuperview];
        }
        NSMutableArray *newCircles = [NSMutableArray array];
        for (NSInteger idx = 0; idx < count; idx ++) {
            ORKWalkingProgressCircleView *circle = [ORKWalkingProgressCircleView new];
            [newCircles addObject:circle];
            [self addSubview:circle];
        }
        
        _circles = newCircles;
        [self invalidateIntrinsicContentSize];
        [self setNeedsLayout];
        self.index = _index;
    }
}

- (void)setIndex:(NSInteger)index {
    _index = index;
    [_circles enumerateObjectsUsingBlock:^(ORKWalkingProgressCircleView *circle, NSUInteger idx, BOOL *stop) {
        circle.completed = (idx < _index);
    }];
}

- (void)didMoveToWindow {
    if (self.window) {
        [self startAnimating];
    } else {
        [self stopAnimating];
    }
}
- (void)stopAnimating {
    [_timer invalidate];
    _timer = nil;
}

- (void)incrementIndex {
    self.index = (_index + 1) % (_count + 1);
}

- (void)startAnimating {
    [self stopAnimating];
    self.index = 0;
    _timer = [NSTimer scheduledTimerWithTimeInterval:0.5 target:self selector:@selector(incrementIndex) userInfo:nil repeats:YES];
}

- (CGSize)sizeThatFits:(CGSize)size {
    size.height = kProgressCircleDiameter;
    size.width = (_count * kProgressCircleDiameter) + MAX(_count-1,0) * kProgressCircleSpacing;
    return size;
}

- (CGSize)intrinsicContentSize {
    return [self sizeThatFits:CGSizeZero];
}

- (void)layoutSubviews {
    CGSize sz = (CGSize){kProgressCircleDiameter,kProgressCircleDiameter};
    CGFloat xStep = kProgressCircleDiameter + kProgressCircleSpacing;
    CGFloat x0 = 0;
    for (UIView *v in _circles) {
        v.frame = (CGRect){{x0,0},sz};
        x0 += xStep;
    }
}

@end
=======
#import "ORKProgressView.h"
>>>>>>> 7ee10516


@interface ORKWalkingContentView : ORKActiveStepCustomView {
    NSLayoutConstraint *_topConstraint;
}

@property  (nonatomic, strong, readonly) ORKProgressView *progressView;

@end


@implementation ORKWalkingContentView

- (instancetype)initWithFrame:(CGRect)frame {
    self = [super initWithFrame:frame];
    if (self) {
        _progressView = [ORKProgressView new];
        _progressView.translatesAutoresizingMaskIntoConstraints = NO;
        
#if LAYOUT_DEBUG
        self.backgroundColor = [[UIColor cyanColor] colorWithAlphaComponent:0.2];
        _progressView.backgroundColor = [[UIColor yellowColor] colorWithAlphaComponent:0.2];
#endif
        
        [self addSubview:_progressView];
        [self setUpConstraints];
        [self updateConstraintConstantsForWindow:self.window];
    }
    return self;
}

- (void)willMoveToWindow:(UIWindow *)newWindow {
    [super willMoveToWindow:newWindow];
    [self updateConstraintConstantsForWindow:newWindow];
}

- (void)updateConstraintConstantsForWindow:(UIWindow *)window {
    ORKScreenType screenType = ORKGetScreenTypeForWindow(window);
    const CGFloat CaptionBaselineToProgressTop = 100;
    const CGFloat CaptionBaselineToStepViewTop = ORKGetMetricForScreenType(ORKScreenMetricLearnMoreBaselineToStepViewTop, screenType);
    _topConstraint.constant = CaptionBaselineToProgressTop - CaptionBaselineToStepViewTop;
}

- (void)setUpConstraints {
    NSMutableArray *constraints = [NSMutableArray new];
    NSDictionary *views = NSDictionaryOfVariableBindings(_progressView);
    [constraints addObjectsFromArray:
     [NSLayoutConstraint constraintsWithVisualFormat:@"V:[_progressView]-(>=0)-|"
                                             options:NSLayoutFormatAlignAllCenterX
                                             metrics:nil
                                               views:views]];
    _topConstraint = [NSLayoutConstraint constraintWithItem:_progressView
                                                  attribute:NSLayoutAttributeTop
                                                  relatedBy:NSLayoutRelationEqual
                                                     toItem:self
                                                  attribute:NSLayoutAttributeTop
                                                 multiplier:1.0
                                                   constant:0.0]; // constant will be set in updateConstraintConstantsForWindow:
    [constraints addObject:_topConstraint];
   
    [constraints addObject:[NSLayoutConstraint constraintWithItem:_progressView
                                                         attribute:NSLayoutAttributeCenterX
                                                         relatedBy:NSLayoutRelationEqual
                                                            toItem:self
                                                         attribute:NSLayoutAttributeCenterX
                                                        multiplier:1.0
                                                          constant:0.0]];
    
    [NSLayoutConstraint activateConstraints:constraints];
}

- (void)updateConstraints {
    [self updateConstraintConstantsForWindow:self.window];
    [super updateConstraints];
}

@end


@interface ORKWalkingTaskStepViewController () <ORKPedometerRecorderDelegate> {
    NSInteger _intendedSteps;
    ORKWalkingContentView *_contentView;
}

@end


@implementation ORKWalkingTaskStepViewController

- (instancetype)initWithStep:(ORKStep *)step {
    self = [super initWithStep:step];
    if (self) {
        self.suspendIfInactive = NO;
    }
    return self;
}

- (ORKWalkingTaskStep *)walkingTaskStep {
    return (ORKWalkingTaskStep *)self.step;
}

- (void)viewDidLoad {
    [super viewDidLoad];
    
    _contentView = [ORKWalkingContentView new];
    _contentView.translatesAutoresizingMaskIntoConstraints = NO;
    self.activeStepView.activeCustomView = _contentView;
}

- (void)stepDidChange {
    [super stepDidChange];
    
    _intendedSteps = [[self walkingTaskStep] numberOfStepsPerLeg];
}

- (void)pedometerRecorderDidUpdate:(ORKPedometerRecorder *)pedometerRecorder {
    NSInteger numberOfSteps = [pedometerRecorder totalNumberOfSteps];
    ORK_Log_Debug(@"Steps: %lld", (long long)numberOfSteps);
    if (_intendedSteps > 0 && numberOfSteps >= _intendedSteps) {
        [self finish];
    }
}

@end<|MERGE_RESOLUTION|>--- conflicted
+++ resolved
@@ -41,151 +41,7 @@
 #import "ORKWalkingTaskStep.h"
 #import "ORKPedometerRecorder.h"
 #import "ORKActiveStepView.h"
-<<<<<<< HEAD
-
-
-static const CGFloat kProgressCircleDiameter = 10;
-static const CGFloat kProgressCircleSpacing = 4;
-
-@interface ORKWalkingProgressCircleView : UIView
-
-@property (nonatomic, assign) BOOL completed;
-
-@end
-
-
-@implementation ORKWalkingProgressCircleView
-
-- (instancetype)initWithFrame:(CGRect)frame {
-    self = [super initWithFrame:frame];
-    if (self) {
-        [self setCompleted:NO];
-        self.backgroundColor = [self tintColor];
-        self.layer.cornerRadius = kProgressCircleDiameter/2;
-    }
-    return self;
-}
-
-- (void)tintColorDidChange {
-    [super tintColorDidChange];
-    self.backgroundColor = [self tintColor];
-}
-
-- (CGSize)intrinsicContentSize {
-    return (CGSize){kProgressCircleDiameter,kProgressCircleDiameter};
-}
-
-- (CGSize)sizeThatFits:(CGSize)size {
-    return (CGSize){kProgressCircleDiameter,kProgressCircleDiameter};
-}
-
-- (void)setCompleted:(BOOL)completed {
-    _completed = completed;
-    self.alpha = (completed ? 1.0 : 0.6);
-}
-
-@end
-
-
-@interface ORKWalkingProgressView : UIView
-
-@property (nonatomic, assign) NSInteger count;
-
-@end
-
-
-@implementation ORKWalkingProgressView {
-    NSArray *_circles;
-    NSInteger _index;
-    NSTimer *_timer;
-}
-
-- (instancetype)initWithFrame:(CGRect)frame {
-    self = [super initWithFrame:frame];
-    if (self) {
-        self.count = 3;
-    }
-    return self;
-}
-
-- (void)dealloc {
-    [_timer invalidate];
-    _timer = nil;
-}
-
-- (void)setCount:(NSInteger)count {
-    _count = count;
-    if (count != _circles.count) {
-        for (UIView *v in _circles) {
-            [v removeFromSuperview];
-        }
-        NSMutableArray *newCircles = [NSMutableArray array];
-        for (NSInteger idx = 0; idx < count; idx ++) {
-            ORKWalkingProgressCircleView *circle = [ORKWalkingProgressCircleView new];
-            [newCircles addObject:circle];
-            [self addSubview:circle];
-        }
-        
-        _circles = newCircles;
-        [self invalidateIntrinsicContentSize];
-        [self setNeedsLayout];
-        self.index = _index;
-    }
-}
-
-- (void)setIndex:(NSInteger)index {
-    _index = index;
-    [_circles enumerateObjectsUsingBlock:^(ORKWalkingProgressCircleView *circle, NSUInteger idx, BOOL *stop) {
-        circle.completed = (idx < _index);
-    }];
-}
-
-- (void)didMoveToWindow {
-    if (self.window) {
-        [self startAnimating];
-    } else {
-        [self stopAnimating];
-    }
-}
-- (void)stopAnimating {
-    [_timer invalidate];
-    _timer = nil;
-}
-
-- (void)incrementIndex {
-    self.index = (_index + 1) % (_count + 1);
-}
-
-- (void)startAnimating {
-    [self stopAnimating];
-    self.index = 0;
-    _timer = [NSTimer scheduledTimerWithTimeInterval:0.5 target:self selector:@selector(incrementIndex) userInfo:nil repeats:YES];
-}
-
-- (CGSize)sizeThatFits:(CGSize)size {
-    size.height = kProgressCircleDiameter;
-    size.width = (_count * kProgressCircleDiameter) + MAX(_count-1,0) * kProgressCircleSpacing;
-    return size;
-}
-
-- (CGSize)intrinsicContentSize {
-    return [self sizeThatFits:CGSizeZero];
-}
-
-- (void)layoutSubviews {
-    CGSize sz = (CGSize){kProgressCircleDiameter,kProgressCircleDiameter};
-    CGFloat xStep = kProgressCircleDiameter + kProgressCircleSpacing;
-    CGFloat x0 = 0;
-    for (UIView *v in _circles) {
-        v.frame = (CGRect){{x0,0},sz};
-        x0 += xStep;
-    }
-}
-
-@end
-=======
 #import "ORKProgressView.h"
->>>>>>> 7ee10516
 
 
 @interface ORKWalkingContentView : ORKActiveStepCustomView {
