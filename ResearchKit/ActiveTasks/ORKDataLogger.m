/*
 Copyright (c) 2015, Apple Inc. All rights reserved.
 
 Redistribution and use in source and binary forms, with or without modification,
 are permitted provided that the following conditions are met:
 
 1.  Redistributions of source code must retain the above copyright notice, this
 list of conditions and the following disclaimer.
 
 2.  Redistributions in binary form must reproduce the above copyright notice,
 this list of conditions and the following disclaimer in the documentation and/or
 other materials provided with the distribution.
 
 3.  Neither the name of the copyright holder(s) nor the names of any contributors
 may be used to endorse or promote products derived from this software without
 specific prior written permission. No license is granted to the trademarks of
 the copyright holders even if such marks are included in this software.
 
 THIS SOFTWARE IS PROVIDED BY THE COPYRIGHT HOLDERS AND CONTRIBUTORS "AS IS"
 AND ANY EXPRESS OR IMPLIED WARRANTIES, INCLUDING, BUT NOT LIMITED TO, THE
 IMPLIED WARRANTIES OF MERCHANTABILITY AND FITNESS FOR A PARTICULAR PURPOSE
 ARE DISCLAIMED. IN NO EVENT SHALL THE COPYRIGHT OWNER OR CONTRIBUTORS BE LIABLE
 FOR ANY DIRECT, INDIRECT, INCIDENTAL, SPECIAL, EXEMPLARY, OR CONSEQUENTIAL
 DAMAGES (INCLUDING, BUT NOT LIMITED TO, PROCUREMENT OF SUBSTITUTE GOODS OR
 SERVICES; LOSS OF USE, DATA, OR PROFITS; OR BUSINESS INTERRUPTION) HOWEVER
 CAUSED AND ON ANY THEORY OF LIABILITY, WHETHER IN CONTRACT, STRICT LIABILITY,
 OR TORT (INCLUDING NEGLIGENCE OR OTHERWISE) ARISING IN ANY WAY OUT OF THE USE
 OF THIS SOFTWARE, EVEN IF ADVISED OF THE POSSIBILITY OF SUCH DAMAGE.
 */


#import "ORKDataLogger.h"
#import <ResearchKit/ResearchKit.h>
#import "ORKHelpers.h"
#include <sys/xattr.h>
#import "ORKDataLogger_Private.h"
#import "HKSample+ORKJSONDictionary.h"
#import "CMMotionActivity+ORKJSONDictionary.h"
#import "ORKDefines_Private.h"

static const char * kORKDataLoggerUploadedAttr = "com.apple.ResearchKit.uploaded";

// Default per-logfile settings when a data logger is used in an ORKDataLoggerManager
static const NSTimeInterval kORKDataLoggerManagerDefaultLogFileLifetime = 60*60*24*3; // 3 days
static const unsigned long long kORKDataLoggerManagerDefaultLogFileSize = 1024*1024; // 1 MB

static NSString * const kORKDataLoggerManagerConfigurationFilename = @".ORKDataLoggerManagerConfiguration";


@interface ORKDataLogger()

@property (copy, setter=_setLogName:) NSString *logName;
@property (strong, setter=_setLogFormatter:) ORKLogFormatter *logFormatter;
- (void)fileSizeLimitsDidChange;

- (instancetype)initWithDirectory:(NSURL *)url configuration:(NSDictionary *)configuration delegate:(id<ORKDataLoggerDelegate>)delegate;
- (NSDictionary *)configuration;

@end

@interface ORKObjectObserver : NSObject

- (instancetype)initWithObject:(id)object keys:(NSArray *)keys selector:(SEL)selector;

@property (unsafe_unretained) id object;

- (void)pause;
- (void)resume;

@end

@implementation NSURL (ORKDataLogger)

- (NSString *)ork_logName {
    NSString *lastComponent = [self lastPathComponent];
    NSRange idx = [lastComponent rangeOfString:@"-"];
    if (! idx.length) {
        @throw [NSException exceptionWithName:NSGenericException reason:@"URL is not a completed log file" userInfo:@{@"url":self}];
    }
    
    NSString *logName = [lastComponent substringToIndex:idx.location];
    return logName;
}

- (NSString *)ork_logDateComponent {
    NSString *lastComponent = [self lastPathComponent];
    NSRange idx = [lastComponent rangeOfString:@"-"];
    if (! idx.length) {
        @throw [NSException exceptionWithName:NSGenericException reason:@"URL is not a completed log file" userInfo:@{@"url":self}];
    }
    
    NSString *logDateComponent = [lastComponent substringFromIndex:idx.location+1];
    return logDateComponent;
}

- (BOOL)ork_isUploaded {
    NSData *data = [self ork_dataForAttr:kORKDataLoggerUploadedAttr];
    if (!data) {
        return NO;
    }
    
    NSString *s = [[NSString alloc] initWithData:data encoding:NSUTF8StringEncoding];
    return ([s integerValue] != 0);
}

- (BOOL)ork_setUploaded:(BOOL)uploaded error:(NSError * __autoreleasing *)error {
    NSString *val = (uploaded ? @"1" : @"0");
    NSData *encodedString = [val dataUsingEncoding:NSUTF8StringEncoding];
    return [self ork_setData:encodedString forAttr:kORKDataLoggerUploadedAttr error:error];
}

- (NSData *)ork_dataForAttr:(const char *)attr {
    const char *path = [self fileSystemRepresentation];
    
    ssize_t len = getxattr(path, attr, NULL, 0, 0, 0);
    
    if (len < 0) {
        return nil;
    }
    
    NSMutableData *data = [NSMutableData dataWithLength:len];
    len = getxattr(path, attr, [data mutableBytes], len, 0, 0);
    if (len <= 0) {
        return nil;
    }
    
    return data;
}

- (BOOL)ork_setData:(NSData *)data forAttr:(const char *)attr error:(NSError * __autoreleasing *)error {
    const char *path = [self fileSystemRepresentation];
    int rc = setxattr(path, attr, [data bytes], [data length], 0, 0);
    if (rc != 0) {
        if (error) {
            *error = [NSError errorWithDomain:NSCocoaErrorDomain code:rc userInfo:@{NSLocalizedDescriptionKey : ORKLocalizedString(@"ERROR_DATALOGGER_SET_ATTRIBUTE", nil)}];
        }
    }
    return (rc == 0);
}

- (NSString *)ork_logNameInDirectory:(NSURL *)directory {
    if (! [self isFileURL]) {
        @throw [NSException exceptionWithName:NSGenericException reason:@"URL is not a fileURL" userInfo:@{@"url":self}];
    }
    
    NSString *lastComponent = [self lastPathComponent];
    NSRange idx = [lastComponent rangeOfString:@"-"];
    if (! idx.length) {
        @throw [NSException exceptionWithName:NSGenericException reason:@"URL is not a completed log file" userInfo:@{@"url":self}];
    }
    
    if (![[self URLByDeletingLastPathComponent] isEqual:directory]) {
        @throw [NSException exceptionWithName:NSGenericException reason:@"URL is not in expected directory" userInfo:@{@"url":self}];
    }
    
    NSString *logName = [lastComponent substringToIndex:idx.location];
    return logName;
}

@end


@implementation ORKObjectObserver {
    NSArray *_keys;
    BOOL _observing;
    SEL _selector;
}

static void *ORKObjectObserverContext = &ORKObjectObserverContext;

<<<<<<< HEAD
- (instancetype)initWithObject:(id)object keys:(NSArray *)keys selector:(SEL)selector
{
=======
- (id)initWithObject:(id)object keys:(NSArray *)keys selector:(SEL)selector {
>>>>>>> fbbfac9a
    self = [super init];
    if (self) {
        self.object = object;
        _keys = [keys copy];
        _selector = selector;
        [self resume];
    }
    return self;
}

- (void)observeValueForKeyPath:(NSString *)keyPath ofObject:(id)object change:(NSDictionary *)change context:(void *)context {
    if (context == ORKObjectObserverContext) {
        NSObject *obj = self.object;
        // Avoid -performSelector: warning by explicitly indicating we have a void return
        ((void (*)(id, SEL))[obj methodForSelector:_selector])(obj, _selector);
    }
}

- (void)stopObserving {
    [self pause];
}

- (void)pause {
    if (_observing) {
        _observing = NO;
        for (NSString *key in _keys) {
            [_object removeObserver:self forKeyPath:key];
        }
    }
}

- (void)resume {
    if (!_observing) {
        for (NSString *key in _keys) {
            [_object addObserver:self forKeyPath:key options:(NSKeyValueObservingOptions)0 context:ORKObjectObserverContext];
        }
        _observing = YES;
    }
}

- (void)dealloc {
    [self stopObserving];
}

@end



@interface ORKLogFormatter() {
    unsigned long long _checkpoint;
}


@end

@implementation ORKLogFormatter

- (BOOL)canAcceptLogObjectOfClass:(Class)c {
    return [c isSubclassOfClass:[NSData class]];
}

- (BOOL)canAcceptLogObject:(id)object {
    return [object isKindOfClass:[NSData class]];
}


- (BOOL)beginLogWithFileHandle:(NSFileHandle *)fileHandle error:(NSError * __autoreleasing *)error {
    return YES;
}



- (BOOL)writeData:(NSData *)data fileHandle:(NSFileHandle *)fileHandle error:(NSError * __autoreleasing *)error {
    BOOL ret = YES;
    @try {
        [fileHandle writeData:data];
    }
    @catch (NSException *exception) {
        ret = NO;
        if (error) {
            *error = [NSError errorWithDomain:ORKErrorDomain code:ORKErrorException userInfo:@{@"exception" : exception}];
        }
    }
    return ret;
}

- (unsigned long long)checkpointWithFileHandle:(NSFileHandle *)fileHandle {
    return [fileHandle offsetInFile];
}

- (void)rollbackToCheckpoint:(unsigned long long)offset fileHandle:(NSFileHandle *)fileHandle {
    [fileHandle seekToFileOffset:offset];
    [fileHandle truncateFileAtOffset:offset];
}

- (BOOL)appendObject:(id)object fileHandle:(NSFileHandle *)fileHandle error:(NSError * __autoreleasing *)error {
    if (! [self canAcceptLogObject:object]) {
        @throw [NSException exceptionWithName:NSInvalidArgumentException reason:@"ORKLogFormatter accepts NSData only" userInfo:nil];
    }
    return [self writeData:(NSData *)object fileHandle:fileHandle error:error];
}


- (BOOL)appendObjects:(NSArray *)objects fileHandle:(NSFileHandle *)fileHandle error:(NSError * __autoreleasing *)error {
    unsigned long long checkpoint = [self checkpointWithFileHandle:fileHandle];
    
    NSError *errorOut = nil;
    BOOL success = YES;
    for (NSObject *obj in objects) {
        success = [self appendObject:obj fileHandle:fileHandle error:&errorOut];
        if (!success) {
            break;
        }
    }
    
    if (! success) {
        [self rollbackToCheckpoint:checkpoint fileHandle:fileHandle];
        if (error) {
            *error = errorOut;
        }
    }
    
    return success;
    
}

@end


static NSString * const kJSONLogEmptyLogString = @"{\"items\":[]}" ;
static NSString * const kJSONLogFooterString = @"]}";  // The part of the log string that comes after the logged objects
static NSString * const kJSONObjectSeparatorString = @",";


static NSInteger _ORKJSON_emptyLogLength = 0;
static NSInteger _ORKJSON_terminatorLength = 0;

@implementation ORKJSONLogFormatter

<<<<<<< HEAD
- (instancetype)init
{
=======
- (id)init {
>>>>>>> fbbfac9a
    self = [super init];
    if (self) {
        
        static dispatch_once_t onceToken;
        dispatch_once(&onceToken, ^{
            _ORKJSON_emptyLogLength = [[kJSONLogEmptyLogString dataUsingEncoding:NSUTF8StringEncoding] length];
            _ORKJSON_terminatorLength = [[kJSONLogFooterString dataUsingEncoding:NSUTF8StringEncoding] length];
        });
    }
    return self;
}

- (BOOL)canAcceptLogObjectOfClass:(Class)c {
    return [c isSubclassOfClass:[NSDictionary class]];
}

- (BOOL)canAcceptLogObject:(id)object {
    return [object isKindOfClass:[NSDictionary class]] && [NSJSONSerialization isValidJSONObject:object];
}

- (BOOL)beginLogWithFileHandle:(NSFileHandle *)fileHandle error:(NSError * __autoreleasing *)error {
    // Write valid JSON containing no objects
    NSData *data = [kJSONLogEmptyLogString dataUsingEncoding:NSUTF8StringEncoding];
    return [self writeData:data fileHandle:fileHandle error:error];
}

- (unsigned long long)checkpointWithFileHandle:(NSFileHandle *)fileHandle {
    unsigned long long offset = [fileHandle seekToEndOfFile];
    return offset;
}

- (void)rollbackToCheckpoint:(unsigned long long)offset fileHandle:(NSFileHandle *)fileHandle {
    [fileHandle seekToFileOffset:offset];
    if (offset > 0) {
        assert(offset >= _ORKJSON_terminatorLength);
        [fileHandle seekToFileOffset:(offset - _ORKJSON_terminatorLength)];
        [self writeData:[kJSONLogFooterString dataUsingEncoding:NSUTF8StringEncoding] fileHandle:fileHandle error:nil];
        [fileHandle truncateFileAtOffset:offset];
    }
}


- (BOOL)appendObject:(id)object fileHandle:(NSFileHandle *)fileHandle error:(NSError * __autoreleasing *)error {
    return [self appendObjects:@[object] fileHandle:fileHandle error:error];
}

/*
 * Because the log could be written with file protection on, we ensure the log
 * is always valid JSON so we can roll over at any time.
 *
 * When writing, we seek to the end, then seek back past the footer bytes,
 * before writing. When writing, we write a separator (if needed), the JSON
 * object being appended, and the footer bytes.
 */
- (BOOL)appendObjects:(NSArray *)objects fileHandle:(NSFileHandle *)fileHandle error:(NSError * __autoreleasing *)error {
    
    if (! fileHandle) {
        @throw [NSException exceptionWithName:NSInvalidArgumentException reason:@"Filehandle is nil" userInfo:nil];
    }
    NSInteger numObjects = [objects count];
    if (numObjects == 0) {
        @throw [NSException exceptionWithName:NSInvalidArgumentException reason:@"No objects" userInfo:nil];
    }
    for (NSObject *object in objects) {
        if (! [self canAcceptLogObject:object]) {
            @throw [NSException exceptionWithName:NSInvalidArgumentException reason:@"ORKLogFormatter accepts JSON serializable objects only" userInfo:nil];
        }
    }
    
    // Seek to the end of the file; we'll later backtrack
    unsigned long long offset = [fileHandle seekToEndOfFile];
    if (offset == 0) {
        if (![self beginLogWithFileHandle:fileHandle error:error]) {
            return NO;
        }
        offset = [fileHandle offsetInFile];
    }
    
    
    unsigned long long checkpoint = [self checkpointWithFileHandle:fileHandle];
    
    NSMutableData *outputData = [NSMutableData data];
    NSData *separatorData = [kJSONObjectSeparatorString dataUsingEncoding:NSUTF8StringEncoding];
    if (offset > _ORKJSON_emptyLogLength) {
        [outputData appendData:separatorData];
    }
    
    // Serialize each object separately to the buffer, pending a single write, so the
    // objects form part of a single array.
    __block BOOL success = YES;
    [objects enumerateObjectsUsingBlock:^(id obj, NSUInteger idx, BOOL *stop) {
        NSData *data = [NSJSONSerialization dataWithJSONObject:obj options:(NSJSONWritingOptions)0 error:error];
        if (!data) {
            success = NO;
            *stop = YES;
        }
        else
        {
            [outputData appendData:data];
            if (idx + 1 < numObjects) {
                [outputData appendData:separatorData];
            }
        }
    }];
    if (! success) {
        return success;
    }
    
    
    [outputData appendData:[kJSONLogFooterString dataUsingEncoding:NSUTF8StringEncoding]];

    assert(_ORKJSON_terminatorLength < offset);
    [fileHandle seekToFileOffset:(offset - _ORKJSON_terminatorLength)];
    
    success = [self writeData:outputData fileHandle:fileHandle error:error];
    
    if (! success) {
        [self rollbackToCheckpoint:checkpoint fileHandle:fileHandle];
    }
    
    return success;
    
}

@end



@implementation ORKDataLogger {
    NSURL *_url;
    ORKObjectObserver *_observer;
    
    NSString *_oldLogsPrefix;
    
    NSFileHandle *_currentFileHandle;
    
    dispatch_queue_t _queue;
    dispatch_source_t _directorySource;
    dispatch_group_t _directoryUpdateGroup;
    
    BOOL _directoryDirty;
}


+ (ORKDataLogger *)JSONDataLoggerWithDirectory:(NSURL *)url logName:(NSString *)logName delegate:(id<ORKDataLoggerDelegate>)delegate {
    return [[ORKDataLogger alloc] initWithDirectory:url logName:logName formatter:[ORKJSONLogFormatter new] delegate:delegate];
}


- (instancetype)initWithDirectory:(NSURL *)url logName:(NSString *)logName formatter:(ORKLogFormatter *)formatter delegate:(id<ORKDataLoggerDelegate>)delegate {
    self = [super init];
    if (self) {
        _url = [url copy];
        if (! [[NSFileManager defaultManager] fileExistsAtPath:[url path]]) {
            @throw [NSException exceptionWithName:NSInvalidArgumentException reason:@"directory does not exist" userInfo:nil];
        }
        if ([logName hasSuffix:@"-"]) {
            @throw [NSException exceptionWithName:NSInvalidArgumentException reason:@"logName should not terminate with '-'" userInfo:nil];
        }
        if (! [logName length]) {
            @throw [NSException exceptionWithName:NSInvalidArgumentException reason:@"logName must be non-empty" userInfo:nil];
        }
        
        NSString *queueId = [@"ResearchKit.log." stringByAppendingString:logName];
        _queue = dispatch_queue_create([queueId cStringUsingEncoding:NSUTF8StringEncoding], DISPATCH_QUEUE_SERIAL);
        
        _directoryUpdateGroup = dispatch_group_create();
        
        self.logName = logName;
        self.logFormatter = formatter;
        self.delegate = delegate;
        self.fileProtectionMode = ORKFileProtectionNone;
        _oldLogsPrefix = [_logName stringByAppendingString:@"-"];
        
        _observer = [[ORKObjectObserver alloc] initWithObject:self keys:@[@"maximumCurrentLogFileLifetime", @"maximumCurrentLogFileSize"] selector:@selector(fileSizeLimitsDidChange)];
        
        [self setupDirectorySource];
    }
    return self;
}

- (instancetype)initWithDirectory:(NSURL *)url configuration:(NSDictionary *)configuration delegate:(id<ORKDataLoggerDelegate>)delegate {
    Class formatterClass = NSClassFromString(configuration[@"formatterClass"]);
    if (! formatterClass) {
        @throw [NSException exceptionWithName:NSGenericException reason:[NSString stringWithFormat:@"%@ is not a class", configuration[@"formatterClass"]] userInfo:nil];
    }
    
    self = [self initWithDirectory:url logName:configuration[@"logName"] formatter:[formatterClass new] delegate:delegate];
    if (self) {
        // Don't notify about initial setup
        [_observer pause];
        self.maximumCurrentLogFileSize = [configuration[@"maximumCurrentLogFileSize"] unsignedLongValue];
        self.maximumCurrentLogFileLifetime = [configuration[@"maximumCurrentLogFileLifetime"] doubleValue];
        [_observer resume];
    }
    return self;
}

- (NSDictionary *)configuration {
    return @{@"logName" : self.logName,
             @"formatterClass" : NSStringFromClass([self.logFormatter class]),
             @"fileProtectionMode" : @(self.fileProtectionMode),
             @"maximumCurrentLogFileSize" : @(self.maximumCurrentLogFileSize),
             @"maximumCurrentLogFileLifetime" : @(self.maximumCurrentLogFileLifetime)
             };
}

// The directory source watches for added and removed files in our directory.
// If files are added or removed, we can automatically recalculate our byte counts.
- (void)setupDirectorySource {
    int dirFD = open([_url fileSystemRepresentation], O_EVTONLY);
    if (dirFD < 0) {
        ORK_Log_Oops(@"Could not track directory %s (%d)", [_url fileSystemRepresentation], [[NSFileManager defaultManager] fileExistsAtPath:[_url path]]);
        
    }
    else
    {
        // Dispatch to a concurrent queue, so we don't store up blocks while our
        // queue is working.
        _directorySource = dispatch_source_create(DISPATCH_SOURCE_TYPE_VNODE, dirFD, DISPATCH_VNODE_WRITE, dispatch_get_global_queue(DISPATCH_QUEUE_PRIORITY_DEFAULT, 0));
        if (!_directorySource) {
            close(dirFD);
        }
    }
    
    if (_directorySource) {
        dispatch_source_set_cancel_handler(_directorySource, ^{ close(dirFD); });
        __weak __typeof(self) weakSelf = self;
        dispatch_source_set_event_handler(_directorySource, ^{
            __strong __typeof(self) strongSelf = weakSelf;
            [strongSelf directoryUpdated];
        });
        dispatch_resume(_directorySource);
    }
}

#pragma mark Primary interface

- (void)fileSizeLimitsDidChange {
    dispatch_async(dispatch_get_main_queue(), ^{
        id<ORKDataLoggerExtendedDelegate> delegate = (id<ORKDataLoggerExtendedDelegate>)self.delegate;
        if ([delegate respondsToSelector:@selector(dataLoggerThresholdsDidChange:)]) {
            [delegate dataLoggerThresholdsDidChange:self];
        }
    });
    dispatch_async(_queue, ^{
        [self queue_rolloverIfNeeded];
        
    });
}

- (void)finishCurrentLog {
    dispatch_sync(_queue, ^{
        [self queue_rollover];
    });
}

- (NSURL *)currentLogFileURL {
    return [_url URLByAppendingPathComponent:_logName];
}

- (BOOL)urlMatchesLogName:(NSURL *)url {
    NSString *lastComponent = [url lastPathComponent];
    return ([lastComponent isEqualToString:_logName] || [lastComponent hasPrefix:_oldLogsPrefix]);
}



- (NSFileHandle *)fileHandle {
    return _currentFileHandle;
}

- (BOOL)enumerateLogs:(void (^)(NSURL *logFileUrl, BOOL *stop))block error:(NSError * __autoreleasing *)error {
    if (!block) {
        @throw [NSException exceptionWithName:NSInvalidArgumentException reason:@"Block parameter is required" userInfo:nil];
    }
    
    __block BOOL success = NO;
    dispatch_sync(_queue, ^{
        success = [self queue_enumerateLogs:block error:error];
    });
    return success;
}
- (BOOL)enumerateLogsUploaded:(BOOL)uploaded block:(void (^)(NSURL *logFileUrl, BOOL *stop))block error:(NSError * __autoreleasing *)error {
    if (!block) {
        @throw [NSException exceptionWithName:NSInvalidArgumentException reason:@"Block parameter is required" userInfo:nil];
    }
    
    __block BOOL success = NO;
    dispatch_sync(_queue, ^{
        success = [self queue_enumerateLogsUploaded:uploaded block:block error:error];
    });
    return success;
}

- (BOOL)enumerateLogsNeedingUpload:(void (^)(NSURL *logFileUrl, BOOL *stop))block error:(NSError * __autoreleasing *)error {
    return [self enumerateLogsUploaded:NO block:block error:error];
}

- (BOOL)enumerateLogsAlreadyUploaded:(void (^)(NSURL *logFileUrl, BOOL *stop))block error:(NSError * __autoreleasing *)error {
    return [self enumerateLogsUploaded:YES block:block error:error];
}
- (BOOL)append:(id)object error:(NSError * __autoreleasing *)error {
    if (!object) {
        @throw [NSException exceptionWithName:NSInvalidArgumentException reason:@"Nil object" userInfo:nil];
    }
    __block BOOL success = NO;
    dispatch_sync(_queue, ^{
        success = [self queue_append:object error:error];
    });
    return success;
}


- (BOOL)appendObjects:(NSArray *)objects error:(NSError * __autoreleasing *)error {
    if (![objects count]) {
        @throw [NSException exceptionWithName:NSInvalidArgumentException reason:@"Empty array" userInfo:nil];
    }
    __block BOOL success = NO;
    dispatch_sync(_queue, ^{
        success = [self queue_appendObjects:objects error:error];
    });
    return success;
}

- (BOOL)markFileUploaded:(BOOL)uploaded atURL:(NSURL *)url error:(NSError * __autoreleasing *)error {
    __block BOOL success = NO;
    dispatch_sync(_queue, ^{
        success = [self queue_markFileUploaded:uploaded atURL:url error:error];
    });
    return success;
}
- (BOOL)removeUploadedFiles:(NSArray *)fileURLs withError:(NSError * __autoreleasing *)error {
    __block BOOL success = NO;
    dispatch_sync(_queue, ^{
        success = [self queue_removeUploadedFiles:fileURLs withError:error];
    });
    return success;
}

- (BOOL)removeAllFilesWithError:(NSError * __autoreleasing *)error {
    __block BOOL success = NO;
    dispatch_sync(_queue, ^{
        success = [self queue_removeAllFilesWithError:error];
    });
    return success;
}

- (BOOL)isFileUploadedAtURL:(NSURL *)url {
    if (![url isFileURL]) {
        @throw [NSException exceptionWithName:NSInvalidArgumentException reason:@"URL must be a file URL" userInfo:nil];
    }
 
    return [url ork_isUploaded];
}

#pragma mark queue methods


- (void)dealloc {
    dispatch_source_cancel(_directorySource);
    _directorySource = nil;
}

- (void)queue_setNeedsUpdateBytes {
    if (! _directoryDirty) {
        _directoryDirty = YES;
        
        dispatch_after(dispatch_time(DISPATCH_TIME_NOW, (int64_t)(0.05 * NSEC_PER_SEC)), _queue, ^{
            if (!_directoryDirty) {
                return;
            }
            [self queue_updateBytes];
        });
    }
}

- (void)directoryUpdated {
    if (dispatch_group_wait(_directoryUpdateGroup, DISPATCH_TIME_NOW) != 0) {
        // This op is already running or queued; can skip
        return;
    }
    dispatch_group_async(_directoryUpdateGroup, _queue, ^{
        [self queue_setNeedsUpdateBytes];
    });
}


- (BOOL)queue_enumerateLogs:(void (^)(NSURL *logFileUrl, BOOL *stop))block error:(NSError * __autoreleasing *)error {
    
    static NSArray *keys = nil;
    
    static dispatch_once_t onceToken;
    dispatch_once(&onceToken, ^{
        keys = @[NSURLFileSizeKey, NSURLPathKey, NSURLIsRegularFileKey];
    });
    
    
    NSFileManager *manager = [NSFileManager defaultManager];
    NSEnumerator *enumerator = [manager enumeratorAtURL:_url
                             includingPropertiesForKeys:@[]
                                                options:(NSDirectoryEnumerationOptions)( NSDirectoryEnumerationSkipsSubdirectoryDescendants|
                                NSDirectoryEnumerationSkipsHiddenFiles|
                                NSDirectoryEnumerationSkipsPackageDescendants)
                                           errorHandler:nil];
    
    NSError *errorOut = nil;
    NSMutableArray *urls = [NSMutableArray array];
    for (NSURL *url in enumerator) {
        if (! [self urlMatchesLogName:url]) {
            continue;
        }
        if ( [[url lastPathComponent] isEqualToString:_logName]) {
            // Don't include the "current" log file
            continue;
        }
        NSDictionary *resources = [url resourceValuesForKeys:keys error:&errorOut];
        if (errorOut) {
            // If there's been an error getting the resource values, give up
            break;
        }
<<<<<<< HEAD
        if ([resources[NSURLIsRegularFileKey] boolValue] != YES)
        {
=======
        if ([[resources objectForKey:NSURLIsRegularFileKey] boolValue] != YES) {
>>>>>>> fbbfac9a
            continue;
        }
        
        [urls addObject:url];
        
    }
    
    if (! errorOut) {
        // Sort the URLs before beginning enumeration for the caller
        [urls sortUsingComparator:^NSComparisonResult(NSURL *obj1, NSURL *obj2) {
            // We can assume all relate to files in the same directory
            return [[obj1 lastPathComponent] compare:[obj2 lastPathComponent]];
        }];
        
        for (NSURL *url in urls) {
            BOOL stop = NO;
            block(url, &stop);
            if (stop) {
                break;
            }
        }
    }
    
    
    
    if (error) {
        *error = errorOut;
    }
    return (errorOut ? NO : YES);
}


- (BOOL)queue_enumerateLogsUploaded:(BOOL)uploaded block:(void (^)(NSURL *logFileUrl, BOOL *stop))block error:(NSError * __autoreleasing *)error {
    return [self queue_enumerateLogs:^(NSURL *logFileUrl, BOOL *stop) {
        NSError *errorOut = nil;
        BOOL wantUploaded = [logFileUrl ork_isUploaded];
        BOOL isWanted = (wantUploaded && uploaded) || (!wantUploaded && !uploaded);
        if (isWanted) {
            block(logFileUrl, stop);
        }
        if (errorOut) {
            *stop = YES;
        }
    } error:error];
}

- (NSFileHandle *)queue_makeFileHandleWithError:(NSError * __autoreleasing *)error {
    NSFileManager *fm = [NSFileManager defaultManager];
    NSURL *url = [self currentLogFileURL];
    
    // If this fails, it's probably because the file doesn't exist
    NSNumber *fileExists = nil;
    [url getResourceValue:&fileExists forKey:NSURLIsRegularFileKey error:nil];
    
    BOOL createNewFile = ! [fileExists boolValue];
    
    NSFileHandle *fh = nil;
    if (! createNewFile) {
        fh = [NSFileHandle fileHandleForWritingToURL:url error:error];
        if (! fh) {
            // Assume it's because we can't open the file, perhaps for security reasons.
            // Close and rename the log.
            [self queue_closeAndRenameLog];
            createNewFile = YES;
        }
    }
    
    if (createNewFile) {
        NSString *filePath = [url path];
        BOOL success = [fm createFileAtPath:filePath contents:nil attributes:nil];
        if (! success) {
            if (error) {
                *error = [NSError errorWithDomain:NSCocoaErrorDomain code:NSFileNoSuchFileError userInfo:@{NSLocalizedDescriptionKey : ORKLocalizedString(@"ERROR_DATALOGGER_CREATE_FILE", nil)}];
            }
            return nil;
        }
        fh = [NSFileHandle fileHandleForWritingToURL:[self currentLogFileURL] error:error];
        if (! fh) {
            [fm removeItemAtURL:url error:nil];
            return nil;
        }
    }
    
    if (createNewFile) {
        assert(fh);
        
        // Set file protection after opening the file, so that class B works as expected.
        BOOL success = [fm setAttributes:@{NSFileProtectionKey : ORKFileProtectionFromMode(self.fileProtectionMode)} ofItemAtPath:[url path] error:error];
        
        // Allow formatter to initialize the log file with header content
        success = success && [self.logFormatter beginLogWithFileHandle:fh error:error];
        
        if (! success) {
            [fh closeFile];
            [fm removeItemAtURL:url error:nil];
            return nil;
        }
    }
    
    _currentFileHandle = fh;
    return _currentFileHandle;
}

- (NSFileHandle *)queue_fileHandleWithError:(NSError * __autoreleasing *)error {
    if (!_currentFileHandle) {
        _currentFileHandle = [self queue_makeFileHandleWithError:error];
        
        [_currentFileHandle seekToEndOfFile];
    }
    
    return _currentFileHandle;
}

+ (NSURL *)nextUrlForDirectoryUrl:(NSURL *)directory logName:(NSString *)logName {
    static NSDateFormatter *dfm = nil;
    static dispatch_once_t onceToken;
    dispatch_once(&onceToken, ^{
        dfm = [NSDateFormatter new];
        [dfm setLocale:[NSLocale localeWithLocaleIdentifier:@"en_US_POSIX"]];
        dfm.dateFormat = @"yyyyMMddHHmmss";
    });
    
    NSString *datedLog = [NSString stringWithFormat:@"%@-%@",logName, [dfm stringFromDate:[NSDate date]]];
    NSURL *destinationUrl = [directory URLByAppendingPathComponent:datedLog];
    
    NSFileManager *fm = [NSFileManager defaultManager];
    int digit = 0;
    while ([fm fileExistsAtPath:[destinationUrl path] isDirectory:NULL]) {
        digit ++;
        NSString *lastComponent = [datedLog stringByAppendingFormat:@"-%02d",digit];
        destinationUrl = [directory URLByAppendingPathComponent:lastComponent];
    }

    return destinationUrl;
}

- (void)queue_closeAndRenameLog {
    NSFileManager *fm = [NSFileManager defaultManager];
    NSURL *url = [self currentLogFileURL];
    
    // Close any existing file handle
    if (_currentFileHandle) {
        [_currentFileHandle synchronizeFile];
        [_currentFileHandle closeFile];
        _currentFileHandle = nil;
    }
    
    
    // Check if a non-empty file exists, and create the file handle if so
    NSDictionary *params = [url resourceValuesForKeys:@[NSURLIsRegularFileKey,NSURLFileSizeKey] error:nil];
    
    if ( [params[NSURLIsRegularFileKey] boolValue]) {
        if ([params[NSURLFileSizeKey] intValue] > 0) {
            NSURL *destinationUrl = [ORKDataLogger nextUrlForDirectoryUrl:_url logName:_logName];
            ORK_Log_Debug(@"Rollover: %@ to %@", [url lastPathComponent], [destinationUrl lastPathComponent]);
            [fm moveItemAtURL:url toURL:destinationUrl error:nil];
            if (self.fileProtectionMode == ORKFileProtectionCompleteUnlessOpen) {
                // Upgrade to complete file protection after roll-over
                NSError *error = nil;
                if (! [fm setAttributes:@{NSFileProtectionKey : NSFileProtectionComplete}
                           ofItemAtPath:[destinationUrl path] error:&error]) {
                    ORK_Log_Debug(@"Error setting NSFileProtectionComplete on %@: %@", destinationUrl, error);
                }
            }
            
            dispatch_async(dispatch_get_main_queue(), ^{
                id<ORKDataLoggerDelegate> delegate = self.delegate;
                [delegate dataLogger:self finishedLogFile:destinationUrl];
            });
        }
        else
        {
            // Size zero file is present. Get rid of it.
            [fm removeItemAtURL:url error:nil];
        }
    }
}

- (void)queue_rolloverIfNeeded {
    NSURL *url = [self currentLogFileURL];
    NSDictionary *params = [url resourceValuesForKeys:@[NSURLIsRegularFileKey,NSURLFileSizeKey, NSURLCreationDateKey] error:nil];
    
    NSInteger fileSize = [params[NSURLFileSizeKey] integerValue];
    NSDate *creationDate = params[NSURLCreationDateKey];
    
    BOOL exceededSizeThreshold = ( (self.maximumCurrentLogFileSize > 0) && (fileSize >= self.maximumCurrentLogFileSize));
    
    NSDate *earliestAcceptableCreationDate = [NSDate dateWithTimeIntervalSinceNow:-self.maximumCurrentLogFileLifetime];
    
    BOOL exceededAgeThreshold = (self.maximumCurrentLogFileLifetime > 0) && creationDate && ( [earliestAcceptableCreationDate earlierDate:creationDate] == creationDate );
    
    if (exceededAgeThreshold || exceededSizeThreshold) {
        [self queue_rollover];
    }
}

- (void)queue_rollover {
    [self queue_closeAndRenameLog];
}


- (BOOL)queue_append:(id)object error:(NSError * __autoreleasing *)error {
    [self queue_rolloverIfNeeded];
    
    NSFileHandle *fileHandle = [self queue_fileHandleWithError:error];
    if (!fileHandle) {
        return NO;
    }
    
    BOOL result = [self.logFormatter appendObject:object fileHandle:_currentFileHandle error:error];
    
    // Quick check to see if we've run over the maximum log file size
    if ((self.maximumCurrentLogFileSize > 0) && ([_currentFileHandle offsetInFile] >= self.maximumCurrentLogFileSize)) {
        [self queue_rollover];
    }
    
    return result;
}


- (BOOL)queue_appendObjects:(NSArray *)objects error:(NSError * __autoreleasing *)error {
    [self queue_rolloverIfNeeded];
    
    NSFileHandle *fileHandle = [self queue_fileHandleWithError:error];
    if (!fileHandle) {
        return NO;
    }
    
    BOOL result = [self.logFormatter appendObjects:objects fileHandle:_currentFileHandle error:error];
    
    // Quick check to see if we've run over the maximum log file size
    if ((self.maximumCurrentLogFileSize > 0) && ([_currentFileHandle offsetInFile] >= self.maximumCurrentLogFileSize)) {
        [self queue_rollover];
    }
    
    return result;
}



- (BOOL)queue_markFileUploaded:(BOOL)uploaded atURL:(NSURL *)url error:(NSError * __autoreleasing *)error {
    BOOL success = [url ork_setUploaded:uploaded error:error];
    [self queue_setNeedsUpdateBytes];
    return success;
}


- (BOOL)queue_removeUploadedFiles:(NSArray *)fileURLs withError:(NSError * __autoreleasing *)error {
    NSFileManager *fm = [NSFileManager defaultManager];
    __block NSMutableArray *errors = [NSMutableArray array];
    BOOL success = [self queue_enumerateLogs:^(NSURL *logFileUrl, BOOL *stop) {
        if ([fileURLs containsObject:logFileUrl]) {
            NSError *errorOut = nil;
            BOOL uploaded = [logFileUrl ork_isUploaded];
            
            if (uploaded) {
                if (![fm removeItemAtURL:logFileUrl error:&errorOut]) {
                    [errors addObject:errorOut];
                }
            }
            else
            {
                // File was requested to be removed, but was not marked uploaded
                [errors addObject:[NSError errorWithDomain:ORKErrorDomain code:ORKErrorInvalidObject userInfo:@{NSLocalizedDescriptionKey : ORKLocalizedString(@"ERROR_DATALOGGER_COULD_NOT_MAORK", nil), @"url" : logFileUrl}]];
            }
            
        }
        
    } error:error];
    
    // Reporting multiple errors
    if ([errors count]) {
        if (!success && error && *error) {
            [errors addObject:*error];
            *error = [NSError errorWithDomain:ORKErrorDomain code:ORKErrorMultipleErrors userInfo:@{NSLocalizedDescriptionKey : ORKLocalizedString(@"ERROR_DATALOGGER_MULTIPLE", nil), @"errors" : errors}];
        }
        success = NO;
    }
    
    return success;
}


- (BOOL)queue_removeAllFilesWithError:(NSError * __autoreleasing *)error {
    [_currentFileHandle closeFile];
    _currentFileHandle = nil;
    
    NSFileManager *fm = [NSFileManager defaultManager];
    [fm removeItemAtURL:[self currentLogFileURL] error:NULL];
    
    return [self queue_enumerateLogs:^(NSURL *logFileUrl, BOOL *stop) {
        [fm removeItemAtURL:logFileUrl error:error];
    } error:error];
}


- (void)queue_updateBytes {
    _directoryDirty = NO;
    
    __block ssize_t pending = 0;
    __block ssize_t uploaded = 0;
    
    NSFileManager *fm = [NSFileManager defaultManager];
    [self queue_enumerateLogs:^(NSURL *logFileUrl, BOOL *stop) {
        BOOL logWasUploaded = [logFileUrl ork_isUploaded];
        
        NSDictionary *attribs = [fm attributesOfItemAtPath:[logFileUrl path] error:nil];
        unsigned long long size = [attribs fileSize];
        
        if (logWasUploaded) {
            uploaded += size;
        }
        else
        {
            pending += size;
        }
    } error:nil];
    
    self.pendingBytes = pending;
    self.uploadedBytes = uploaded;
    
    if ([self.delegate respondsToSelector:@selector(dataLoggerByteCountsDidChange:)]) {
        [self.delegate dataLoggerByteCountsDidChange:self];
    }
}

@end


@interface ORKDataLoggerManager () <ORKDataLoggerExtendedDelegate> {
    NSURL *_directory;
    NSMutableDictionary *_records;
    NSMutableDictionary *_observers;
    
    BOOL _pendingUploadDelegateSent;
    BOOL _totalBytesDelegateSent;
    
    dispatch_queue_t _queue;
    
    BOOL _updateBytesPending;
    dispatch_group_t _updateBytesGroup;
    
    ORKObjectObserver *_observer;
}
@end

@implementation ORKDataLoggerManager


- (instancetype)initWithDirectory:(NSURL *)directory delegate:(id<ORKDataLoggerManagerDelegate>)delegate {
    self = [super init];
    if (self) {
        _directory = directory;
        if (! [[NSFileManager defaultManager] fileExistsAtPath:[_directory path]]) {
            @throw [NSException exceptionWithName:NSGenericException reason:@"directory does not exist" userInfo:nil];
        }
        _delegate = delegate;
        
        _updateBytesGroup = dispatch_group_create();
        
        NSString *queueId = [@"ResearchKit.loggerman." stringByAppendingString:[directory lastPathComponent]];
        _queue = dispatch_queue_create([queueId cStringUsingEncoding:NSUTF8StringEncoding], DISPATCH_QUEUE_SERIAL);
        if (!_queue) {
            return nil;
        }
        
        NSDictionary *configuration = [NSDictionary dictionaryWithContentsOfURL:[_directory URLByAppendingPathComponent:kORKDataLoggerManagerConfigurationFilename]];
        [self loadConfiguration:configuration];
        
        _observer = [[ORKObjectObserver alloc] initWithObject:self keys:@[@"pendingUploadBytesThreshold",@"totalBytesThreshold"] selector:@selector(configurationDidChange)];
        
        [self setNeedsUpdateBytes];
    }
    return self;
}

- (void)loadConfiguration:(NSDictionary *)configuration {
    self.pendingUploadBytesThreshold = [configuration[@"pendingUploadBytesThreshold"] unsignedLongLongValue];
    self.totalBytesThreshold = [configuration[@"totalBytesThreshold"] unsignedLongLongValue];
    
    NSMutableDictionary *records = [NSMutableDictionary dictionary];
    for (NSDictionary *loggerConfig in configuration[@"loggers"]) {
        ORKDataLogger *logger = [[ORKDataLogger alloc] initWithDirectory:_directory configuration:loggerConfig delegate:self];
        records[logger.logName] = logger;
    }
    _records = records;
}

- (NSDictionary *)queue_configuration {
    NSMutableArray *loggerConfigurations = [[_records allValues] valueForKey:@"configuration"];
    
    return @{@"pendingUploadBytesThreshold" : @(self.pendingUploadBytesThreshold),
             @"totalBytesThreshold" : @(self.totalBytesThreshold),
             @"loggers" : loggerConfigurations };
}

- (void)queue_synchronizeConfiguration {
    NSDictionary *configuration = [self queue_configuration];
    [configuration writeToURL:[_directory URLByAppendingPathComponent:kORKDataLoggerManagerConfigurationFilename] atomically:YES];
}

- (void)configurationDidChange {
    dispatch_sync(_queue, ^{
        [self queue_synchronizeConfiguration];
    });
}

- (ORKDataLogger *)addJSONDataLoggerForLogName:(NSString *)logName {
    return [self addDataLoggerForLogName:logName formatter:[ORKJSONLogFormatter new]];
}


- (ORKDataLogger *)queue_addDataLoggerForLogName:(NSString *)logName formatter:(ORKLogFormatter *)formatter {
    ORKDataLogger *dataLogger = [[ORKDataLogger alloc] initWithDirectory:_directory logName:logName formatter:formatter delegate:self];
    dataLogger.delegate = nil;
    // Pick suitable defaults for a typical use pattern
    dataLogger.maximumCurrentLogFileLifetime = kORKDataLoggerManagerDefaultLogFileLifetime;
    dataLogger.maximumCurrentLogFileSize = kORKDataLoggerManagerDefaultLogFileSize;
    dataLogger.delegate = self;
    
    _records[logName] = dataLogger;
    [self queue_synchronizeConfiguration];
    
    [self setNeedsUpdateBytes];
    
    return dataLogger;
}

<<<<<<< HEAD
- (ORKDataLogger *)addDataLoggerForLogName:(NSString *)logName formatter:(ORKLogFormatter *)formatter
{
    if (_records[logName])
    {
=======
- (ORKDataLogger *)addDataLoggerForLogName:(NSString *)logName formatter:(ORKLogFormatter *)formatter {
    if ([_records objectForKey:logName]) {
>>>>>>> fbbfac9a
        @throw [NSException exceptionWithName:NSInvalidArgumentException reason:[NSString stringWithFormat:@"Duplicate logger with log name '%@'",logName] userInfo:nil];
    }
    
    __block ORKDataLogger *dataLogger = nil;
    dispatch_sync(_queue, ^{
        dataLogger = [self queue_addDataLoggerForLogName:logName formatter:formatter];
    });
    return dataLogger;
}

- (void)queue_removeDataLogger:(ORKDataLogger *)logger {
    NSString *logName = logger.logName;
    ORKDataLogger *thisLogger = _records[logName];
    if (thisLogger && (thisLogger != logger)) {
        @throw [NSException exceptionWithName:NSGenericException reason:[NSString stringWithFormat:@"Logger provided for %@ is not the managed one",logName] userInfo:nil];
    }
    [logger removeAllFilesWithError:nil];
    [_records removeObjectForKey:logName];
    [self queue_synchronizeConfiguration];
}


- (void)removeDataLogger:(ORKDataLogger *)logger {
    dispatch_sync(_queue, ^{
        [self queue_removeDataLogger:logger];
    });
}

- (ORKDataLogger *)dataLoggerForLogName:(NSString *)logName {
    __block ORKDataLogger *dataLogger = nil;
    dispatch_sync(_queue, ^{
        dataLogger = _records[logName];
    });
    return dataLogger;
}

- (NSArray *)logNames {
    __block NSArray *logNames = nil;
    dispatch_sync(_queue, ^{
        logNames = [_records allKeys];
    });
    return logNames;
}

- (BOOL)queue_enumerateLogsNeedingUpload:(void (^)(ORKDataLogger *dataLogger, NSURL *logFileUrl, BOOL *stop))block error:(NSError * __autoreleasing *)error {
    BOOL success = YES;
    NSMutableArray *allFiles = [NSMutableArray array];
    // Collect all the log file URLs so we can sort them by date rather than enumerating by logger.
    for (ORKDataLogger *logger in [_records allValues]) {
        success = [logger enumerateLogsNeedingUpload:^(NSURL *logFileUrl, BOOL *stop) {
            [allFiles addObject:logFileUrl];
        } error:error];
        
        if (!success) {
            break;
        }
    }
    if (!success) {
        return NO;
    }
    
    // Sort by ascending log file date, as recorded in the timestamp in the filename
    [allFiles sortUsingComparator:^NSComparisonResult(NSURL *obj1, NSURL *obj2) {
        NSComparisonResult result = [[obj1 ork_logDateComponent] compare:[obj2 ork_logDateComponent]];
        if (result == NSOrderedSame) {
            result = [[obj1 path] compare:[obj2 path]];
        }
        return result;
    }];
    
    // Enumerate them to the block based API.
    for (NSURL *url in allFiles) {
        __block BOOL shouldStop = NO;
        ORKDataLogger *logger = _records[[url ork_logName]];
        block(logger, url, &shouldStop);
        if (shouldStop) {
            break;
        }
    }
    
    return success;
}

- (BOOL)enumerateLogsNeedingUpload:(void (^)(ORKDataLogger *dataLogger, NSURL *logFileUrl, BOOL *stop))block error:(NSError * __autoreleasing *)error {
    if (!block) {
        @throw [NSException exceptionWithName:NSInvalidArgumentException reason:@"Block argument required" userInfo:nil];
    }
    
    __block BOOL success = YES;
    dispatch_sync(_queue, ^{
        success = [self queue_enumerateLogsNeedingUpload:block error:error];
    });
    return success;
}

- (BOOL)queue_removeUploadedFiles:(NSArray *)fileURLs error:(NSError * __autoreleasing *)error {
    BOOL success = YES;
    NSMutableArray *notRemoved = [NSMutableArray array];
    for (NSURL *url in fileURLs) {
        NSString *logName = [url ork_logNameInDirectory:_directory];
        
        if (! _records[logName]) {
            @throw [NSException exceptionWithName:NSGenericException reason:@"URL is not from a known logger" userInfo:@{@"url":url}];
        }
        
        NSError *errorOut = nil;
        BOOL itemSuccess = [[NSFileManager defaultManager] removeItemAtURL:url error:&errorOut];
        if (!itemSuccess) {
            [notRemoved addObject:url];
            success = NO;
        }
    }
    if (error && [notRemoved count]) {
        *error = [NSError errorWithDomain:ORKErrorDomain code:ORKErrorMultipleErrors userInfo:@{@"notRemoved":notRemoved}];
    }
    
    return success;
}




- (BOOL)removeUploadedFiles:(NSArray *)fileURLs error:(NSError * __autoreleasing *)error {
    
    __block BOOL success = YES;
    dispatch_sync(_queue, ^{
        success = [self queue_removeUploadedFiles:fileURLs error:error];
    });
    return success;
}

- (BOOL)queue_unmarkUploadedFiles:(NSArray *)fileURLs error:(NSError * __autoreleasing *)error {
    BOOL success = YES;
    NSMutableArray *notRemoved = [NSMutableArray array];
    for (NSURL *url in fileURLs) {
        NSString *logName = [url ork_logNameInDirectory:_directory];
        ORKDataLogger *logger = _records[logName];
        if (! logger) {
            @throw [NSException exceptionWithName:NSGenericException reason:@"URL is not from a known logger" userInfo:@{@"url":url}];
        }
        
        NSError *errorOut = nil;
        BOOL itemSuccess = [logger markFileUploaded:NO atURL:url error:&errorOut];
        if (!itemSuccess) {
            [notRemoved addObject:url];
            success = NO;
        }
    }
    if (error && [notRemoved count]) {
        *error = [NSError errorWithDomain:ORKErrorDomain code:ORKErrorMultipleErrors userInfo:@{@"notRemoved":notRemoved}];
    }
    
    return success;
}

- (BOOL)unmarkUploadedFiles:(NSArray *)fileURLs error:(NSError *__autoreleasing *)error {
    __block BOOL success = YES;
    dispatch_sync(_queue, ^{
        success = [self queue_unmarkUploadedFiles:fileURLs error:error];
    });
    return success;
}

- (BOOL)queue_removeOldAndUploadedLogsToThreshold:(unsigned long long)bytes error:(NSError *__autoreleasing *)error {
    if (bytes == 0) {
        for (ORKDataLogger *logger  in _records) {
            [logger removeAllFilesWithError:nil];
        }
        
        
        return (self.totalBytes == 0);
    }
    
    __block unsigned long long totalBytes = self.totalBytes;
    
    NSFileManager *fm = [NSFileManager defaultManager];
    
    if (totalBytes > bytes) {
        for (ORKDataLogger *logger  in [_records allValues]) {
            [logger enumerateLogsAlreadyUploaded:^(NSURL *logFileUrl, BOOL *stop) {
                unsigned long long fileSize = [[fm attributesOfItemAtPath:[logFileUrl path] error:nil] fileSize];
                if (fileSize > 0) {
                    if ([fm removeItemAtURL:logFileUrl error:nil]) {
                        totalBytes -= fileSize;
                    }
                }
                if (totalBytes <= bytes) {
                    *stop = YES;
                }
            } error:nil];
            
            if (totalBytes <= bytes) {
                break;
            }
        }
    }
    
    if (totalBytes > bytes) {
        [self queue_enumerateLogsNeedingUpload:^(ORKDataLogger *dataLogger, NSURL *logFileUrl, BOOL *stop) {
            unsigned long long fileSize = [[fm attributesOfItemAtPath:[logFileUrl path] error:nil] fileSize];
            if (fileSize > 0) {
                if ([fm removeItemAtURL:logFileUrl error:nil]) {
                    totalBytes -= fileSize;
                }
            }
            
            if (totalBytes <= bytes) {
                *stop = YES;
            }
            
        } error:nil];
    }
    
    if (error && (totalBytes > bytes)) {
        *error = [NSError errorWithDomain:ORKErrorDomain code:ORKErrorObjectNotFound userInfo:@{NSLocalizedDescriptionKey:ORKLocalizedString(@"ERROR_DATALOGGER_COULD_NOT_FREE_SPACE", nil)}];
    }
    
    return (totalBytes <= bytes);
}

- (BOOL)removeOldAndUploadedLogsToThreshold:(unsigned long long)bytes error:(NSError *__autoreleasing *)error {
    __block BOOL success = YES;
    dispatch_sync(_queue, ^{
        success = [self queue_removeOldAndUploadedLogsToThreshold:bytes error:error];
    });
    return success;
}

- (void)queue_updateBytes {
    unsigned long long pending = 0;
    unsigned long long uploaded = 0;
    for (ORKDataLogger *logger in [_records allValues]) {
        pending += logger.pendingBytes;
        uploaded += logger.uploadedBytes;
    }
    
    BOOL exceededPendingThreshold = (self.pendingUploadBytesThreshold > 0) && (pending > self.pendingUploadBytesThreshold);
    BOOL exceededTotalThreshold = (self.totalBytesThreshold > 0) && ( (pending + uploaded) > self.totalBytesThreshold);
    
    self.pendingUploadBytes = pending;
    self.totalBytes = (pending + uploaded);
    
    if (exceededPendingThreshold && !_pendingUploadDelegateSent) {
        [self.delegate dataLoggerManager:self pendingUploadBytesReachedThreshold:pending];
        _pendingUploadDelegateSent = YES;
    }
    else if (! exceededPendingThreshold) {
        _pendingUploadDelegateSent = NO;
    }
    
    if (exceededTotalThreshold && !_totalBytesDelegateSent) {
        [self.delegate dataLoggerManager:self totalBytesReachedThreshold:(pending + uploaded)];
        _totalBytesDelegateSent = YES;
    }
    else if (! exceededTotalThreshold) {
        _totalBytesDelegateSent = NO;
    }
}

- (void)setNeedsUpdateBytes {
    // If a request is already pending, ignore this one
    if (dispatch_group_wait(_updateBytesGroup, DISPATCH_TIME_NOW) != 0) {
        return;
    }
    
    dispatch_group_async(_updateBytesGroup, _queue, ^{
        [self queue_updateBytes];
    });
}

#pragma mark ORKDataLoggerDelegate

- (void)dataLogger:(ORKDataLogger *)dataLogger finishedLogFile:(NSURL *)fileUrl {
    // Do nothing; we'll notice what happened when byte counts change
}

- (void)dataLoggerByteCountsDidChange:(ORKDataLogger *)dataLogger {
    dispatch_async(dispatch_get_global_queue(DISPATCH_QUEUE_PRIORITY_DEFAULT, 0), ^{
        [self setNeedsUpdateBytes];
    });
}

- (void)dataLoggerThresholdsDidChange:(ORKDataLogger *)dataLogger {
    [self configurationDidChange];
}

@end



<|MERGE_RESOLUTION|>--- conflicted
+++ resolved
@@ -168,12 +168,7 @@
 
 static void *ORKObjectObserverContext = &ORKObjectObserverContext;
 
-<<<<<<< HEAD
-- (instancetype)initWithObject:(id)object keys:(NSArray *)keys selector:(SEL)selector
-{
-=======
-- (id)initWithObject:(id)object keys:(NSArray *)keys selector:(SEL)selector {
->>>>>>> fbbfac9a
+- (instancetype)initWithObject:(id)object keys:(NSArray *)keys selector:(SEL)selector {
     self = [super init];
     if (self) {
         self.object = object;
@@ -313,12 +308,7 @@
 
 @implementation ORKJSONLogFormatter
 
-<<<<<<< HEAD
-- (instancetype)init
-{
-=======
-- (id)init {
->>>>>>> fbbfac9a
+- (instancetype)init {
     self = [super init];
     if (self) {
         
@@ -740,12 +730,7 @@
             // If there's been an error getting the resource values, give up
             break;
         }
-<<<<<<< HEAD
-        if ([resources[NSURLIsRegularFileKey] boolValue] != YES)
-        {
-=======
-        if ([[resources objectForKey:NSURLIsRegularFileKey] boolValue] != YES) {
->>>>>>> fbbfac9a
+        if (! [resources[NSURLIsRegularFileKey] boolValue]) {
             continue;
         }
         
@@ -1174,15 +1159,8 @@
     return dataLogger;
 }
 
-<<<<<<< HEAD
-- (ORKDataLogger *)addDataLoggerForLogName:(NSString *)logName formatter:(ORKLogFormatter *)formatter
-{
-    if (_records[logName])
-    {
-=======
 - (ORKDataLogger *)addDataLoggerForLogName:(NSString *)logName formatter:(ORKLogFormatter *)formatter {
-    if ([_records objectForKey:logName]) {
->>>>>>> fbbfac9a
+    if (_records[logName]) {
         @throw [NSException exceptionWithName:NSInvalidArgumentException reason:[NSString stringWithFormat:@"Duplicate logger with log name '%@'",logName] userInfo:nil];
     }
     
