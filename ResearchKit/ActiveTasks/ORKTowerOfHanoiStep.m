/*
 Copyright (c) 2015, James Cox. All rights reserved.
 
 Redistribution and use in source and binary forms, with or without modification,
 are permitted provided that the following conditions are met:
 
 1.  Redistributions of source code must retain the above copyright notice, this
 list of conditions and the following disclaimer.
 
 2.  Redistributions in binary form must reproduce the above copyright notice,
 this list of conditions and the following disclaimer in the documentation and/or
 other materials provided with the distribution.
 
 3.  Neither the name of the copyright holder(s) nor the names of any contributors
 may be used to endorse or promote products derived from this software without
 specific prior written permission. No license is granted to the trademarks of
 the copyright holders even if such marks are included in this software.
 
 THIS SOFTWARE IS PROVIDED BY THE COPYRIGHT HOLDERS AND CONTRIBUTORS "AS IS"
 AND ANY EXPRESS OR IMPLIED WARRANTIES, INCLUDING, BUT NOT LIMITED TO, THE
 IMPLIED WARRANTIES OF MERCHANTABILITY AND FITNESS FOR A PARTICULAR PURPOSE
 ARE DISCLAIMED. IN NO EVENT SHALL THE COPYRIGHT OWNER OR CONTRIBUTORS BE LIABLE
 FOR ANY DIRECT, INDIRECT, INCIDENTAL, SPECIAL, EXEMPLARY, OR CONSEQUENTIAL
 DAMAGES (INCLUDING, BUT NOT LIMITED TO, PROCUREMENT OF SUBSTITUTE GOODS OR
 SERVICES; LOSS OF USE, DATA, OR PROFITS; OR BUSINESS INTERRUPTION) HOWEVER
 CAUSED AND ON ANY THEORY OF LIABILITY, WHETHER IN CONTRACT, STRICT LIABILITY,
 OR TORT (INCLUDING NEGLIGENCE OR OTHERWISE) ARISING IN ANY WAY OUT OF THE USE
 OF THIS SOFTWARE, EVEN IF ADVISED OF THE POSSIBILITY OF SUCH DAMAGE.
 */


#import "ORKTowerOfHanoiStep.h"
#import "ORKTowerOfHanoiStepViewController.h"
#import "ORKHelpers.h"


static const NSUInteger MaximumNumberOfDisks = 8;

@implementation ORKTowerOfHanoiStep

+ (Class)stepViewControllerClass {
    return [ORKTowerOfHanoiViewController class];
}

- (instancetype)initWithIdentifier:(NSString *)identifier {
    self = [super initWithIdentifier:identifier];
    if (self) {
        [self commonInit];
    }
    return self;
}

- (instancetype)init {
    self = [super init];
    if (self) {
        [self commonInit];
    }
    return self;
}

- (void)commonInit {
    self.optional = YES;
    self.numberOfDisks = 3;
}

+ (BOOL)supportsSecureCoding {
    return YES;
}

- (instancetype)initWithCoder:(NSCoder *)aDecoder {
    self = [super initWithCoder:aDecoder];
    if (self) {
        ORK_DECODE_INTEGER(aDecoder, numberOfDisks);
    }
    return self;
}

- (void)encodeWithCoder:(NSCoder *)aCoder {
    [super encodeWithCoder:aCoder];
    ORK_ENCODE_INTEGER(aCoder, numberOfDisks);
}

- (instancetype)copyWithZone:(NSZone *)zone {
    ORKTowerOfHanoiStep *step = [super copyWithZone:zone];
    step.numberOfDisks = self.numberOfDisks;
    return step;
}

- (BOOL)isEqual:(id)object {
    BOOL isParentSame = [super isEqual:object];
    
    __typeof(self) castObject = object;
    return (isParentSame &&
            (self.numberOfDisks == castObject.numberOfDisks));
}

- (void)validateParameters {
    [super validateParameters];
<<<<<<< HEAD
    if (self.numberOfDisks > kMaximumNumberOfDisks) {
        ORK_Log_Warning(@"Having a large number of disks provides a poor user experience, consider reducing the number below %@.", @(kMaximumNumberOfDisks));
=======
    if (self.numberOfDisks > MaximumNumberOfDisks) {
        ORK_Log_Oops(@"Having a large number of disks provides a poor user experience, consider reducing the number below %@.", @(MaximumNumberOfDisks));
>>>>>>> 58a5a2c3
    }
}

- (BOOL)allowsBackNavigation {
    return NO;
}

- (BOOL)startsFinished {
    return NO;
}

- (BOOL)shouldContinueOnFinish {
    return YES;
}

@end<|MERGE_RESOLUTION|>--- conflicted
+++ resolved
@@ -96,13 +96,8 @@
 
 - (void)validateParameters {
     [super validateParameters];
-<<<<<<< HEAD
-    if (self.numberOfDisks > kMaximumNumberOfDisks) {
-        ORK_Log_Warning(@"Having a large number of disks provides a poor user experience, consider reducing the number below %@.", @(kMaximumNumberOfDisks));
-=======
     if (self.numberOfDisks > MaximumNumberOfDisks) {
-        ORK_Log_Oops(@"Having a large number of disks provides a poor user experience, consider reducing the number below %@.", @(MaximumNumberOfDisks));
->>>>>>> 58a5a2c3
+        ORK_Log_Warning(@"Having a large number of disks provides a poor user experience, consider reducing the number below %@.", @(MaximumNumberOfDisks));
     }
 }
 
